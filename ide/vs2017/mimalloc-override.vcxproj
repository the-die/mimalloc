--- conflicted
+++ resolved
@@ -234,10 +234,6 @@
     <ClCompile Include="..\..\src\arena.c" />
     <ClCompile Include="..\..\src\heap.c" />
     <ClCompile Include="..\..\src\init.c" />
-<<<<<<< HEAD
-=======
-    <ClCompile Include="..\..\src\region.c" />
->>>>>>> e628fc70
     <ClCompile Include="..\..\src\options.c" />
     <ClCompile Include="..\..\src\os.c" />
     <ClCompile Include="..\..\src\page-queue.c">
