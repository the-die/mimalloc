--- conflicted
+++ resolved
@@ -116,11 +116,7 @@
       <SDLCheck>true</SDLCheck>
       <ConformanceMode>true</ConformanceMode>
       <AdditionalIncludeDirectories>../../include</AdditionalIncludeDirectories>
-<<<<<<< HEAD
-      <PreprocessorDefinitions>MI_DEBUG=2;%(PreprocessorDefinitions);</PreprocessorDefinitions>
-=======
       <PreprocessorDefinitions>MI_DEBUG=3;%(PreprocessorDefinitions);</PreprocessorDefinitions>
->>>>>>> b04206a9
       <CompileAs>CompileAsCpp</CompileAs>
       <SupportJustMyCode>false</SupportJustMyCode>
       <LanguageStandard>stdcpp17</LanguageStandard>
