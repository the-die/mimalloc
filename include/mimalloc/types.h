--- conflicted
+++ resolved
@@ -171,15 +171,10 @@
 
 // Derived constants
 #define MI_SEGMENT_SIZE                   (MI_ZU(1)<<MI_SEGMENT_SHIFT)
-<<<<<<< HEAD
 #define MI_SEGMENT_ALIGN                  MI_SEGMENT_SIZE
-#define MI_SEGMENT_MASK                   (MI_SEGMENT_ALIGN - 1)
+#define MI_SEGMENT_MASK                   ((uintptr_t)(MI_SEGMENT_ALIGN - 1))
 #define MI_SEGMENT_SLICE_SIZE             (MI_ZU(1)<< MI_SEGMENT_SLICE_SHIFT)
 #define MI_SLICES_PER_SEGMENT             (MI_SEGMENT_SIZE / MI_SEGMENT_SLICE_SIZE) // 1024
-=======
-#define MI_SEGMENT_ALIGN                  (MI_SEGMENT_SIZE)
-#define MI_SEGMENT_MASK                   ((uintptr_t)(MI_SEGMENT_ALIGN - 1))
->>>>>>> 43be9c29
 
 #define MI_SMALL_PAGE_SIZE                (MI_ZU(1)<<MI_SMALL_PAGE_SHIFT)
 #define MI_MEDIUM_PAGE_SIZE               (MI_ZU(1)<<MI_MEDIUM_PAGE_SHIFT)
