/* ----------------------------------------------------------------------------
Copyright (c) 2018-2023, Microsoft Research, Daan Leijen
This is free software; you can redistribute it and/or modify it under the
terms of the MIT license. A copy of the license can be found in the file
"LICENSE" at the root of this distribution.
-----------------------------------------------------------------------------*/
#pragma once
#ifndef MIMALLOC_TYPES_H
#define MIMALLOC_TYPES_H

// --------------------------------------------------------------------------
// This file contains the main type definitions for mimalloc:
// mi_heap_t      : all data for a thread-local heap, contains
//                  lists of all managed heap pages.
// mi_segment_t   : a larger chunk of memory (32GiB) from where pages
//                  are allocated.
// mi_page_t      : a mimalloc page (usually 64KiB or 512KiB) from
//                  where objects are allocated.
// --------------------------------------------------------------------------


#include <stddef.h>   // ptrdiff_t
#include <stdint.h>   // uintptr_t, uint16_t, etc
#include "mimalloc/atomic.h"  // _Atomic

#ifdef _MSC_VER
#pragma warning(disable:4214) // bitfield is not int
#endif

// Minimal alignment necessary. On most platforms 16 bytes are needed
// due to SSE registers for example. This must be at least `sizeof(void*)`
#ifndef MI_MAX_ALIGN_SIZE
#define MI_MAX_ALIGN_SIZE  16   // sizeof(max_align_t)
#endif

// ------------------------------------------------------
// Variants
// ------------------------------------------------------

// Define NDEBUG in the release version to disable assertions.
// #define NDEBUG

// Define MI_TRACK_<tool> to enable tracking support
// #define MI_TRACK_VALGRIND 1
// #define MI_TRACK_ASAN     1
// #define MI_TRACK_ETW      1

// Define MI_STAT as 1 to maintain statistics; set it to 2 to have detailed statistics (but costs some performance).
// #define MI_STAT 1

// Define MI_SECURE to enable security mitigations
// #define MI_SECURE 1  // guard page around metadata
// #define MI_SECURE 2  // guard page around each mimalloc page
// #define MI_SECURE 3  // encode free lists (detect corrupted free list (buffer overflow), and invalid pointer free)
// #define MI_SECURE 4  // checks for double free. (may be more expensive)

#if !defined(MI_SECURE)
#define MI_SECURE 0
#endif

// Define MI_DEBUG for debug mode
// #define MI_DEBUG 1  // basic assertion checks and statistics, check double free, corrupted free list, and invalid pointer free.
// #define MI_DEBUG 2  // + internal assertion checks
// #define MI_DEBUG 3  // + extensive internal invariant checking (cmake -DMI_DEBUG_FULL=ON)
#if !defined(MI_DEBUG)
#if !defined(NDEBUG) || defined(_DEBUG)
#define MI_DEBUG 2
#else
#define MI_DEBUG 0
#endif
#endif

// Reserve extra padding at the end of each block to be more resilient against heap block overflows.
// The padding can detect buffer overflow on free.
#if !defined(MI_PADDING) && (MI_SECURE>=3 || MI_DEBUG>=1 || (MI_TRACK_VALGRIND || MI_TRACK_ASAN || MI_TRACK_ETW))
#define MI_PADDING  1
#endif

// Check padding bytes; allows byte-precise buffer overflow detection
#if !defined(MI_PADDING_CHECK) && MI_PADDING && (MI_SECURE>=3 || MI_DEBUG>=1)
#define MI_PADDING_CHECK 1
#endif


// Encoded free lists allow detection of corrupted free lists
// and can detect buffer overflows, modify after free, and double `free`s.
#if (MI_SECURE>=3 || MI_DEBUG>=1)
#define MI_ENCODE_FREELIST  1
#endif


// We used to abandon huge pages but to eagerly deallocate if freed from another thread,
// but that makes it not possible to visit them during a heap walk or include them in a
// `mi_heap_destroy`. We therefore instead reset/decommit the huge blocks if freed from
// another thread so most memory is available until it gets properly freed by the owning thread.
// #define MI_HUGE_PAGE_ABANDON 1


// ------------------------------------------------------
// Platform specific values
// ------------------------------------------------------

// ------------------------------------------------------
// Size of a pointer.
// We assume that `sizeof(void*)==sizeof(intptr_t)`
// and it holds for all platforms we know of.
//
// However, the C standard only requires that:
//  p == (void*)((intptr_t)p))
// but we also need:
//  i == (intptr_t)((void*)i)
// or otherwise one might define an intptr_t type that is larger than a pointer...
// ------------------------------------------------------

#if INTPTR_MAX > INT64_MAX
# define MI_INTPTR_SHIFT (4)  // assume 128-bit  (as on arm CHERI for example)
#elif INTPTR_MAX == INT64_MAX
# define MI_INTPTR_SHIFT (3)
#elif INTPTR_MAX == INT32_MAX
# define MI_INTPTR_SHIFT (2)
#else
#error platform pointers must be 32, 64, or 128 bits
#endif

#if SIZE_MAX == UINT64_MAX
# define MI_SIZE_SHIFT (3)
typedef int64_t  mi_ssize_t;
#elif SIZE_MAX == UINT32_MAX
# define MI_SIZE_SHIFT (2)
typedef int32_t  mi_ssize_t;
#else
#error platform objects must be 32 or 64 bits
#endif

#if (SIZE_MAX/2) > LONG_MAX
# define MI_ZU(x)  x##ULL
# define MI_ZI(x)  x##LL
#else
# define MI_ZU(x)  x##UL
# define MI_ZI(x)  x##L
#endif

#define MI_INTPTR_SIZE  (1<<MI_INTPTR_SHIFT)
#define MI_INTPTR_BITS  (MI_INTPTR_SIZE*8)

#define MI_SIZE_SIZE  (1<<MI_SIZE_SHIFT)
#define MI_SIZE_BITS  (MI_SIZE_SIZE*8)

#define MI_KiB     (MI_ZU(1024))
#define MI_MiB     (MI_KiB*MI_KiB)
#define MI_GiB     (MI_MiB*MI_KiB)


// ------------------------------------------------------
// Main internal data-structures
// ------------------------------------------------------

// Main tuning parameters for segment and page sizes
// Sizes for 64-bit (usually divide by two for 32-bit)
#define MI_SEGMENT_SLICE_SHIFT            (13 + MI_INTPTR_SHIFT)         // 64KiB  (32KiB on 32-bit)

#if MI_INTPTR_SIZE > 4
#define MI_SEGMENT_SHIFT                  ( 9 + MI_SEGMENT_SLICE_SHIFT)  // 32MiB
#else
#define MI_SEGMENT_SHIFT                  ( 7 + MI_SEGMENT_SLICE_SHIFT)  // 4MiB on 32-bit
#endif

#define MI_SMALL_PAGE_SHIFT               (MI_SEGMENT_SLICE_SHIFT)       // 64KiB
#define MI_MEDIUM_PAGE_SHIFT              ( 3 + MI_SMALL_PAGE_SHIFT)     // 512KiB


// Derived constants
#define MI_SEGMENT_SIZE                   (MI_ZU(1)<<MI_SEGMENT_SHIFT)
#define MI_SEGMENT_ALIGN                  MI_SEGMENT_SIZE
#define MI_SEGMENT_MASK                   ((uintptr_t)(MI_SEGMENT_ALIGN - 1))
#define MI_SEGMENT_SLICE_SIZE             (MI_ZU(1)<< MI_SEGMENT_SLICE_SHIFT)
#define MI_SLICES_PER_SEGMENT             (MI_SEGMENT_SIZE / MI_SEGMENT_SLICE_SIZE) // 1024

#define MI_SMALL_PAGE_SIZE                (MI_ZU(1)<<MI_SMALL_PAGE_SHIFT)
#define MI_MEDIUM_PAGE_SIZE               (MI_ZU(1)<<MI_MEDIUM_PAGE_SHIFT)

#define MI_SMALL_OBJ_SIZE_MAX             (MI_SMALL_PAGE_SIZE/4)   // 8KiB on 64-bit
#define MI_MEDIUM_OBJ_SIZE_MAX            (MI_MEDIUM_PAGE_SIZE/4)  // 128KiB on 64-bit
#define MI_MEDIUM_OBJ_WSIZE_MAX           (MI_MEDIUM_OBJ_SIZE_MAX/MI_INTPTR_SIZE)   
#define MI_LARGE_OBJ_SIZE_MAX             (MI_SEGMENT_SIZE/2)      // 32MiB on 64-bit
#define MI_LARGE_OBJ_WSIZE_MAX            (MI_LARGE_OBJ_SIZE_MAX/MI_INTPTR_SIZE)

// Maximum number of size classes. (spaced exponentially in 12.5% increments)
#define MI_BIN_HUGE  (73U)

#if (MI_MEDIUM_OBJ_WSIZE_MAX >= 655360)
#error "mimalloc internal: define more bins"
#endif

// Maximum slice offset (15)
#define MI_MAX_SLICE_OFFSET               ((MI_ALIGNMENT_MAX / MI_SEGMENT_SLICE_SIZE) - 1)

// Used as a special value to encode block sizes in 32 bits.
#define MI_HUGE_BLOCK_SIZE                ((uint32_t)(2*MI_GiB))

// blocks up to this size are always allocated aligned
#define MI_MAX_ALIGN_GUARANTEE            (8*MI_MAX_ALIGN_SIZE)  

// Alignments over MI_ALIGNMENT_MAX are allocated in dedicated huge page segments 
#define MI_ALIGNMENT_MAX                  (MI_SEGMENT_SIZE >> 1)  


// ------------------------------------------------------
// Mimalloc pages contain allocated blocks
// ------------------------------------------------------

// The free lists use encoded next fields
// (Only actually encodes when MI_ENCODED_FREELIST is defined.)
typedef uintptr_t  mi_encoded_t;

// thread id's
typedef size_t     mi_threadid_t;

// free lists contain blocks
typedef struct mi_block_s {
  mi_encoded_t next;
} mi_block_t;


// The delayed flags are used for efficient multi-threaded free-ing
typedef enum mi_delayed_e {
  MI_USE_DELAYED_FREE   = 0, // push on the owning heap thread delayed list
  MI_DELAYED_FREEING    = 1, // temporary: another thread is accessing the owning heap
  MI_NO_DELAYED_FREE    = 2, // optimize: push on page local thread free queue if another block is already in the heap thread delayed free list
  MI_NEVER_DELAYED_FREE = 3  // sticky, only resets on page reclaim
} mi_delayed_t;


// The `in_full` and `has_aligned` page flags are put in a union to efficiently
// test if both are false (`full_aligned == 0`) in the `mi_free` routine.
#if !MI_TSAN
typedef union mi_page_flags_s {
  uint8_t full_aligned;
  struct {
    uint8_t in_full : 1;
    uint8_t has_aligned : 1;
  } x;
} mi_page_flags_t;
#else
// under thread sanitizer, use a byte for each flag to suppress warning, issue #130
typedef union mi_page_flags_s {
  uint16_t full_aligned;
  struct {
    uint8_t in_full;
    uint8_t has_aligned;
  } x;
} mi_page_flags_t;
#endif

// Thread free list.
// We use the bottom 2 bits of the pointer for mi_delayed_t flags
typedef uintptr_t mi_thread_free_t;

// A page contains blocks of one specific size (`block_size`).
// Each page has three list of free blocks:
// `free` for blocks that can be allocated,
// `local_free` for freed blocks that are not yet available to `mi_malloc`
// `thread_free` for freed blocks by other threads
// The `local_free` and `thread_free` lists are migrated to the `free` list
// when it is exhausted. The separate `local_free` list is necessary to
// implement a monotonic heartbeat. The `thread_free` list is needed for
// avoiding atomic operations in the common case.
//
//
// `used - |thread_free|` == actual blocks that are in use (alive)
// `used - |thread_free| + |free| + |local_free| == capacity`
//
// We don't count `freed` (as |free|) but use `used` to reduce
// the number of memory accesses in the `mi_page_all_free` function(s).
//
// Notes:
// - Access is optimized for `mi_free` and `mi_page_alloc` (in `alloc.c`)
// - Using `uint16_t` does not seem to slow things down
// - The size is 8 words on 64-bit which helps the page index calculations
//   (and 10 words on 32-bit, and encoded free lists add 2 words. Sizes 10
//    and 12 are still good for address calculation)
// - To limit the structure size, the `xblock_size` is 32-bits only; for
//   blocks > MI_HUGE_BLOCK_SIZE the size is determined from the segment page size
// - `thread_free` uses the bottom bits as a delayed-free flags to optimize
//   concurrent frees where only the first concurrent free adds to the owning
//   heap `thread_delayed_free` list (see `alloc.c:mi_free_block_mt`).
//   The invariant is that no-delayed-free is only set if there is
//   at least one block that will be added, or as already been added, to
//   the owning heap `thread_delayed_free` list. This guarantees that pages
//   will be freed correctly even if only other threads free blocks.
typedef struct mi_page_s {
  // "owned" by the segment
  uint32_t              slice_count;       // slices in this page (0 if not a page)
  uint32_t              slice_offset;      // distance from the actual page data slice (0 if a page)  
  uint8_t               is_committed : 1;  // `true` if the page virtual memory is committed
  uint8_t               is_zero_init : 1;  // `true` if the page was initially zero initialized

  // layout like this to optimize access in `mi_malloc` and `mi_free`
  uint16_t              capacity;          // number of blocks committed, must be the first field, see `segment.c:page_clear`
  uint16_t              reserved;          // number of blocks reserved in memory
  mi_page_flags_t       flags;             // `in_full` and `has_aligned` flags (8 bits)
  uint8_t               free_is_zero : 1;  // `true` if the blocks in the free list are zero initialized
  uint8_t               retire_expire : 7; // expiration count for retired blocks

  mi_block_t*           free;              // list of available free blocks (`malloc` allocates from this list)
  uint32_t              used;              // number of blocks in use (including blocks in `local_free` and `thread_free`)
  uint32_t              xblock_size;       // size available in each block (always `>0`)
  mi_block_t*           local_free;        // list of deferred free blocks by this thread (migrates to `free`)

  #if (MI_ENCODE_FREELIST || MI_PADDING)
  uintptr_t             keys[2];           // two random keys to encode the free lists (see `_mi_block_next`) or padding canary
  #endif

  _Atomic(mi_thread_free_t) xthread_free;  // list of deferred free blocks freed by other threads
  _Atomic(uintptr_t)        xheap;

  struct mi_page_s*     next;              // next page owned by this thread with the same `block_size`
  struct mi_page_s*     prev;              // previous page owned by this thread with the same `block_size`

  // 64-bit 9 words, 32-bit 12 words, (+2 for secure)
  #if MI_INTPTR_SIZE==8
  uintptr_t padding[1];
  #endif
} mi_page_t;



// ------------------------------------------------------
// Mimalloc segments contain mimalloc pages
// ------------------------------------------------------

typedef enum mi_page_kind_e {
  MI_PAGE_SMALL,    // small blocks go into 64KiB pages inside a segment
  MI_PAGE_MEDIUM,   // medium blocks go into medium pages inside a segment
  MI_PAGE_LARGE,    // larger blocks go into a page of just one block
  MI_PAGE_HUGE,     // huge blocks (> 16 MiB) are put into a single page in a single segment.
} mi_page_kind_t;

typedef enum mi_segment_kind_e {
  MI_SEGMENT_NORMAL, // MI_SEGMENT_SIZE size with pages inside.
  MI_SEGMENT_HUGE,   // > MI_LARGE_SIZE_MAX segment with just one huge page inside.
} mi_segment_kind_t;

// ------------------------------------------------------
// A segment holds a commit mask where a bit is set if
// the corresponding MI_COMMIT_SIZE area is committed.
// The MI_COMMIT_SIZE must be a multiple of the slice
// size. If it is equal we have the most fine grained 
// decommit (but setting it higher can be more efficient).
// The MI_MINIMAL_COMMIT_SIZE is the minimal amount that will
// be committed in one go which can be set higher than
// MI_COMMIT_SIZE for efficiency (while the decommit mask
// is still tracked in fine-grained MI_COMMIT_SIZE chunks)
// ------------------------------------------------------

#define MI_MINIMAL_COMMIT_SIZE      (1*MI_SEGMENT_SLICE_SIZE)            
#define MI_COMMIT_SIZE              (MI_SEGMENT_SLICE_SIZE)              // 64KiB
#define MI_COMMIT_MASK_BITS         (MI_SEGMENT_SIZE / MI_COMMIT_SIZE)  
#define MI_COMMIT_MASK_FIELD_BITS    MI_SIZE_BITS
#define MI_COMMIT_MASK_FIELD_COUNT  (MI_COMMIT_MASK_BITS / MI_COMMIT_MASK_FIELD_BITS)

#if (MI_COMMIT_MASK_BITS != (MI_COMMIT_MASK_FIELD_COUNT * MI_COMMIT_MASK_FIELD_BITS))
#error "the segment size must be exactly divisible by the (commit size * size_t bits)"
#endif

typedef struct mi_commit_mask_s {
  size_t mask[MI_COMMIT_MASK_FIELD_COUNT];
} mi_commit_mask_t;

typedef mi_page_t  mi_slice_t;
typedef int64_t    mi_msecs_t;


// Memory can reside in arena's, direct OS allocated, or statically allocated. The memid keeps track of this.
typedef enum mi_memkind_e {
  MI_MEM_NONE,      // not allocated
  MI_MEM_EXTERNAL,  // not owned by mimalloc but provided externally (via `mi_manage_os_memory` for example)
  MI_MEM_STATIC,    // allocated in a static area and should not be freed (for arena meta data for example)
  MI_MEM_OS,        // allocated from the OS
  MI_MEM_OS_HUGE,   // allocated as huge os pages
  MI_MEM_OS_REMAP,  // allocated in a remapable area (i.e. using `mremap`)
  MI_MEM_ARENA      // allocated from an arena (the usual case)
} mi_memkind_t;

static inline bool mi_memkind_is_os(mi_memkind_t memkind) {
  return (memkind >= MI_MEM_OS && memkind <= MI_MEM_OS_REMAP);
}

typedef struct mi_memid_os_info {
  void*         base;               // actual base address of the block (used for offset aligned allocations)
  size_t        alignment;          // alignment at allocation
} mi_memid_os_info_t;

typedef struct mi_memid_arena_info {
  size_t        block_index;        // index in the arena
  mi_arena_id_t id;                 // arena id (>= 1)
  bool          is_exclusive;       // the arena can only be used for specific arena allocations
} mi_memid_arena_info_t;

typedef struct mi_memid_s {
  union {
    mi_memid_os_info_t    os;       // only used for MI_MEM_OS
    mi_memid_arena_info_t arena;    // only used for MI_MEM_ARENA
  } mem;
  bool          is_pinned;          // `true` if we cannot decommit/reset/protect in this memory (e.g. when allocated using large OS pages)
  bool          initially_committed;// `true` if the memory was originally allocated as committed
  bool          initially_zero;     // `true` if the memory was originally zero initialized
  mi_memkind_t  memkind;
} mi_memid_t;


// Segments are large allocated memory blocks (8mb on 64 bit) from
// the OS. Inside segments we allocated fixed size _pages_ that
// contain blocks.
typedef struct mi_segment_s {
  // constant fields
  mi_memid_t        memid;              // memory id for arena allocation
  bool              allow_decommit;
  bool              allow_purge;
  size_t            segment_size;

  // segment fields
  mi_msecs_t        purge_expire;
  mi_commit_mask_t  purge_mask;
  mi_commit_mask_t  commit_mask;

  _Atomic(struct mi_segment_s*) abandoned_next;

  // from here is zero initialized
  struct mi_segment_s* next;            // the list of freed segments in the cache (must be first field, see `segment.c:mi_segment_init`)
  
  size_t            abandoned;          // abandoned pages (i.e. the original owning thread stopped) (`abandoned <= used`)
  size_t            abandoned_visits;   // count how often this segment is visited in the abandoned list (to force reclaim it it is too long)
  size_t            used;               // count of pages in use
  uintptr_t         cookie;             // verify addresses in debug mode: `mi_ptr_cookie(segment) == segment->cookie`  

  size_t            segment_slices;      // for huge segments this may be different from `MI_SLICES_PER_SEGMENT`
  size_t            segment_info_slices; // initial slices we are using segment info and possible guard pages.

  // layout like this to optimize access in `mi_free`
  mi_segment_kind_t kind;
  size_t            slice_entries;       // entries in the `slices` array, at most `MI_SLICES_PER_SEGMENT`
  _Atomic(mi_threadid_t) thread_id;      // unique id of the thread owning this segment

  mi_slice_t        slices[MI_SLICES_PER_SEGMENT+1];  // one more for huge blocks with large alignment
} mi_segment_t;


// ------------------------------------------------------
// Heaps
// Provide first-class heaps to allocate from.
// A heap just owns a set of pages for allocation and
// can only be allocate/reallocate from the thread that created it.
// Freeing blocks can be done from any thread though.
// Per thread, the segments are shared among its heaps.
// Per thread, there is always a default heap that is
// used for allocation; it is initialized to statically
// point to an empty heap to avoid initialization checks
// in the fast path.
// ------------------------------------------------------

// Thread local data
typedef struct mi_tld_s mi_tld_t;

// Pages of a certain block size are held in a queue.
typedef struct mi_page_queue_s {
  mi_page_t* first;
  mi_page_t* last;
  size_t     block_size;
} mi_page_queue_t;

#define MI_BIN_FULL  (MI_BIN_HUGE+1)

// Random context
typedef struct mi_random_cxt_s {
  uint32_t input[16];
  uint32_t output[16];
  int      output_available;
  bool     weak;
} mi_random_ctx_t;


// In debug mode there is a padding structure at the end of the blocks to check for buffer overflows
#if (MI_PADDING)
typedef struct mi_padding_s {
  uint32_t canary; // encoded block value to check validity of the padding (in case of overflow)
  uint32_t delta;  // padding bytes before the block. (mi_usable_size(p) - delta == exact allocated bytes)
} mi_padding_t;
#define MI_PADDING_SIZE   (sizeof(mi_padding_t))
#define MI_PADDING_WSIZE  ((MI_PADDING_SIZE + MI_INTPTR_SIZE - 1) / MI_INTPTR_SIZE)
#else
#define MI_PADDING_SIZE   0
#define MI_PADDING_WSIZE  0
#endif

#define MI_PAGES_DIRECT   (MI_SMALL_WSIZE_MAX + MI_PADDING_WSIZE + 1)


// A heap owns a set of pages.
struct mi_heap_s {
  mi_tld_t*             tld;
  mi_page_t*            pages_free_direct[MI_PAGES_DIRECT];  // optimize: array where every entry points a page with possibly free blocks in the corresponding queue for that size.
  mi_page_queue_t       pages[MI_BIN_FULL + 1];              // queue of pages for each size class (or "bin")
  _Atomic(mi_block_t*)  thread_delayed_free;
  mi_threadid_t         thread_id;                           // thread this heap belongs too
  mi_arena_id_t         arena_id;                            // arena id if the heap belongs to a specific arena (or 0)  
  uintptr_t             cookie;                              // random cookie to verify pointers (see `_mi_ptr_cookie`)
  uintptr_t             keys[2];                             // two random keys used to encode the `thread_delayed_free` list
  mi_random_ctx_t       random;                              // random number context used for secure allocation
  size_t                page_count;                          // total number of pages in the `pages` queues.
  size_t                page_retired_min;                    // smallest retired index (retired pages are fully free, but still in the page queues)
  size_t                page_retired_max;                    // largest retired index into the `pages` array.
  mi_heap_t*            next;                                // list of heaps per thread
  bool                  no_reclaim;                          // `true` if this heap should not reclaim abandoned pages
};



// ------------------------------------------------------
// Debug
// ------------------------------------------------------

#if !defined(MI_DEBUG_UNINIT)
#define MI_DEBUG_UNINIT     (0xD0)
#endif
#if !defined(MI_DEBUG_FREED)
#define MI_DEBUG_FREED      (0xDF)
#endif
#if !defined(MI_DEBUG_PADDING)
#define MI_DEBUG_PADDING    (0xDE)
#endif

#if (MI_DEBUG)
// use our own assertion to print without memory allocation
void _mi_assert_fail(const char* assertion, const char* fname, unsigned int line, const char* func );
#define mi_assert(expr)     ((expr) ? (void)0 : _mi_assert_fail(#expr,__FILE__,__LINE__,__func__))
#else
#define mi_assert(x)
#endif

#if (MI_DEBUG>1)
#define mi_assert_internal    mi_assert
#else
#define mi_assert_internal(x)
#endif

#if (MI_DEBUG>2)
#define mi_assert_expensive   mi_assert
#else
#define mi_assert_expensive(x)
#endif

// ------------------------------------------------------
// Statistics
// ------------------------------------------------------

#ifndef MI_STAT
#if (MI_DEBUG>0)
#define MI_STAT 2
#else
#define MI_STAT 0
#endif
#endif

typedef struct mi_stat_count_s {
  int64_t allocated;
  int64_t freed;
  int64_t peak;
  int64_t current;
} mi_stat_count_t;

typedef struct mi_stat_counter_s {
  int64_t total;
  int64_t count;
} mi_stat_counter_t;

typedef struct mi_stats_s {
  mi_stat_count_t segments;
  mi_stat_count_t pages;
  mi_stat_count_t reserved;
  mi_stat_count_t committed;
  mi_stat_count_t reset;
  mi_stat_count_t purged;
  mi_stat_count_t page_committed;
  mi_stat_count_t segments_abandoned;
  mi_stat_count_t pages_abandoned;
  mi_stat_count_t threads;
  mi_stat_count_t normal;
  mi_stat_count_t huge;
  mi_stat_count_t large;
  mi_stat_count_t malloc;
  mi_stat_count_t segments_cache;
  mi_stat_counter_t pages_extended;
  mi_stat_counter_t mmap_calls;
  mi_stat_counter_t commit_calls;
  mi_stat_counter_t reset_calls;
  mi_stat_counter_t purge_calls;
  mi_stat_counter_t page_no_retire;
  mi_stat_counter_t searches;
  mi_stat_counter_t normal_count;
  mi_stat_counter_t huge_count;
<<<<<<< HEAD
  mi_stat_counter_t large_count;
=======
  mi_stat_counter_t giant_count;
  mi_stat_counter_t arena_count;
  mi_stat_counter_t arena_crossover_count;
  mi_stat_counter_t arena_rollback_count;
>>>>>>> 027b22aa
#if MI_STAT>1
  mi_stat_count_t normal_bins[MI_BIN_HUGE+1];
#endif
} mi_stats_t;


void _mi_stat_increase(mi_stat_count_t* stat, size_t amount);
void _mi_stat_decrease(mi_stat_count_t* stat, size_t amount);
void _mi_stat_counter_increase(mi_stat_counter_t* stat, size_t amount);

#if (MI_STAT)
#define mi_stat_increase(stat,amount)         _mi_stat_increase( &(stat), amount)
#define mi_stat_decrease(stat,amount)         _mi_stat_decrease( &(stat), amount)
#define mi_stat_counter_increase(stat,amount) _mi_stat_counter_increase( &(stat), amount)
#else
#define mi_stat_increase(stat,amount)         (void)0
#define mi_stat_decrease(stat,amount)         (void)0
#define mi_stat_counter_increase(stat,amount) (void)0
#endif

#define mi_heap_stat_counter_increase(heap,stat,amount)  mi_stat_counter_increase( (heap)->tld->stats.stat, amount)
#define mi_heap_stat_increase(heap,stat,amount)  mi_stat_increase( (heap)->tld->stats.stat, amount)
#define mi_heap_stat_decrease(heap,stat,amount)  mi_stat_decrease( (heap)->tld->stats.stat, amount)

// ------------------------------------------------------
// Thread Local data
// ------------------------------------------------------

// A "span" is is an available range of slices. The span queues keep
// track of slice spans of at most the given `slice_count` (but more than the previous size class).
typedef struct mi_span_queue_s {
  mi_slice_t* first;
  mi_slice_t* last;
  size_t      slice_count;
} mi_span_queue_t;

#define MI_SEGMENT_BIN_MAX (35)     // 35 == mi_segment_bin(MI_SLICES_PER_SEGMENT)

// OS thread local data
typedef struct mi_os_tld_s {
  size_t                region_idx;   // start point for next allocation
  mi_stats_t*           stats;        // points to tld stats
} mi_os_tld_t;


// Segments thread local data
typedef struct mi_segments_tld_s {
  mi_span_queue_t     spans[MI_SEGMENT_BIN_MAX+1];  // free slice spans inside segments
  size_t              count;        // current number of segments;
  size_t              peak_count;   // peak number of segments
  size_t              current_size; // current size of all segments
  size_t              peak_size;    // peak size of all segments
  mi_stats_t*         stats;        // points to tld stats
  mi_os_tld_t*        os;           // points to os stats
} mi_segments_tld_t;

// Thread local data
struct mi_tld_s {
  unsigned long long  heartbeat;     // monotonic heartbeat count
  bool                recurse;       // true if deferred was called; used to prevent infinite recursion.
  mi_heap_t*          heap_backing;  // backing heap of this thread (cannot be deleted)
  mi_heap_t*          heaps;         // list of heaps in this thread (so we can abandon all when the thread terminates)
  mi_segments_tld_t   segments;      // segment tld
  mi_os_tld_t         os;            // os tld
  mi_stats_t          stats;         // statistics
};

#endif<|MERGE_RESOLUTION|>--- conflicted
+++ resolved
@@ -599,14 +599,10 @@
   mi_stat_counter_t searches;
   mi_stat_counter_t normal_count;
   mi_stat_counter_t huge_count;
-<<<<<<< HEAD
   mi_stat_counter_t large_count;
-=======
-  mi_stat_counter_t giant_count;
   mi_stat_counter_t arena_count;
   mi_stat_counter_t arena_crossover_count;
   mi_stat_counter_t arena_rollback_count;
->>>>>>> 027b22aa
 #if MI_STAT>1
   mi_stat_count_t normal_bins[MI_BIN_HUGE+1];
 #endif
