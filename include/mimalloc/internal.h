--- conflicted
+++ resolved
@@ -88,7 +88,7 @@
 
 // os.c
 void       _mi_os_init(void);                                            // called from process init
-void*      _mi_os_alloc(size_t size, mi_memid_t* memid, mi_stats_t* stats);  
+void*      _mi_os_alloc(size_t size, mi_memid_t* memid, mi_stats_t* stats);
 void       _mi_os_free(void* p, size_t size, mi_memid_t memid, mi_stats_t* stats);
 void       _mi_os_free_ex(void* p, size_t size, bool still_committed, mi_memid_t memid, mi_stats_t* stats);
 
@@ -149,11 +149,8 @@
 uint8_t*   _mi_segment_page_start(const mi_segment_t* segment, const mi_page_t* page, size_t* page_size); // page start for any page
 void       _mi_abandoned_reclaim_all(mi_heap_t* heap, mi_segments_tld_t* tld);
 void       _mi_abandoned_await_readers(void);
-<<<<<<< HEAD
 void       _mi_abandoned_collect(mi_heap_t* heap, bool force, mi_segments_tld_t* tld);
-=======
 bool       _mi_segment_attempt_reclaim(mi_heap_t* heap, mi_segment_t* segment);
->>>>>>> d34d8f0f
 
 // "page.c"
 void*      _mi_malloc_generic(mi_heap_t* heap, size_t size, bool zero, size_t huge_alignment)  mi_attr_noexcept mi_attr_malloc;
@@ -435,7 +432,7 @@
 
 // Segment belonging to a page
 static inline mi_segment_t* _mi_page_segment(const mi_page_t* page) {
-  mi_segment_t* segment = _mi_ptr_segment(page); 
+  mi_segment_t* segment = _mi_ptr_segment(page);
   mi_assert_internal(segment == NULL || ((mi_slice_t*)page >= segment->slices && (mi_slice_t*)page < segment->slices + segment->slice_entries));
   return segment;
 }
@@ -737,12 +734,12 @@
 
 #define mi_commit_mask_foreach(cm,idx,count) \
   idx = 0; \
-  while ((count = _mi_commit_mask_next_run(cm,&idx)) > 0) { 
-        
+  while ((count = _mi_commit_mask_next_run(cm,&idx)) > 0) {
+
 #define mi_commit_mask_foreach_end() \
     idx += count; \
   }
-      
+
 
 
 /* -----------------------------------------------------------
