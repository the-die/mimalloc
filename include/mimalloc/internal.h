/* ----------------------------------------------------------------------------
Copyright (c) 2018-2023, Microsoft Research, Daan Leijen
This is free software; you can redistribute it and/or modify it under the
terms of the MIT license. A copy of the license can be found in the file
"LICENSE" at the root of this distribution.
-----------------------------------------------------------------------------*/
#pragma once
#ifndef MIMALLOC_INTERNAL_H
#define MIMALLOC_INTERNAL_H


// --------------------------------------------------------------------------
// This file contains the interal API's of mimalloc and various utility
// functions and macros.
// --------------------------------------------------------------------------

#include "mimalloc/types.h"
#include "mimalloc/track.h"

#if (MI_DEBUG>0)
#define mi_trace_message(...)  _mi_trace_message(__VA_ARGS__)
#else
#define mi_trace_message(...)
#endif

#define MI_CACHE_LINE          64
#if defined(_MSC_VER)
#pragma warning(disable:4127)   // suppress constant conditional warning (due to MI_SECURE paths)
#pragma warning(disable:26812)  // unscoped enum warning
#define mi_decl_noinline        __declspec(noinline)
#define mi_decl_thread          __declspec(thread)
#define mi_decl_cache_align     __declspec(align(MI_CACHE_LINE))
#elif (defined(__GNUC__) && (__GNUC__ >= 3)) || defined(__clang__) // includes clang and icc
#define mi_decl_noinline        __attribute__((noinline))
#define mi_decl_thread          __thread
#define mi_decl_cache_align     __attribute__((aligned(MI_CACHE_LINE)))
#else
#define mi_decl_noinline
#define mi_decl_thread          __thread        // hope for the best :-)
#define mi_decl_cache_align
#endif

#if defined(__EMSCRIPTEN__) && !defined(__wasi__)
#define __wasi__
#endif

#if defined(__cplusplus)
#define mi_decl_externc       extern "C"
#else
#define mi_decl_externc
#endif

// pthreads
#if !defined(_WIN32) && !defined(__wasi__)
#define  MI_USE_PTHREADS
#include <pthread.h>
#endif

// "options.c"
void       _mi_fputs(mi_output_fun* out, void* arg, const char* prefix, const char* message);
void       _mi_fprintf(mi_output_fun* out, void* arg, const char* fmt, ...);
void       _mi_warning_message(const char* fmt, ...);
void       _mi_verbose_message(const char* fmt, ...);
void       _mi_trace_message(const char* fmt, ...);
void       _mi_options_init(void);
void       _mi_error_message(int err, const char* fmt, ...);

// random.c
void       _mi_random_init(mi_random_ctx_t* ctx);
void       _mi_random_init_weak(mi_random_ctx_t* ctx);
void       _mi_random_reinit_if_weak(mi_random_ctx_t * ctx);
void       _mi_random_split(mi_random_ctx_t* ctx, mi_random_ctx_t* new_ctx);
uintptr_t  _mi_random_next(mi_random_ctx_t* ctx);
uintptr_t  _mi_heap_random_next(mi_heap_t* heap);
uintptr_t  _mi_os_random_weak(uintptr_t extra_seed);
static inline uintptr_t _mi_random_shuffle(uintptr_t x);

// init.c
extern mi_decl_cache_align mi_stats_t       _mi_stats_main;
extern mi_decl_cache_align const mi_page_t  _mi_page_empty;
bool       _mi_is_main_thread(void);
size_t     _mi_current_thread_count(void);
bool       _mi_preloading(void);        // true while the C runtime is not ready
mi_threadid_t _mi_thread_id(void) mi_attr_noexcept;
mi_heap_t* _mi_heap_main_get(void);     // statically allocated main backing heap
void       _mi_thread_done(mi_heap_t* heap);

// os.c
void       _mi_os_init(void);                                      // called from process init
void*      _mi_os_alloc(size_t size, mi_stats_t* stats);           // to allocate thread local data
void       _mi_os_free(void* p, size_t size, mi_stats_t* stats);   // to free thread local data
<<<<<<< HEAD

bool       _mi_os_protect(void* addr, size_t size);
bool       _mi_os_unprotect(void* addr, size_t size);
bool       _mi_os_commit(void* addr, size_t size, bool* is_zero, mi_stats_t* stats);
bool       _mi_os_decommit(void* p, size_t size, mi_stats_t* stats);
bool       _mi_os_reset(void* p, size_t size, mi_stats_t* stats);
// bool       _mi_os_unreset(void* p, size_t size, bool* is_zero, mi_stats_t* stats);
=======
size_t     _mi_os_page_size(void);
>>>>>>> 9792b636
size_t     _mi_os_good_alloc_size(size_t size);
bool       _mi_os_has_overcommit(void);

bool       _mi_os_reset(void* addr, size_t size, mi_stats_t* tld_stats);
bool       _mi_os_commit(void* p, size_t size, bool* is_zero, mi_stats_t* stats);
bool       _mi_os_decommit(void* addr, size_t size, mi_stats_t* stats);
bool       _mi_os_protect(void* addr, size_t size);
bool       _mi_os_unprotect(void* addr, size_t size);

void*      _mi_os_alloc_aligned(size_t size, size_t alignment, bool commit, bool* large, mi_stats_t* stats);
void*      _mi_os_alloc_aligned_offset(size_t size, size_t alignment, size_t align_offset, bool commit, bool* large, mi_stats_t* tld_stats);
void       _mi_os_free_aligned(void* p, size_t size, size_t alignment, size_t align_offset, bool was_committed, mi_stats_t* tld_stats);
void*      _mi_os_get_aligned_hint(size_t try_alignment, size_t size);
bool       _mi_os_use_large_page(size_t size, size_t alignment);
size_t     _mi_os_large_page_size(void);

<<<<<<< HEAD
// arena.c
void*      _mi_arena_alloc_aligned(size_t size, size_t alignment, size_t align_offset, bool* commit, bool* large, bool* is_pinned, bool* is_zero, mi_arena_id_t req_arena_id, size_t* memid, mi_os_tld_t* tld);
void*      _mi_arena_alloc(size_t size, bool* commit, bool* large, bool* is_pinned, bool* is_zero, mi_arena_id_t req_arena_id, size_t* memid, mi_os_tld_t* tld);
void       _mi_arena_free(void* p, size_t size, size_t alignment, size_t align_offset, size_t memid, bool all_committed, mi_stats_t* stats);
mi_arena_id_t _mi_arena_id_none(void);
bool       _mi_arena_memid_is_suitable(size_t memid, mi_arena_id_t req_arena_id);

// "segment-cache.c"
void*      _mi_segment_cache_pop(size_t size, mi_commit_mask_t* commit_mask, mi_commit_mask_t* decommit_mask, bool large_allowed, bool* large, bool* is_pinned, bool* is_zero, mi_arena_id_t req_arena_id, size_t* memid, mi_os_tld_t* tld);
bool       _mi_segment_cache_push(void* start, size_t size, size_t memid, const mi_commit_mask_t* commit_mask, const mi_commit_mask_t* decommit_mask, bool is_large, bool is_pinned, mi_os_tld_t* tld);
void       _mi_segment_cache_collect(bool force, mi_os_tld_t* tld);
void       _mi_segment_cache_free_all(mi_os_tld_t* tld);
void       _mi_segment_map_allocated_at(const mi_segment_t* segment);
void       _mi_segment_map_freed_at(const mi_segment_t* segment);
=======
void       _mi_os_free_ex(void* p, size_t size, bool was_committed, mi_stats_t* stats);
void*      _mi_os_alloc_huge_os_pages(size_t pages, int numa_node, mi_msecs_t max_secs, size_t* pages_reserved, size_t* psize);
void       _mi_os_free_huge_pages(void* p, size_t size, mi_stats_t* stats);

// arena.c
mi_arena_id_t _mi_arena_id_none(void);
void       _mi_arena_free(void* p, size_t size, size_t alignment, size_t align_offset, size_t memid, bool all_committed, mi_stats_t* stats);
void*      _mi_arena_alloc(size_t size, bool* commit, bool* large, bool* is_pinned, bool* is_zero, mi_arena_id_t req_arena_id, size_t* memid, mi_os_tld_t* tld);
void*      _mi_arena_alloc_aligned(size_t size, size_t alignment, size_t align_offset, bool* commit, bool* large, bool* is_pinned, bool* is_zero, mi_arena_id_t req_arena_id, size_t* memid, mi_os_tld_t* tld);


// memory.c
void*      _mi_mem_alloc_aligned(size_t size, size_t alignment, size_t offset, bool* commit, bool* large, bool* is_pinned, bool* is_zero, size_t* id, mi_os_tld_t* tld);
void       _mi_mem_free(void* p, size_t size, size_t alignment, size_t align_offset, size_t id, bool fully_committed, bool any_reset, mi_os_tld_t* tld);

bool       _mi_mem_reset(void* p, size_t size, mi_os_tld_t* tld);
bool       _mi_mem_unreset(void* p, size_t size, bool* is_zero, mi_os_tld_t* tld);
bool       _mi_mem_commit(void* p, size_t size, bool* is_zero, mi_os_tld_t* tld);
bool       _mi_mem_decommit(void* p, size_t size, mi_os_tld_t* tld);
bool       _mi_mem_protect(void* addr, size_t size);
bool       _mi_mem_unprotect(void* addr, size_t size);

void        _mi_mem_collect(mi_os_tld_t* tld);
>>>>>>> 9792b636

// "segment.c"
mi_page_t* _mi_segment_page_alloc(mi_heap_t* heap, size_t block_size, size_t page_alignment, mi_segments_tld_t* tld, mi_os_tld_t* os_tld);
void       _mi_segment_page_free(mi_page_t* page, bool force, mi_segments_tld_t* tld);
void       _mi_segment_page_abandon(mi_page_t* page, mi_segments_tld_t* tld);
bool       _mi_segment_try_reclaim_abandoned( mi_heap_t* heap, bool try_all, mi_segments_tld_t* tld);
void       _mi_segment_thread_collect(mi_segments_tld_t* tld);

#if MI_HUGE_PAGE_ABANDON
void       _mi_segment_huge_page_free(mi_segment_t* segment, mi_page_t* page, mi_block_t* block);
#else
void       _mi_segment_huge_page_reset(mi_segment_t* segment, mi_page_t* page, mi_block_t* block);
#endif

uint8_t*   _mi_segment_page_start(const mi_segment_t* segment, const mi_page_t* page, size_t* page_size); // page start for any page
void       _mi_abandoned_reclaim_all(mi_heap_t* heap, mi_segments_tld_t* tld);
void       _mi_abandoned_await_readers(void);
void       _mi_abandoned_collect(mi_heap_t* heap, bool force, mi_segments_tld_t* tld);

// "page.c"
void*      _mi_malloc_generic(mi_heap_t* heap, size_t size, bool zero, size_t huge_alignment)  mi_attr_noexcept mi_attr_malloc;

void       _mi_page_retire(mi_page_t* page) mi_attr_noexcept;                  // free the page if there are no other pages with many free blocks
void       _mi_page_unfull(mi_page_t* page);
void       _mi_page_free(mi_page_t* page, mi_page_queue_t* pq, bool force);   // free the page
void       _mi_page_abandon(mi_page_t* page, mi_page_queue_t* pq);            // abandon the page, to be picked up by another thread...
void       _mi_heap_delayed_free_all(mi_heap_t* heap);
bool       _mi_heap_delayed_free_partial(mi_heap_t* heap);
void       _mi_heap_collect_retired(mi_heap_t* heap, bool force);

void       _mi_page_use_delayed_free(mi_page_t* page, mi_delayed_t delay, bool override_never);
bool       _mi_page_try_use_delayed_free(mi_page_t* page, mi_delayed_t delay, bool override_never);
size_t     _mi_page_queue_append(mi_heap_t* heap, mi_page_queue_t* pq, mi_page_queue_t* append);
void       _mi_deferred_free(mi_heap_t* heap, bool force);

void       _mi_page_free_collect(mi_page_t* page,bool force);
void       _mi_page_reclaim(mi_heap_t* heap, mi_page_t* page);   // callback from segments

size_t     _mi_bin_size(uint8_t bin);           // for stats
uint8_t    _mi_bin(size_t size);                // for stats

// "heap.c"
void       _mi_heap_destroy_pages(mi_heap_t* heap);
void       _mi_heap_collect_abandon(mi_heap_t* heap);
void       _mi_heap_set_default_direct(mi_heap_t* heap);
bool       _mi_heap_memid_is_suitable(mi_heap_t* heap, size_t memid);
void       _mi_heap_destroy_all(void);

// "stats.c"
void       _mi_stats_done(mi_stats_t* stats);
mi_msecs_t  _mi_clock_now(void);
mi_msecs_t  _mi_clock_end(mi_msecs_t start);
mi_msecs_t  _mi_clock_start(void);

// "alloc.c"
void*       _mi_page_malloc(mi_heap_t* heap, mi_page_t* page, size_t size, bool zero) mi_attr_noexcept;  // called from `_mi_malloc_generic`
void*       _mi_heap_malloc_zero(mi_heap_t* heap, size_t size, bool zero) mi_attr_noexcept;
void*       _mi_heap_malloc_zero_ex(mi_heap_t* heap, size_t size, bool zero, size_t huge_alignment) mi_attr_noexcept;     // called from `_mi_heap_malloc_aligned`
void*       _mi_heap_realloc_zero(mi_heap_t* heap, void* p, size_t newsize, bool zero) mi_attr_noexcept;
mi_block_t* _mi_page_ptr_unalign(const mi_segment_t* segment, const mi_page_t* page, const void* p);
bool        _mi_free_delayed_block(mi_block_t* block);
void        _mi_free_generic(const mi_segment_t* segment, mi_page_t* page, bool is_local, void* p) mi_attr_noexcept;  // for runtime integration
void        _mi_padding_shrink(const mi_page_t* page, const mi_block_t* block, const size_t min_size);

// option.c, c primitives
char        _mi_toupper(char c);
int         _mi_strnicmp(const char* s, const char* t, size_t n);
void        _mi_strlcpy(char* dest, const char* src, size_t dest_size);
void        _mi_strlcat(char* dest, const char* src, size_t dest_size);
size_t      _mi_strlen(const char* s);
size_t      _mi_strnlen(const char* s, size_t max_len);


#if MI_DEBUG>1
bool        _mi_page_is_valid(mi_page_t* page);
#endif


// ------------------------------------------------------
// Branches
// ------------------------------------------------------

#if defined(__GNUC__) || defined(__clang__)
#define mi_unlikely(x)     (__builtin_expect(!!(x),false))
#define mi_likely(x)       (__builtin_expect(!!(x),true))
#elif (defined(__cplusplus) && (__cplusplus >= 202002L)) || (defined(_MSVC_LANG) && _MSVC_LANG >= 202002L)
#define mi_unlikely(x)     (x) [[unlikely]]
#define mi_likely(x)       (x) [[likely]]
#else
#define mi_unlikely(x)     (x)
#define mi_likely(x)       (x)
#endif

#ifndef __has_builtin
#define __has_builtin(x)  0
#endif


/* -----------------------------------------------------------
  Error codes passed to `_mi_fatal_error`
  All are recoverable but EFAULT is a serious error and aborts by default in secure mode.
  For portability define undefined error codes using common Unix codes:
  <https://www-numi.fnal.gov/offline_software/srt_public_context/WebDocs/Errors/unix_system_errors.html>
----------------------------------------------------------- */
#include <errno.h>
#ifndef EAGAIN         // double free
#define EAGAIN (11)
#endif
#ifndef ENOMEM         // out of memory
#define ENOMEM (12)
#endif
#ifndef EFAULT         // corrupted free-list or meta-data
#define EFAULT (14)
#endif
#ifndef EINVAL         // trying to free an invalid pointer
#define EINVAL (22)
#endif
#ifndef EOVERFLOW      // count*size overflow
#define EOVERFLOW (75)
#endif


/* -----------------------------------------------------------
  Inlined definitions
----------------------------------------------------------- */
#define MI_UNUSED(x)     (void)(x)
#if (MI_DEBUG>0)
#define MI_UNUSED_RELEASE(x)
#else
#define MI_UNUSED_RELEASE(x)  MI_UNUSED(x)
#endif

#define MI_INIT4(x)   x(),x(),x(),x()
#define MI_INIT8(x)   MI_INIT4(x),MI_INIT4(x)
#define MI_INIT16(x)  MI_INIT8(x),MI_INIT8(x)
#define MI_INIT32(x)  MI_INIT16(x),MI_INIT16(x)
#define MI_INIT64(x)  MI_INIT32(x),MI_INIT32(x)
#define MI_INIT128(x) MI_INIT64(x),MI_INIT64(x)
#define MI_INIT256(x) MI_INIT128(x),MI_INIT128(x)


// Is `x` a power of two? (0 is considered a power of two)
static inline bool _mi_is_power_of_two(uintptr_t x) {
  return ((x & (x - 1)) == 0);
}

// Is a pointer aligned?
static inline bool _mi_is_aligned(void* p, size_t alignment) {
  mi_assert_internal(alignment != 0);
  return (((uintptr_t)p % alignment) == 0);
}

// Align upwards
static inline uintptr_t _mi_align_up(uintptr_t sz, size_t alignment) {
  mi_assert_internal(alignment != 0);
  uintptr_t mask = alignment - 1;
  if ((alignment & mask) == 0) {  // power of two?
    return ((sz + mask) & ~mask);
  }
  else {
    return (((sz + mask)/alignment)*alignment);
  }
}

// Align downwards
static inline uintptr_t _mi_align_down(uintptr_t sz, size_t alignment) {
  mi_assert_internal(alignment != 0);
  uintptr_t mask = alignment - 1;
  if ((alignment & mask) == 0) { // power of two?
    return (sz & ~mask);
  }
  else {
    return ((sz / alignment) * alignment);
  }
}

// Divide upwards: `s <= _mi_divide_up(s,d)*d < s+d`.
static inline uintptr_t _mi_divide_up(uintptr_t size, size_t divider) {
  mi_assert_internal(divider != 0);
  return (divider == 0 ? size : ((size + divider - 1) / divider));
}

// Is memory zero initialized?
static inline bool mi_mem_is_zero(void* p, size_t size) {
  for (size_t i = 0; i < size; i++) {
    if (((uint8_t*)p)[i] != 0) return false;
  }
  return true;
}


// Align a byte size to a size in _machine words_,
// i.e. byte size == `wsize*sizeof(void*)`.
static inline size_t _mi_wsize_from_size(size_t size) {
  mi_assert_internal(size <= SIZE_MAX - sizeof(uintptr_t));
  return (size + sizeof(uintptr_t) - 1) / sizeof(uintptr_t);
}

// Overflow detecting multiply
#if __has_builtin(__builtin_umul_overflow) || (defined(__GNUC__) && (__GNUC__ >= 5))
#include <limits.h>      // UINT_MAX, ULONG_MAX
#if defined(_CLOCK_T)    // for Illumos
#undef _CLOCK_T
#endif
static inline bool mi_mul_overflow(size_t count, size_t size, size_t* total) {
  #if (SIZE_MAX == ULONG_MAX)
    return __builtin_umull_overflow(count, size, (unsigned long *)total);
  #elif (SIZE_MAX == UINT_MAX)
    return __builtin_umul_overflow(count, size, (unsigned int *)total);
  #else
    return __builtin_umulll_overflow(count, size, (unsigned long long *)total);
  #endif
}
#else /* __builtin_umul_overflow is unavailable */
static inline bool mi_mul_overflow(size_t count, size_t size, size_t* total) {
  #define MI_MUL_NO_OVERFLOW ((size_t)1 << (4*sizeof(size_t)))  // sqrt(SIZE_MAX)
  *total = count * size;
  // note: gcc/clang optimize this to directly check the overflow flag
  return ((size >= MI_MUL_NO_OVERFLOW || count >= MI_MUL_NO_OVERFLOW) && size > 0 && (SIZE_MAX / size) < count);
}
#endif

// Safe multiply `count*size` into `total`; return `true` on overflow.
static inline bool mi_count_size_overflow(size_t count, size_t size, size_t* total) {
  if (count==1) {  // quick check for the case where count is one (common for C++ allocators)
    *total = size;
    return false;
  }
  else if mi_unlikely(mi_mul_overflow(count, size, total)) {
    #if MI_DEBUG > 0
    _mi_error_message(EOVERFLOW, "allocation request is too large (%zu * %zu bytes)\n", count, size);
    #endif
    *total = SIZE_MAX;
    return true;
  }
  else return false;
}


/*----------------------------------------------------------------------------------------
  Heap functions
------------------------------------------------------------------------------------------- */

extern const mi_heap_t _mi_heap_empty;  // read-only empty heap, initial value of the thread local default heap

static inline bool mi_heap_is_backing(const mi_heap_t* heap) {
  return (heap->tld->heap_backing == heap);
}

static inline bool mi_heap_is_initialized(mi_heap_t* heap) {
  mi_assert_internal(heap != NULL);
  return (heap != &_mi_heap_empty);
}

static inline uintptr_t _mi_ptr_cookie(const void* p) {
  extern mi_heap_t _mi_heap_main;
  mi_assert_internal(_mi_heap_main.cookie != 0);
  return ((uintptr_t)p ^ _mi_heap_main.cookie);
}

/* -----------------------------------------------------------
  Pages
----------------------------------------------------------- */

static inline mi_page_t* _mi_heap_get_free_small_page(mi_heap_t* heap, size_t size) {
  mi_assert_internal(size <= (MI_SMALL_SIZE_MAX + MI_PADDING_SIZE));
  const size_t idx = _mi_wsize_from_size(size);
  mi_assert_internal(idx < MI_PAGES_DIRECT);
  return heap->pages_free_direct[idx];
}

// Segment that contains the pointer
// Large aligned blocks may be aligned at N*MI_SEGMENT_SIZE (inside a huge segment > MI_SEGMENT_SIZE),
// and we need align "down" to the segment info which is `MI_SEGMENT_SIZE` bytes before it;
// therefore we align one byte before `p`.
static inline mi_segment_t* _mi_ptr_segment(const void* p) {
  mi_assert_internal(p != NULL);
  return (mi_segment_t*)(((uintptr_t)p - 1) & ~MI_SEGMENT_MASK);
}

static inline mi_page_t* mi_slice_to_page(mi_slice_t* s) {
  mi_assert_internal(s->slice_offset== 0 && s->slice_count > 0);
  return (mi_page_t*)(s);
}

static inline mi_slice_t* mi_page_to_slice(mi_page_t* p) {
  mi_assert_internal(p->slice_offset== 0 && p->slice_count > 0);
  return (mi_slice_t*)(p);
}

// Segment belonging to a page
static inline mi_segment_t* _mi_page_segment(const mi_page_t* page) {
  mi_segment_t* segment = _mi_ptr_segment(page); 
  mi_assert_internal(segment == NULL || ((mi_slice_t*)page >= segment->slices && (mi_slice_t*)page < segment->slices + segment->slice_entries));
  return segment;
}

static inline mi_slice_t* mi_slice_first(const mi_slice_t* slice) {
  mi_slice_t* start = (mi_slice_t*)((uint8_t*)slice - slice->slice_offset);
  mi_assert_internal(start >= _mi_ptr_segment(slice)->slices);
  mi_assert_internal(start->slice_offset == 0);
  mi_assert_internal(start + start->slice_count > slice);
  return start;
}

// Get the page containing the pointer (performance critical as it is called in mi_free)
static inline mi_page_t* _mi_segment_page_of(const mi_segment_t* segment, const void* p) {
  mi_assert_internal(p > (void*)segment);
  ptrdiff_t diff = (uint8_t*)p - (uint8_t*)segment;
  mi_assert_internal(diff > 0 && diff <= (ptrdiff_t)MI_SEGMENT_SIZE);
  size_t idx = (size_t)diff >> MI_SEGMENT_SLICE_SHIFT;
  mi_assert_internal(idx <= segment->slice_entries);
  mi_slice_t* slice0 = (mi_slice_t*)&segment->slices[idx];
  mi_slice_t* slice = mi_slice_first(slice0);  // adjust to the block that holds the page data
  mi_assert_internal(slice->slice_offset == 0);
  mi_assert_internal(slice >= segment->slices && slice < segment->slices + segment->slice_entries);
  return mi_slice_to_page(slice);
}

// Quick page start for initialized pages
static inline uint8_t* _mi_page_start(const mi_segment_t* segment, const mi_page_t* page, size_t* page_size) {
  return _mi_segment_page_start(segment, page, page_size);
}

// Get the page containing the pointer
static inline mi_page_t* _mi_ptr_page(void* p) {
  return _mi_segment_page_of(_mi_ptr_segment(p), p);
}

// Get the block size of a page (special case for huge objects)
static inline size_t mi_page_block_size(const mi_page_t* page) {
  const size_t bsize = page->xblock_size;
  mi_assert_internal(bsize > 0);
  if mi_likely(bsize < MI_HUGE_BLOCK_SIZE) {
    return bsize;
  }
  else {
    size_t psize;
    _mi_segment_page_start(_mi_page_segment(page), page, &psize);
    return psize;
  }
}

static inline bool mi_page_is_huge(const mi_page_t* page) {
  return (_mi_page_segment(page)->kind == MI_SEGMENT_HUGE);
}

// Get the usable block size of a page without fixed padding.
// This may still include internal padding due to alignment and rounding up size classes.
static inline size_t mi_page_usable_block_size(const mi_page_t* page) {
  return mi_page_block_size(page) - MI_PADDING_SIZE;
}

// size of a segment
static inline size_t mi_segment_size(mi_segment_t* segment) {
  return segment->segment_slices * MI_SEGMENT_SLICE_SIZE;
}

static inline uint8_t* mi_segment_end(mi_segment_t* segment) {
  return (uint8_t*)segment + mi_segment_size(segment);
}

// Thread free access
static inline mi_block_t* mi_page_thread_free(const mi_page_t* page) {
  return (mi_block_t*)(mi_atomic_load_relaxed(&((mi_page_t*)page)->xthread_free) & ~3);
}

static inline mi_delayed_t mi_page_thread_free_flag(const mi_page_t* page) {
  return (mi_delayed_t)(mi_atomic_load_relaxed(&((mi_page_t*)page)->xthread_free) & 3);
}

// Heap access
static inline mi_heap_t* mi_page_heap(const mi_page_t* page) {
  return (mi_heap_t*)(mi_atomic_load_relaxed(&((mi_page_t*)page)->xheap));
}

static inline void mi_page_set_heap(mi_page_t* page, mi_heap_t* heap) {
  mi_assert_internal(mi_page_thread_free_flag(page) != MI_DELAYED_FREEING);
  mi_atomic_store_release(&page->xheap,(uintptr_t)heap);
}

// Thread free flag helpers
static inline mi_block_t* mi_tf_block(mi_thread_free_t tf) {
  return (mi_block_t*)(tf & ~0x03);
}
static inline mi_delayed_t mi_tf_delayed(mi_thread_free_t tf) {
  return (mi_delayed_t)(tf & 0x03);
}
static inline mi_thread_free_t mi_tf_make(mi_block_t* block, mi_delayed_t delayed) {
  return (mi_thread_free_t)((uintptr_t)block | (uintptr_t)delayed);
}
static inline mi_thread_free_t mi_tf_set_delayed(mi_thread_free_t tf, mi_delayed_t delayed) {
  return mi_tf_make(mi_tf_block(tf),delayed);
}
static inline mi_thread_free_t mi_tf_set_block(mi_thread_free_t tf, mi_block_t* block) {
  return mi_tf_make(block, mi_tf_delayed(tf));
}

// are all blocks in a page freed?
// note: needs up-to-date used count, (as the `xthread_free` list may not be empty). see `_mi_page_collect_free`.
static inline bool mi_page_all_free(const mi_page_t* page) {
  mi_assert_internal(page != NULL);
  return (page->used == 0);
}

// are there any available blocks?
static inline bool mi_page_has_any_available(const mi_page_t* page) {
  mi_assert_internal(page != NULL && page->reserved > 0);
  return (page->used < page->reserved || (mi_page_thread_free(page) != NULL));
}

// are there immediately available blocks, i.e. blocks available on the free list.
static inline bool mi_page_immediate_available(const mi_page_t* page) {
  mi_assert_internal(page != NULL);
  return (page->free != NULL);
}

// is more than 7/8th of a page in use?
static inline bool mi_page_mostly_used(const mi_page_t* page) {
  if (page==NULL) return true;
  uint16_t frac = page->reserved / 8U;
  return (page->reserved - page->used <= frac);
}

static inline mi_page_queue_t* mi_page_queue(const mi_heap_t* heap, size_t size) {
  return &((mi_heap_t*)heap)->pages[_mi_bin(size)];
}



//-----------------------------------------------------------
// Page flags
//-----------------------------------------------------------
static inline bool mi_page_is_in_full(const mi_page_t* page) {
  return page->flags.x.in_full;
}

static inline void mi_page_set_in_full(mi_page_t* page, bool in_full) {
  page->flags.x.in_full = in_full;
}

static inline bool mi_page_has_aligned(const mi_page_t* page) {
  return page->flags.x.has_aligned;
}

static inline void mi_page_set_has_aligned(mi_page_t* page, bool has_aligned) {
  page->flags.x.has_aligned = has_aligned;
}


/* -------------------------------------------------------------------
Encoding/Decoding the free list next pointers

This is to protect against buffer overflow exploits where the
free list is mutated. Many hardened allocators xor the next pointer `p`
with a secret key `k1`, as `p^k1`. This prevents overwriting with known
values but might be still too weak: if the attacker can guess
the pointer `p` this  can reveal `k1` (since `p^k1^p == k1`).
Moreover, if multiple blocks can be read as well, the attacker can
xor both as `(p1^k1) ^ (p2^k1) == p1^p2` which may reveal a lot
about the pointers (and subsequently `k1`).

Instead mimalloc uses an extra key `k2` and encodes as `((p^k2)<<<k1)+k1`.
Since these operations are not associative, the above approaches do not
work so well any more even if the `p` can be guesstimated. For example,
for the read case we can subtract two entries to discard the `+k1` term,
but that leads to `((p1^k2)<<<k1) - ((p2^k2)<<<k1)` at best.
We include the left-rotation since xor and addition are otherwise linear
in the lowest bit. Finally, both keys are unique per page which reduces
the re-use of keys by a large factor.

We also pass a separate `null` value to be used as `NULL` or otherwise
`(k2<<<k1)+k1` would appear (too) often as a sentinel value.
------------------------------------------------------------------- */

static inline bool mi_is_in_same_segment(const void* p, const void* q) {
  return (_mi_ptr_segment(p) == _mi_ptr_segment(q));
}

static inline bool mi_is_in_same_page(const void* p, const void* q) {
  mi_segment_t* segment = _mi_ptr_segment(p);
  if (_mi_ptr_segment(q) != segment) return false;
  // assume q may be invalid // return (_mi_segment_page_of(segment, p) == _mi_segment_page_of(segment, q));
  mi_page_t* page = _mi_segment_page_of(segment, p);
  size_t psize;
  uint8_t* start = _mi_segment_page_start(segment, page, &psize);
  return (start <= (uint8_t*)q && (uint8_t*)q < start + psize);
}

static inline uintptr_t mi_rotl(uintptr_t x, uintptr_t shift) {
  shift %= MI_INTPTR_BITS;
  return (shift==0 ? x : ((x << shift) | (x >> (MI_INTPTR_BITS - shift))));
}
static inline uintptr_t mi_rotr(uintptr_t x, uintptr_t shift) {
  shift %= MI_INTPTR_BITS;
  return (shift==0 ? x : ((x >> shift) | (x << (MI_INTPTR_BITS - shift))));
}

static inline void* mi_ptr_decode(const void* null, const mi_encoded_t x, const uintptr_t* keys) {
  void* p = (void*)(mi_rotr(x - keys[0], keys[0]) ^ keys[1]);
  return (p==null ? NULL : p);
}

static inline mi_encoded_t mi_ptr_encode(const void* null, const void* p, const uintptr_t* keys) {
  uintptr_t x = (uintptr_t)(p==NULL ? null : p);
  return mi_rotl(x ^ keys[1], keys[0]) + keys[0];
}

static inline mi_block_t* mi_block_nextx( const void* null, const mi_block_t* block, const uintptr_t* keys ) {
  mi_track_mem_defined(block,sizeof(mi_block_t));
  mi_block_t* next;
  #ifdef MI_ENCODE_FREELIST
  next = (mi_block_t*)mi_ptr_decode(null, block->next, keys);
  #else
  MI_UNUSED(keys); MI_UNUSED(null);
  next = (mi_block_t*)block->next;
  #endif
  mi_track_mem_noaccess(block,sizeof(mi_block_t));
  return next;
}

static inline void mi_block_set_nextx(const void* null, mi_block_t* block, const mi_block_t* next, const uintptr_t* keys) {
  mi_track_mem_undefined(block,sizeof(mi_block_t));
  #ifdef MI_ENCODE_FREELIST
  block->next = mi_ptr_encode(null, next, keys);
  #else
  MI_UNUSED(keys); MI_UNUSED(null);
  block->next = (mi_encoded_t)next;
  #endif
  mi_track_mem_noaccess(block,sizeof(mi_block_t));
}

static inline mi_block_t* mi_block_next(const mi_page_t* page, const mi_block_t* block) {
  #ifdef MI_ENCODE_FREELIST
  mi_block_t* next = mi_block_nextx(page,block,page->keys);
  // check for free list corruption: is `next` at least in the same page?
  // TODO: check if `next` is `page->block_size` aligned?
  if mi_unlikely(next!=NULL && !mi_is_in_same_page(block, next)) {
    _mi_error_message(EFAULT, "corrupted free list entry of size %zub at %p: value 0x%zx\n", mi_page_block_size(page), block, (uintptr_t)next);
    next = NULL;
  }
  return next;
  #else
  MI_UNUSED(page);
  return mi_block_nextx(page,block,NULL);
  #endif
}

static inline void mi_block_set_next(const mi_page_t* page, mi_block_t* block, const mi_block_t* next) {
  #ifdef MI_ENCODE_FREELIST
  mi_block_set_nextx(page,block,next, page->keys);
  #else
  MI_UNUSED(page);
  mi_block_set_nextx(page,block,next,NULL);
  #endif
}


// -------------------------------------------------------------------
// commit mask
// -------------------------------------------------------------------

static inline void mi_commit_mask_create_empty(mi_commit_mask_t* cm) {
  for (size_t i = 0; i < MI_COMMIT_MASK_FIELD_COUNT; i++) {
    cm->mask[i] = 0;
  }
}

static inline void mi_commit_mask_create_full(mi_commit_mask_t* cm) {
  for (size_t i = 0; i < MI_COMMIT_MASK_FIELD_COUNT; i++) {
    cm->mask[i] = ~((size_t)0);
  }
}

static inline bool mi_commit_mask_is_empty(const mi_commit_mask_t* cm) {
  for (size_t i = 0; i < MI_COMMIT_MASK_FIELD_COUNT; i++) {
    if (cm->mask[i] != 0) return false;
  }
  return true;
}

static inline bool mi_commit_mask_is_full(const mi_commit_mask_t* cm) {
  for (size_t i = 0; i < MI_COMMIT_MASK_FIELD_COUNT; i++) {
    if (cm->mask[i] != ~((size_t)0)) return false;
  }
  return true;
}

// defined in `segment.c`:
size_t _mi_commit_mask_committed_size(const mi_commit_mask_t* cm, size_t total);
size_t _mi_commit_mask_next_run(const mi_commit_mask_t* cm, size_t* idx);

#define mi_commit_mask_foreach(cm,idx,count) \
  idx = 0; \
  while ((count = _mi_commit_mask_next_run(cm,&idx)) > 0) { 
        
#define mi_commit_mask_foreach_end() \
    idx += count; \
  }
      



// -------------------------------------------------------------------
// Fast "random" shuffle
// -------------------------------------------------------------------

static inline uintptr_t _mi_random_shuffle(uintptr_t x) {
  if (x==0) { x = 17; }   // ensure we don't get stuck in generating zeros
#if (MI_INTPTR_SIZE==8)
  // by Sebastiano Vigna, see: <http://xoshiro.di.unimi.it/splitmix64.c>
  x ^= x >> 30;
  x *= 0xbf58476d1ce4e5b9UL;
  x ^= x >> 27;
  x *= 0x94d049bb133111ebUL;
  x ^= x >> 31;
#elif (MI_INTPTR_SIZE==4)
  // by Chris Wellons, see: <https://nullprogram.com/blog/2018/07/31/>
  x ^= x >> 16;
  x *= 0x7feb352dUL;
  x ^= x >> 15;
  x *= 0x846ca68bUL;
  x ^= x >> 16;
#endif
  return x;
}

// -------------------------------------------------------------------
// Optimize numa node access for the common case (= one node)
// -------------------------------------------------------------------

int    _mi_os_numa_node_get(mi_os_tld_t* tld);
size_t _mi_os_numa_node_count_get(void);

extern _Atomic(size_t) _mi_numa_node_count;
static inline int _mi_os_numa_node(mi_os_tld_t* tld) {
  if mi_likely(mi_atomic_load_relaxed(&_mi_numa_node_count) == 1) { return 0; }
  else return _mi_os_numa_node_get(tld);
}
static inline size_t _mi_os_numa_node_count(void) {
  const size_t count = mi_atomic_load_relaxed(&_mi_numa_node_count);
  if mi_likely(count > 0) { return count; }
  else return _mi_os_numa_node_count_get();
}



// -----------------------------------------------------------------------
// Count bits: trailing or leading zeros (with MI_INTPTR_BITS on all zero)
// -----------------------------------------------------------------------

#if defined(__GNUC__)

#include <limits.h>       // LONG_MAX
#define MI_HAVE_FAST_BITSCAN
static inline size_t mi_clz(uintptr_t x) {
  if (x==0) return MI_INTPTR_BITS;
#if (INTPTR_MAX == LONG_MAX)
  return __builtin_clzl(x);
#else
  return __builtin_clzll(x);
#endif
}
static inline size_t mi_ctz(uintptr_t x) {
  if (x==0) return MI_INTPTR_BITS;
#if (INTPTR_MAX == LONG_MAX)
  return __builtin_ctzl(x);
#else
  return __builtin_ctzll(x);
#endif
}

#elif defined(_MSC_VER)

#include <limits.h>       // LONG_MAX
#include <intrin.h>       // BitScanReverse64
#define MI_HAVE_FAST_BITSCAN
static inline size_t mi_clz(uintptr_t x) {
  if (x==0) return MI_INTPTR_BITS;
  unsigned long idx;
#if (INTPTR_MAX == LONG_MAX)
  _BitScanReverse(&idx, x);
#else
  _BitScanReverse64(&idx, x);
#endif
  return ((MI_INTPTR_BITS - 1) - idx);
}
static inline size_t mi_ctz(uintptr_t x) {
  if (x==0) return MI_INTPTR_BITS;
  unsigned long idx;
#if (INTPTR_MAX == LONG_MAX)
  _BitScanForward(&idx, x);
#else
  _BitScanForward64(&idx, x);
#endif
  return idx;
}

#else
static inline size_t mi_ctz32(uint32_t x) {
  // de Bruijn multiplication, see <http://supertech.csail.mit.edu/papers/debruijn.pdf>
  static const unsigned char debruijn[32] = {
    0, 1, 28, 2, 29, 14, 24, 3, 30, 22, 20, 15, 25, 17, 4, 8,
    31, 27, 13, 23, 21, 19, 16, 7, 26, 12, 18, 6, 11, 5, 10, 9
  };
  if (x==0) return 32;
  return debruijn[((x & -(int32_t)x) * 0x077CB531UL) >> 27];
}
static inline size_t mi_clz32(uint32_t x) {
  // de Bruijn multiplication, see <http://supertech.csail.mit.edu/papers/debruijn.pdf>
  static const uint8_t debruijn[32] = {
    31, 22, 30, 21, 18, 10, 29, 2, 20, 17, 15, 13, 9, 6, 28, 1,
    23, 19, 11, 3, 16, 14, 7, 24, 12, 4, 8, 25, 5, 26, 27, 0
  };
  if (x==0) return 32;
  x |= x >> 1;
  x |= x >> 2;
  x |= x >> 4;
  x |= x >> 8;
  x |= x >> 16;
  return debruijn[(uint32_t)(x * 0x07C4ACDDUL) >> 27];
}

static inline size_t mi_clz(uintptr_t x) {
  if (x==0) return MI_INTPTR_BITS;
#if (MI_INTPTR_BITS <= 32)
  return mi_clz32((uint32_t)x);
#else
  size_t count = mi_clz32((uint32_t)(x >> 32));
  if (count < 32) return count;
  return (32 + mi_clz32((uint32_t)x));
#endif
}
static inline size_t mi_ctz(uintptr_t x) {
  if (x==0) return MI_INTPTR_BITS;
#if (MI_INTPTR_BITS <= 32)
  return mi_ctz32((uint32_t)x);
#else
  size_t count = mi_ctz32((uint32_t)x);
  if (count < 32) return count;
  return (32 + mi_ctz32((uint32_t)(x>>32)));
#endif
}

#endif

// "bit scan reverse": Return index of the highest bit (or MI_INTPTR_BITS if `x` is zero)
static inline size_t mi_bsr(uintptr_t x) {
  return (x==0 ? MI_INTPTR_BITS : MI_INTPTR_BITS - 1 - mi_clz(x));
}


// ---------------------------------------------------------------------------------
// Provide our own `_mi_memcpy` for potential performance optimizations.
//
// For now, only on Windows with msvc/clang-cl we optimize to `rep movsb` if
// we happen to run on x86/x64 cpu's that have "fast short rep movsb" (FSRM) support
// (AMD Zen3+ (~2020) or Intel Ice Lake+ (~2017). See also issue #201 and pr #253.
// ---------------------------------------------------------------------------------

#if !MI_TRACK_ENABLED && defined(_WIN32) && (defined(_M_IX86) || defined(_M_X64))
#include <intrin.h>
#include <string.h>
extern bool _mi_cpu_has_fsrm;
static inline void _mi_memcpy(void* dst, const void* src, size_t n) {
  if (_mi_cpu_has_fsrm) {
    __movsb((unsigned char*)dst, (const unsigned char*)src, n);
  }
  else {
    memcpy(dst, src, n);
  }
}
static inline void _mi_memzero(void* dst, size_t n) {
  if (_mi_cpu_has_fsrm) {
    __stosb((unsigned char*)dst, 0, n);
  }
  else {
    memset(dst, 0, n);
  }
}
#else
#include <string.h>
static inline void _mi_memcpy(void* dst, const void* src, size_t n) {
  memcpy(dst, src, n);
}
static inline void _mi_memzero(void* dst, size_t n) {
  memset(dst, 0, n);
}
#endif


// -------------------------------------------------------------------------------
// The `_mi_memcpy_aligned` can be used if the pointers are machine-word aligned
// This is used for example in `mi_realloc`.
// -------------------------------------------------------------------------------

#if (defined(__GNUC__) && (__GNUC__ >= 4)) || defined(__clang__)
// On GCC/CLang we provide a hint that the pointers are word aligned.
#include <string.h>
static inline void _mi_memcpy_aligned(void* dst, const void* src, size_t n) {
  mi_assert_internal(((uintptr_t)dst % MI_INTPTR_SIZE == 0) && ((uintptr_t)src % MI_INTPTR_SIZE == 0));
  void* adst = __builtin_assume_aligned(dst, MI_INTPTR_SIZE);
  const void* asrc = __builtin_assume_aligned(src, MI_INTPTR_SIZE);
  _mi_memcpy(adst, asrc, n);
}

static inline void _mi_memzero_aligned(void* dst, size_t n) {
  mi_assert_internal((uintptr_t)dst % MI_INTPTR_SIZE == 0);
  void* adst = __builtin_assume_aligned(dst, MI_INTPTR_SIZE);
  _mi_memzero(adst, n);
}
#else
// Default fallback on `_mi_memcpy`
static inline void _mi_memcpy_aligned(void* dst, const void* src, size_t n) {
  mi_assert_internal(((uintptr_t)dst % MI_INTPTR_SIZE == 0) && ((uintptr_t)src % MI_INTPTR_SIZE == 0));
  _mi_memcpy(dst, src, n);
}

static inline void _mi_memzero_aligned(void* dst, size_t n) {
  mi_assert_internal((uintptr_t)dst % MI_INTPTR_SIZE == 0);
  _mi_memzero(dst, n);
}
#endif


#endif<|MERGE_RESOLUTION|>--- conflicted
+++ resolved
@@ -89,17 +89,7 @@
 void       _mi_os_init(void);                                      // called from process init
 void*      _mi_os_alloc(size_t size, mi_stats_t* stats);           // to allocate thread local data
 void       _mi_os_free(void* p, size_t size, mi_stats_t* stats);   // to free thread local data
-<<<<<<< HEAD
-
-bool       _mi_os_protect(void* addr, size_t size);
-bool       _mi_os_unprotect(void* addr, size_t size);
-bool       _mi_os_commit(void* addr, size_t size, bool* is_zero, mi_stats_t* stats);
-bool       _mi_os_decommit(void* p, size_t size, mi_stats_t* stats);
-bool       _mi_os_reset(void* p, size_t size, mi_stats_t* stats);
-// bool       _mi_os_unreset(void* p, size_t size, bool* is_zero, mi_stats_t* stats);
-=======
 size_t     _mi_os_page_size(void);
->>>>>>> 9792b636
 size_t     _mi_os_good_alloc_size(size_t size);
 bool       _mi_os_has_overcommit(void);
 
@@ -116,12 +106,15 @@
 bool       _mi_os_use_large_page(size_t size, size_t alignment);
 size_t     _mi_os_large_page_size(void);
 
-<<<<<<< HEAD
+void       _mi_os_free_ex(void* p, size_t size, bool was_committed, mi_stats_t* stats);
+void*      _mi_os_alloc_huge_os_pages(size_t pages, int numa_node, mi_msecs_t max_secs, size_t* pages_reserved, size_t* psize);
+void       _mi_os_free_huge_pages(void* p, size_t size, mi_stats_t* stats);
+
 // arena.c
+mi_arena_id_t _mi_arena_id_none(void);
+void       _mi_arena_free(void* p, size_t size, size_t alignment, size_t align_offset, size_t memid, bool all_committed, mi_stats_t* stats);
+void*      _mi_arena_alloc(size_t size, bool* commit, bool* large, bool* is_pinned, bool* is_zero, mi_arena_id_t req_arena_id, size_t* memid, mi_os_tld_t* tld);
 void*      _mi_arena_alloc_aligned(size_t size, size_t alignment, size_t align_offset, bool* commit, bool* large, bool* is_pinned, bool* is_zero, mi_arena_id_t req_arena_id, size_t* memid, mi_os_tld_t* tld);
-void*      _mi_arena_alloc(size_t size, bool* commit, bool* large, bool* is_pinned, bool* is_zero, mi_arena_id_t req_arena_id, size_t* memid, mi_os_tld_t* tld);
-void       _mi_arena_free(void* p, size_t size, size_t alignment, size_t align_offset, size_t memid, bool all_committed, mi_stats_t* stats);
-mi_arena_id_t _mi_arena_id_none(void);
 bool       _mi_arena_memid_is_suitable(size_t memid, mi_arena_id_t req_arena_id);
 
 // "segment-cache.c"
@@ -131,31 +124,6 @@
 void       _mi_segment_cache_free_all(mi_os_tld_t* tld);
 void       _mi_segment_map_allocated_at(const mi_segment_t* segment);
 void       _mi_segment_map_freed_at(const mi_segment_t* segment);
-=======
-void       _mi_os_free_ex(void* p, size_t size, bool was_committed, mi_stats_t* stats);
-void*      _mi_os_alloc_huge_os_pages(size_t pages, int numa_node, mi_msecs_t max_secs, size_t* pages_reserved, size_t* psize);
-void       _mi_os_free_huge_pages(void* p, size_t size, mi_stats_t* stats);
-
-// arena.c
-mi_arena_id_t _mi_arena_id_none(void);
-void       _mi_arena_free(void* p, size_t size, size_t alignment, size_t align_offset, size_t memid, bool all_committed, mi_stats_t* stats);
-void*      _mi_arena_alloc(size_t size, bool* commit, bool* large, bool* is_pinned, bool* is_zero, mi_arena_id_t req_arena_id, size_t* memid, mi_os_tld_t* tld);
-void*      _mi_arena_alloc_aligned(size_t size, size_t alignment, size_t align_offset, bool* commit, bool* large, bool* is_pinned, bool* is_zero, mi_arena_id_t req_arena_id, size_t* memid, mi_os_tld_t* tld);
-
-
-// memory.c
-void*      _mi_mem_alloc_aligned(size_t size, size_t alignment, size_t offset, bool* commit, bool* large, bool* is_pinned, bool* is_zero, size_t* id, mi_os_tld_t* tld);
-void       _mi_mem_free(void* p, size_t size, size_t alignment, size_t align_offset, size_t id, bool fully_committed, bool any_reset, mi_os_tld_t* tld);
-
-bool       _mi_mem_reset(void* p, size_t size, mi_os_tld_t* tld);
-bool       _mi_mem_unreset(void* p, size_t size, bool* is_zero, mi_os_tld_t* tld);
-bool       _mi_mem_commit(void* p, size_t size, bool* is_zero, mi_os_tld_t* tld);
-bool       _mi_mem_decommit(void* p, size_t size, mi_os_tld_t* tld);
-bool       _mi_mem_protect(void* addr, size_t size);
-bool       _mi_mem_unprotect(void* addr, size_t size);
-
-void        _mi_mem_collect(mi_os_tld_t* tld);
->>>>>>> 9792b636
 
 // "segment.c"
 mi_page_t* _mi_segment_page_alloc(mi_heap_t* heap, size_t block_size, size_t page_alignment, mi_segments_tld_t* tld, mi_os_tld_t* os_tld);
