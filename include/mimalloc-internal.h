--- conflicted
+++ resolved
@@ -158,11 +158,7 @@
 void*       _mi_heap_realloc_zero(mi_heap_t* heap, void* p, size_t newsize, bool zero) mi_attr_noexcept;
 mi_block_t* _mi_page_ptr_unalign(const mi_segment_t* segment, const mi_page_t* page, const void* p);
 bool        _mi_free_delayed_block(mi_block_t* block);
-<<<<<<< HEAD
-void        _mi_block_zero_init(const mi_page_t* page, void* p, size_t size);
 void        _mi_show_block_trace_with_predecessor(const mi_page_t* page, const mi_block_t* block, const char* msg);
-=======
->>>>>>> 83d84b87
 
 #if MI_DEBUG>1
 bool        _mi_page_is_valid(mi_page_t* page);
@@ -500,13 +496,8 @@
 // Get the block size of a page (special case for huge objects)
 static inline size_t mi_page_block_size(const mi_page_t* page) {
   const size_t bsize = page->xblock_size;
-<<<<<<< HEAD
-  mi_assert_internal(bsize > 0);  
-  if (mi_likely(bsize < MI_HUGE_BLOCK_SIZE)) {
-=======
   mi_assert_internal(bsize > 0);
   if mi_likely(bsize < MI_HUGE_BLOCK_SIZE) {
->>>>>>> 83d84b87
     return bsize;
   }
   else {
@@ -700,14 +691,9 @@
   mi_block_t* next = mi_block_nextx(page,block,page->keys);
   // check for free list corruption: is `next` at least in the same page?
   // TODO: check if `next` is `page->block_size` aligned?
-<<<<<<< HEAD
-  if (mi_unlikely(next!=NULL && !mi_is_in_same_page(block, next))) {
+  if mi_unlikely(next!=NULL && !mi_is_in_same_page(block, next)) {
     _mi_show_block_trace_with_predecessor(page, block, "free block");
     _mi_error_message(EFAULT, "corrupted free list entry of size %zu at %p: value 0x%zx\n", mi_page_block_size(page), block, (uintptr_t)next);
-=======
-  if mi_unlikely(next!=NULL && !mi_is_in_same_page(block, next)) {
-    _mi_error_message(EFAULT, "corrupted free list entry of size %zub at %p: value 0x%zx\n", mi_page_block_size(page), block, (uintptr_t)next);
->>>>>>> 83d84b87
     next = NULL;
   }
   return next;
