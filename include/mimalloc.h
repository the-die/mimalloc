--- conflicted
+++ resolved
@@ -317,7 +317,6 @@
 
 typedef enum mi_option_e {
   // stable options
-<<<<<<< HEAD
   mi_option_show_errors,
   mi_option_show_stats,
   mi_option_verbose,
@@ -326,28 +325,14 @@
   mi_option_eager_commit,
   mi_option_deprecated_eager_region_commit,
   mi_option_deprecated_reset_decommits,
-=======
-  mi_option_show_errors,              // print error messages
-  mi_option_show_stats,               // print statistics on termination
-  mi_option_verbose,                  // print verbose messages
-  // the following options are experimental (see src/options.h)
-  mi_option_eager_commit,
-  mi_option_eager_region_commit,
-  mi_option_reset_decommits,
->>>>>>> 4f2fdf76
   mi_option_large_os_pages,           // use large (2MiB) OS pages, implies eager commit
   mi_option_reserve_huge_os_pages,    // reserve N huge OS pages (1GiB) at startup
   mi_option_reserve_huge_os_pages_at, // reserve huge OS pages at a specific NUMA node
   mi_option_reserve_os_memory,        // reserve specified amount of OS memory at startup
   mi_option_deprecated_segment_cache,
   mi_option_page_reset,
-<<<<<<< HEAD
   mi_option_abandoned_page_decommit,
   mi_option_deprecated_segment_reset,
-=======
-  mi_option_abandoned_page_reset,
-  mi_option_segment_reset,
->>>>>>> 4f2fdf76
   mi_option_eager_commit_delay,
   mi_option_decommit_delay,
   mi_option_use_numa_nodes,           // 0 = use available numa nodes, otherwise use at most N nodes.
@@ -356,14 +341,10 @@
   mi_option_max_errors,
   mi_option_max_warnings,
   mi_option_max_segment_reclaim,
-<<<<<<< HEAD
   mi_option_allow_decommit,
   mi_option_segment_decommit_delay,  
   mi_option_decommit_extend_delay,
   mi_option_destroy_on_exit,          
-=======
-  mi_option_destroy_on_exit,
->>>>>>> 4f2fdf76
   _mi_option_last
 } mi_option_t;
 
