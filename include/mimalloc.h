--- conflicted
+++ resolved
@@ -8,11 +8,7 @@
 #ifndef MIMALLOC_H
 #define MIMALLOC_H
 
-<<<<<<< HEAD
-#define MI_MALLOC_VERSION 201   // major + 2 digits minor
-=======
-#define MI_MALLOC_VERSION 173   // major + 2 digits minor
->>>>>>> 4a590b14
+#define MI_MALLOC_VERSION 203   // major + 2 digits minor
 
 // ------------------------------------------------------
 // Compiler specific attributes
