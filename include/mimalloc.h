--- conflicted
+++ resolved
@@ -8,11 +8,7 @@
 #ifndef MIMALLOC_H
 #define MIMALLOC_H
 
-<<<<<<< HEAD
-#define MI_MALLOC_VERSION 203   // major + 2 digits minor
-=======
-#define MI_MALLOC_VERSION 174   // major + 2 digits minor
->>>>>>> 69b6b246
+#define MI_MALLOC_VERSION 204   // major + 2 digits minor
 
 // ------------------------------------------------------
 // Compiler specific attributes
