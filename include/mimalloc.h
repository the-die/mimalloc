/* ----------------------------------------------------------------------------
Copyright (c) 2018-2023, Microsoft Research, Daan Leijen
This is free software; you can redistribute it and/or modify it under the
terms of the MIT license. A copy of the license can be found in the file
"LICENSE" at the root of this distribution.
-----------------------------------------------------------------------------*/
#pragma once
#ifndef MIMALLOC_H
#define MIMALLOC_H

#define MI_MALLOC_VERSION 185   // major + 2 digits minor

// ------------------------------------------------------
// Compiler specific attributes
// ------------------------------------------------------

#ifdef __cplusplus
  #if (__cplusplus >= 201103L) || (_MSC_VER > 1900)  // C++11
    #define mi_attr_noexcept   noexcept
  #else
    #define mi_attr_noexcept   throw()
  #endif
#else
  #define mi_attr_noexcept
#endif

#if defined(__cplusplus) && (__cplusplus >= 201703)
  #define mi_decl_nodiscard    [[nodiscard]]
#elif (defined(__GNUC__) && (__GNUC__ >= 4)) || defined(__clang__)  // includes clang, icc, and clang-cl
  #define mi_decl_nodiscard    __attribute__((warn_unused_result))
#elif defined(_HAS_NODISCARD)
  #define mi_decl_nodiscard    _NODISCARD
#elif (_MSC_VER >= 1700)
  #define mi_decl_nodiscard    _Check_return_
#else
  #define mi_decl_nodiscard
#endif

#if defined(_MSC_VER) || defined(__MINGW32__)
  #if !defined(MI_SHARED_LIB)
    #define mi_decl_export
  #elif defined(MI_SHARED_LIB_EXPORT)
    #define mi_decl_export              __declspec(dllexport)
  #else
    #define mi_decl_export              __declspec(dllimport)
  #endif
  #if defined(__MINGW32__)
    #define mi_decl_restrict
    #define mi_attr_malloc              __attribute__((malloc))
  #else
    #if (_MSC_VER >= 1900) && !defined(__EDG__)
      #define mi_decl_restrict          __declspec(allocator) __declspec(restrict)
    #else
      #define mi_decl_restrict          __declspec(restrict)
    #endif
    #define mi_attr_malloc
  #endif
  #define mi_cdecl                      __cdecl
  #define mi_attr_alloc_size(s)
  #define mi_attr_alloc_size2(s1,s2)
  #define mi_attr_alloc_align(p)
#elif defined(__GNUC__)                 // includes clang and icc
  #if defined(MI_SHARED_LIB) && defined(MI_SHARED_LIB_EXPORT)
    #define mi_decl_export              __attribute__((visibility("default")))
  #else
    #define mi_decl_export
  #endif
  #define mi_cdecl                      // leads to warnings... __attribute__((cdecl))
  #define mi_decl_restrict
  #define mi_attr_malloc                __attribute__((malloc))
  #if (defined(__clang_major__) && (__clang_major__ < 4)) || (__GNUC__ < 5)
    #define mi_attr_alloc_size(s)
    #define mi_attr_alloc_size2(s1,s2)
    #define mi_attr_alloc_align(p)
  #elif defined(__INTEL_COMPILER)
    #define mi_attr_alloc_size(s)       __attribute__((alloc_size(s)))
    #define mi_attr_alloc_size2(s1,s2)  __attribute__((alloc_size(s1,s2)))
    #define mi_attr_alloc_align(p)
  #else
    #define mi_attr_alloc_size(s)       __attribute__((alloc_size(s)))
    #define mi_attr_alloc_size2(s1,s2)  __attribute__((alloc_size(s1,s2)))
    #define mi_attr_alloc_align(p)      __attribute__((alloc_align(p)))
  #endif
#else
  #define mi_cdecl
  #define mi_decl_export
  #define mi_decl_restrict
  #define mi_attr_malloc
  #define mi_attr_alloc_size(s)
  #define mi_attr_alloc_size2(s1,s2)
  #define mi_attr_alloc_align(p)
#endif

// ------------------------------------------------------
// Includes
// ------------------------------------------------------

#include <stddef.h>     // size_t
#include <stdbool.h>    // bool

#ifdef __cplusplus
extern "C" {
#endif

// ------------------------------------------------------
// Standard malloc interface
// ------------------------------------------------------

mi_decl_nodiscard mi_decl_export mi_decl_restrict void* mi_malloc(size_t size)  mi_attr_noexcept mi_attr_malloc mi_attr_alloc_size(1);
mi_decl_nodiscard mi_decl_export mi_decl_restrict void* mi_calloc(size_t count, size_t size)  mi_attr_noexcept mi_attr_malloc mi_attr_alloc_size2(1,2);
mi_decl_nodiscard mi_decl_export void* mi_realloc(void* p, size_t newsize)      mi_attr_noexcept mi_attr_alloc_size(2);
mi_decl_export void* mi_expand(void* p, size_t newsize)                         mi_attr_noexcept mi_attr_alloc_size(2);

mi_decl_export void mi_free(void* p) mi_attr_noexcept;
mi_decl_nodiscard mi_decl_export mi_decl_restrict char* mi_strdup(const char* s) mi_attr_noexcept mi_attr_malloc;
mi_decl_nodiscard mi_decl_export mi_decl_restrict char* mi_strndup(const char* s, size_t n) mi_attr_noexcept mi_attr_malloc;
mi_decl_nodiscard mi_decl_export mi_decl_restrict char* mi_realpath(const char* fname, char* resolved_name) mi_attr_noexcept mi_attr_malloc;

// ------------------------------------------------------
// Extended functionality
// ------------------------------------------------------
#define MI_SMALL_WSIZE_MAX  (128)
#define MI_SMALL_SIZE_MAX   (MI_SMALL_WSIZE_MAX*sizeof(void*))

mi_decl_nodiscard mi_decl_export mi_decl_restrict void* mi_malloc_small(size_t size) mi_attr_noexcept mi_attr_malloc mi_attr_alloc_size(1);
mi_decl_nodiscard mi_decl_export mi_decl_restrict void* mi_zalloc_small(size_t size) mi_attr_noexcept mi_attr_malloc mi_attr_alloc_size(1);
mi_decl_nodiscard mi_decl_export mi_decl_restrict void* mi_zalloc(size_t size)       mi_attr_noexcept mi_attr_malloc mi_attr_alloc_size(1);

mi_decl_nodiscard mi_decl_export mi_decl_restrict void* mi_mallocn(size_t count, size_t size) mi_attr_noexcept mi_attr_malloc mi_attr_alloc_size2(1,2);
mi_decl_nodiscard mi_decl_export void* mi_reallocn(void* p, size_t count, size_t size)        mi_attr_noexcept mi_attr_alloc_size2(2,3);
mi_decl_nodiscard mi_decl_export void* mi_reallocf(void* p, size_t newsize)                   mi_attr_noexcept mi_attr_alloc_size(2);

mi_decl_nodiscard mi_decl_export size_t mi_usable_size(const void* p) mi_attr_noexcept;
mi_decl_nodiscard mi_decl_export size_t mi_good_size(size_t size)     mi_attr_noexcept;


// ------------------------------------------------------
// Internals
// ------------------------------------------------------

typedef void (mi_cdecl mi_deferred_free_fun)(bool force, unsigned long long heartbeat, void* arg);
mi_decl_export void mi_register_deferred_free(mi_deferred_free_fun* deferred_free, void* arg) mi_attr_noexcept;

typedef void (mi_cdecl mi_output_fun)(const char* msg, void* arg);
mi_decl_export void mi_register_output(mi_output_fun* out, void* arg) mi_attr_noexcept;

typedef void (mi_cdecl mi_error_fun)(int err, void* arg);
mi_decl_export void mi_register_error(mi_error_fun* fun, void* arg);

mi_decl_export void mi_collect(bool force)    mi_attr_noexcept;
mi_decl_export int  mi_version(void)          mi_attr_noexcept;
mi_decl_export void mi_stats_reset(void)      mi_attr_noexcept;
mi_decl_export void mi_stats_merge(void)      mi_attr_noexcept;
mi_decl_export void mi_stats_print(void* out) mi_attr_noexcept;  // backward compatibility: `out` is ignored and should be NULL
mi_decl_export void mi_stats_print_out(mi_output_fun* out, void* arg) mi_attr_noexcept;

mi_decl_export void mi_process_init(void)     mi_attr_noexcept;
mi_decl_export void mi_thread_init(void)      mi_attr_noexcept;
mi_decl_export void mi_thread_done(void)      mi_attr_noexcept;
mi_decl_export void mi_thread_stats_print_out(mi_output_fun* out, void* arg) mi_attr_noexcept;

mi_decl_export void mi_process_info(size_t* elapsed_msecs, size_t* user_msecs, size_t* system_msecs,
                                    size_t* current_rss, size_t* peak_rss,
                                    size_t* current_commit, size_t* peak_commit, size_t* page_faults) mi_attr_noexcept;

// -------------------------------------------------------------------------------------
// Aligned allocation
// Note that `alignment` always follows `size` for consistency with unaligned
// allocation, but unfortunately this differs from `posix_memalign` and `aligned_alloc`.
// -------------------------------------------------------------------------------------

mi_decl_nodiscard mi_decl_export mi_decl_restrict void* mi_malloc_aligned(size_t size, size_t alignment) mi_attr_noexcept mi_attr_malloc mi_attr_alloc_size(1) mi_attr_alloc_align(2);
mi_decl_nodiscard mi_decl_export mi_decl_restrict void* mi_malloc_aligned_at(size_t size, size_t alignment, size_t offset) mi_attr_noexcept mi_attr_malloc mi_attr_alloc_size(1);
mi_decl_nodiscard mi_decl_export mi_decl_restrict void* mi_zalloc_aligned(size_t size, size_t alignment) mi_attr_noexcept mi_attr_malloc mi_attr_alloc_size(1) mi_attr_alloc_align(2);
mi_decl_nodiscard mi_decl_export mi_decl_restrict void* mi_zalloc_aligned_at(size_t size, size_t alignment, size_t offset) mi_attr_noexcept mi_attr_malloc mi_attr_alloc_size(1);
mi_decl_nodiscard mi_decl_export mi_decl_restrict void* mi_calloc_aligned(size_t count, size_t size, size_t alignment) mi_attr_noexcept mi_attr_malloc mi_attr_alloc_size2(1,2) mi_attr_alloc_align(3);
mi_decl_nodiscard mi_decl_export mi_decl_restrict void* mi_calloc_aligned_at(size_t count, size_t size, size_t alignment, size_t offset) mi_attr_noexcept mi_attr_malloc mi_attr_alloc_size2(1,2);
mi_decl_nodiscard mi_decl_export void* mi_realloc_aligned(void* p, size_t newsize, size_t alignment) mi_attr_noexcept mi_attr_alloc_size(2) mi_attr_alloc_align(3);
mi_decl_nodiscard mi_decl_export void* mi_realloc_aligned_at(void* p, size_t newsize, size_t alignment, size_t offset) mi_attr_noexcept mi_attr_alloc_size(2);


// -------------------------------------------------------------------------------------
// Heaps: first-class, but can only allocate from the same thread that created it.
// -------------------------------------------------------------------------------------

struct mi_heap_s;
typedef struct mi_heap_s mi_heap_t;

mi_decl_nodiscard mi_decl_export mi_heap_t* mi_heap_new(void);
mi_decl_export void       mi_heap_delete(mi_heap_t* heap);
mi_decl_export void       mi_heap_destroy(mi_heap_t* heap);
mi_decl_export mi_heap_t* mi_heap_set_default(mi_heap_t* heap);
mi_decl_export mi_heap_t* mi_heap_get_default(void);
mi_decl_export mi_heap_t* mi_heap_get_backing(void);
mi_decl_export void       mi_heap_collect(mi_heap_t* heap, bool force) mi_attr_noexcept;

mi_decl_nodiscard mi_decl_export mi_decl_restrict void* mi_heap_malloc(mi_heap_t* heap, size_t size) mi_attr_noexcept mi_attr_malloc mi_attr_alloc_size(2);
mi_decl_nodiscard mi_decl_export mi_decl_restrict void* mi_heap_zalloc(mi_heap_t* heap, size_t size) mi_attr_noexcept mi_attr_malloc mi_attr_alloc_size(2);
mi_decl_nodiscard mi_decl_export mi_decl_restrict void* mi_heap_calloc(mi_heap_t* heap, size_t count, size_t size) mi_attr_noexcept mi_attr_malloc mi_attr_alloc_size2(2, 3);
mi_decl_nodiscard mi_decl_export mi_decl_restrict void* mi_heap_mallocn(mi_heap_t* heap, size_t count, size_t size) mi_attr_noexcept mi_attr_malloc mi_attr_alloc_size2(2, 3);
mi_decl_nodiscard mi_decl_export mi_decl_restrict void* mi_heap_malloc_small(mi_heap_t* heap, size_t size) mi_attr_noexcept mi_attr_malloc mi_attr_alloc_size(2);

mi_decl_nodiscard mi_decl_export void* mi_heap_realloc(mi_heap_t* heap, void* p, size_t newsize)              mi_attr_noexcept mi_attr_alloc_size(3);
mi_decl_nodiscard mi_decl_export void* mi_heap_reallocn(mi_heap_t* heap, void* p, size_t count, size_t size)  mi_attr_noexcept mi_attr_alloc_size2(3,4);
mi_decl_nodiscard mi_decl_export void* mi_heap_reallocf(mi_heap_t* heap, void* p, size_t newsize)             mi_attr_noexcept mi_attr_alloc_size(3);

mi_decl_nodiscard mi_decl_export mi_decl_restrict char* mi_heap_strdup(mi_heap_t* heap, const char* s)            mi_attr_noexcept mi_attr_malloc;
mi_decl_nodiscard mi_decl_export mi_decl_restrict char* mi_heap_strndup(mi_heap_t* heap, const char* s, size_t n) mi_attr_noexcept mi_attr_malloc;
mi_decl_nodiscard mi_decl_export mi_decl_restrict char* mi_heap_realpath(mi_heap_t* heap, const char* fname, char* resolved_name) mi_attr_noexcept mi_attr_malloc;

mi_decl_nodiscard mi_decl_export mi_decl_restrict void* mi_heap_malloc_aligned(mi_heap_t* heap, size_t size, size_t alignment) mi_attr_noexcept mi_attr_malloc mi_attr_alloc_size(2) mi_attr_alloc_align(3);
mi_decl_nodiscard mi_decl_export mi_decl_restrict void* mi_heap_malloc_aligned_at(mi_heap_t* heap, size_t size, size_t alignment, size_t offset) mi_attr_noexcept mi_attr_malloc mi_attr_alloc_size(2);
mi_decl_nodiscard mi_decl_export mi_decl_restrict void* mi_heap_zalloc_aligned(mi_heap_t* heap, size_t size, size_t alignment) mi_attr_noexcept mi_attr_malloc mi_attr_alloc_size(2) mi_attr_alloc_align(3);
mi_decl_nodiscard mi_decl_export mi_decl_restrict void* mi_heap_zalloc_aligned_at(mi_heap_t* heap, size_t size, size_t alignment, size_t offset) mi_attr_noexcept mi_attr_malloc mi_attr_alloc_size(2);
mi_decl_nodiscard mi_decl_export mi_decl_restrict void* mi_heap_calloc_aligned(mi_heap_t* heap, size_t count, size_t size, size_t alignment) mi_attr_noexcept mi_attr_malloc mi_attr_alloc_size2(2, 3) mi_attr_alloc_align(4);
mi_decl_nodiscard mi_decl_export mi_decl_restrict void* mi_heap_calloc_aligned_at(mi_heap_t* heap, size_t count, size_t size, size_t alignment, size_t offset) mi_attr_noexcept mi_attr_malloc mi_attr_alloc_size2(2, 3);
mi_decl_nodiscard mi_decl_export void* mi_heap_realloc_aligned(mi_heap_t* heap, void* p, size_t newsize, size_t alignment) mi_attr_noexcept mi_attr_alloc_size(3) mi_attr_alloc_align(4);
mi_decl_nodiscard mi_decl_export void* mi_heap_realloc_aligned_at(mi_heap_t* heap, void* p, size_t newsize, size_t alignment, size_t offset) mi_attr_noexcept mi_attr_alloc_size(3);


// --------------------------------------------------------------------------------
// Zero initialized re-allocation.
// Only valid on memory that was originally allocated with zero initialization too.
// e.g. `mi_calloc`, `mi_zalloc`, `mi_zalloc_aligned` etc.
// see <https://github.com/microsoft/mimalloc/issues/63#issuecomment-508272992>
// --------------------------------------------------------------------------------

mi_decl_nodiscard mi_decl_export void* mi_rezalloc(void* p, size_t newsize)                mi_attr_noexcept mi_attr_alloc_size(2);
mi_decl_nodiscard mi_decl_export void* mi_recalloc(void* p, size_t newcount, size_t size)  mi_attr_noexcept mi_attr_alloc_size2(2,3);

mi_decl_nodiscard mi_decl_export void* mi_rezalloc_aligned(void* p, size_t newsize, size_t alignment) mi_attr_noexcept mi_attr_alloc_size(2) mi_attr_alloc_align(3);
mi_decl_nodiscard mi_decl_export void* mi_rezalloc_aligned_at(void* p, size_t newsize, size_t alignment, size_t offset) mi_attr_noexcept mi_attr_alloc_size(2);
mi_decl_nodiscard mi_decl_export void* mi_recalloc_aligned(void* p, size_t newcount, size_t size, size_t alignment) mi_attr_noexcept mi_attr_alloc_size2(2,3) mi_attr_alloc_align(4);
mi_decl_nodiscard mi_decl_export void* mi_recalloc_aligned_at(void* p, size_t newcount, size_t size, size_t alignment, size_t offset) mi_attr_noexcept mi_attr_alloc_size2(2,3);

mi_decl_nodiscard mi_decl_export void* mi_heap_rezalloc(mi_heap_t* heap, void* p, size_t newsize)                mi_attr_noexcept mi_attr_alloc_size(3);
mi_decl_nodiscard mi_decl_export void* mi_heap_recalloc(mi_heap_t* heap, void* p, size_t newcount, size_t size)  mi_attr_noexcept mi_attr_alloc_size2(3,4);

mi_decl_nodiscard mi_decl_export void* mi_heap_rezalloc_aligned(mi_heap_t* heap, void* p, size_t newsize, size_t alignment) mi_attr_noexcept mi_attr_alloc_size(3) mi_attr_alloc_align(4);
mi_decl_nodiscard mi_decl_export void* mi_heap_rezalloc_aligned_at(mi_heap_t* heap, void* p, size_t newsize, size_t alignment, size_t offset) mi_attr_noexcept mi_attr_alloc_size(3);
mi_decl_nodiscard mi_decl_export void* mi_heap_recalloc_aligned(mi_heap_t* heap, void* p, size_t newcount, size_t size, size_t alignment) mi_attr_noexcept mi_attr_alloc_size2(3,4) mi_attr_alloc_align(5);
mi_decl_nodiscard mi_decl_export void* mi_heap_recalloc_aligned_at(mi_heap_t* heap, void* p, size_t newcount, size_t size, size_t alignment, size_t offset) mi_attr_noexcept mi_attr_alloc_size2(3,4);


// ------------------------------------------------------
// Remappable memory (uses `mremap` if possible).
// `mi_realloc` will use `mi_remap` internally for blocks allocated as remappable,
// and starts allocating remappable memory for any block larger than `mi_option_remap_threshold` (1MiB).
// Supported on Linux and Windows, and usually works well on systems with just `mmap` (macOS)
// ------------------------------------------------------

mi_decl_nodiscard mi_decl_export void* mi_malloc_remappable(size_t size) mi_attr_noexcept mi_attr_alloc_size(1);
mi_decl_nodiscard mi_decl_export void* mi_zalloc_remappable(size_t size) mi_attr_noexcept mi_attr_alloc_size(1);
mi_decl_nodiscard mi_decl_export void* mi_heap_malloc_remappable(mi_heap_t* heap, size_t size) mi_attr_noexcept mi_attr_alloc_size(2);
mi_decl_nodiscard mi_decl_export void* mi_heap_zalloc_remappable(mi_heap_t* heap, size_t size) mi_attr_noexcept mi_attr_alloc_size(2);

// mi_decl_nodiscard mi_decl_export void* mi_remap(void* p, size_t newsize) mi_attr_noexcept mi_attr_alloc_size(2);

// ------------------------------------------------------
// Expandable memory reserves a virtual address range of `max_expand_size` (capped at 1TiB)
// and commits this on-demand through `mi_realloc` and `mi_expand`. Both of those will 
// expand inplace for blocks allocated as expandable up to `max_expand_size`.
// ------------------------------------------------------

mi_decl_nodiscard void* mi_heap_malloc_expandable(mi_heap_t* heap, size_t size, size_t max_expand_size) mi_attr_noexcept;
mi_decl_nodiscard void* mi_heap_zalloc_expandable(mi_heap_t* heap, size_t size, size_t max_expand_size) mi_attr_noexcept;
mi_decl_nodiscard void* mi_malloc_expandable(size_t size, size_t max_expand_size) mi_attr_noexcept;
mi_decl_nodiscard void* mi_zalloc_expandable(size_t size, size_t max_expand_size) mi_attr_noexcept;


// ------------------------------------------------------
// Analysis
// ------------------------------------------------------

mi_decl_export bool mi_heap_contains_block(mi_heap_t* heap, const void* p);
mi_decl_export bool mi_heap_check_owned(mi_heap_t* heap, const void* p);
mi_decl_export bool mi_check_owned(const void* p);

// An area of heap space contains blocks of a single size.
typedef struct mi_heap_area_s {
  void*  blocks;      // start of the area containing heap blocks
  size_t reserved;    // bytes reserved for this area (virtual)
  size_t committed;   // current available bytes for this area
  size_t used;        // number of allocated blocks
  size_t block_size;  // size in bytes of each block
  size_t full_block_size; // size in bytes of a full block including padding and metadata.
} mi_heap_area_t;

typedef bool (mi_cdecl mi_block_visit_fun)(const mi_heap_t* heap, const mi_heap_area_t* area, void* block, size_t block_size, void* arg);

mi_decl_export bool mi_heap_visit_blocks(const mi_heap_t* heap, bool visit_all_blocks, mi_block_visit_fun* visitor, void* arg);

// Experimental
mi_decl_nodiscard mi_decl_export bool mi_is_in_heap_region(const void* p) mi_attr_noexcept;
mi_decl_nodiscard mi_decl_export bool mi_is_redirected(void) mi_attr_noexcept;

mi_decl_export int mi_reserve_huge_os_pages_interleave(size_t pages, size_t numa_nodes, size_t timeout_msecs) mi_attr_noexcept;
mi_decl_export int mi_reserve_huge_os_pages_at(size_t pages, int numa_node, size_t timeout_msecs) mi_attr_noexcept;

mi_decl_export int  mi_reserve_os_memory(size_t size, bool commit, bool allow_large) mi_attr_noexcept;
mi_decl_export bool mi_manage_os_memory(void* start, size_t size, bool is_committed, bool is_large, bool is_zero, int numa_node) mi_attr_noexcept;

mi_decl_export void mi_debug_show_arenas(bool show_inuse, bool show_abandoned, bool show_purge) mi_attr_noexcept;

// Experimental: heaps associated with specific memory arena's
typedef int mi_arena_id_t;
mi_decl_export void* mi_arena_area(mi_arena_id_t arena_id, size_t* size);
mi_decl_export int   mi_reserve_huge_os_pages_at_ex(size_t pages, int numa_node, size_t timeout_msecs, bool exclusive, mi_arena_id_t* arena_id) mi_attr_noexcept;
mi_decl_export int   mi_reserve_os_memory_ex(size_t size, bool commit, bool allow_large, bool exclusive, mi_arena_id_t* arena_id) mi_attr_noexcept;
mi_decl_export bool  mi_manage_os_memory_ex(void* start, size_t size, bool is_committed, bool is_large, bool is_zero, int numa_node, bool exclusive, mi_arena_id_t* arena_id) mi_attr_noexcept;

#if MI_MALLOC_VERSION >= 182
// Create a heap that only allocates in the specified arena
mi_decl_nodiscard mi_decl_export mi_heap_t* mi_heap_new_in_arena(mi_arena_id_t arena_id);
#endif

// deprecated
mi_decl_export int  mi_reserve_huge_os_pages(size_t pages, double max_secs, size_t* pages_reserved) mi_attr_noexcept;


// ------------------------------------------------------
// Convenience
// ------------------------------------------------------

#define mi_malloc_tp(tp)                ((tp*)mi_malloc(sizeof(tp)))
#define mi_zalloc_tp(tp)                ((tp*)mi_zalloc(sizeof(tp)))
#define mi_calloc_tp(tp,n)              ((tp*)mi_calloc(n,sizeof(tp)))
#define mi_mallocn_tp(tp,n)             ((tp*)mi_mallocn(n,sizeof(tp)))
#define mi_reallocn_tp(p,tp,n)          ((tp*)mi_reallocn(p,n,sizeof(tp)))
#define mi_recalloc_tp(p,tp,n)          ((tp*)mi_recalloc(p,n,sizeof(tp)))

#define mi_heap_malloc_tp(hp,tp)        ((tp*)mi_heap_malloc(hp,sizeof(tp)))
#define mi_heap_zalloc_tp(hp,tp)        ((tp*)mi_heap_zalloc(hp,sizeof(tp)))
#define mi_heap_calloc_tp(hp,tp,n)      ((tp*)mi_heap_calloc(hp,n,sizeof(tp)))
#define mi_heap_mallocn_tp(hp,tp,n)     ((tp*)mi_heap_mallocn(hp,n,sizeof(tp)))
#define mi_heap_reallocn_tp(hp,p,tp,n)  ((tp*)mi_heap_reallocn(hp,p,n,sizeof(tp)))
#define mi_heap_recalloc_tp(hp,p,tp,n)  ((tp*)mi_heap_recalloc(hp,p,n,sizeof(tp)))


// ------------------------------------------------------
// Options
// ------------------------------------------------------

typedef enum mi_option_e {
  // stable options
  mi_option_show_errors,                // print error messages
  mi_option_show_stats,                 // print statistics on termination
  mi_option_verbose,                    // print verbose messages
  // advanced options
  mi_option_eager_commit,               // eager commit segments? (after `eager_commit_delay` segments) (=1)
  mi_option_arena_eager_commit,         // eager commit arenas? Use 2 to enable just on overcommit systems (=2)
  mi_option_purge_decommits,            // should a memory purge decommit? (=1). Set to 0 to use memory reset on a purge (instead of decommit)
  mi_option_allow_large_os_pages,       // allow large (2 or 4 MiB) OS pages, implies eager commit. If false, also disables THP for the process.
  mi_option_reserve_huge_os_pages,      // reserve N huge OS pages (1GiB pages) at startup
  mi_option_reserve_huge_os_pages_at,   // reserve huge OS pages at a specific NUMA node
  mi_option_reserve_os_memory,          // reserve specified amount of OS memory in an arena at startup
  mi_option_deprecated_segment_cache,
  mi_option_deprecated_page_reset,
  mi_option_abandoned_page_purge,       // immediately purge delayed purges on thread termination
  mi_option_deprecated_segment_reset, 
  mi_option_eager_commit_delay,         // the first N segments per thread are not eagerly committed (but per page in the segment on demand)
  mi_option_purge_delay,                // memory purging is delayed by N milli seconds; use 0 for immediate purging or -1 for no purging at all. (=10)
  mi_option_use_numa_nodes,             // 0 = use all available numa nodes, otherwise use at most N nodes.
  mi_option_disallow_os_alloc,          // 1 = do not use OS memory for allocation (but only programmatically reserved arenas)
  mi_option_os_tag,                     // tag used for OS logging (macOS only for now) (=100)
  mi_option_max_errors,                 // issue at most N error messages
  mi_option_max_warnings,               // issue at most N warning messages
  mi_option_max_segment_reclaim,        // max. percentage of the abandoned segments can be reclaimed per try (=10%)
  mi_option_destroy_on_exit,            // if set, release all memory on exit; sometimes used for dynamic unloading but can be unsafe
  mi_option_arena_reserve,              // initial memory size in KiB for arena reservation (= 1 GiB on 64-bit)
  mi_option_arena_purge_mult,           // multiplier for `purge_delay` for the purging delay for arenas (=10)
  mi_option_purge_extend_delay,
<<<<<<< HEAD
  mi_option_remap_threshold,          // size in KiB after which realloc uses OS in-place remap; use 0 to disable
=======
  mi_option_abandoned_reclaim_on_free,  // allow to reclaim an abandoned segment on a free (=1)
  mi_option_disallow_arena_alloc,       // 1 = do not use arena's for allocation (except if using specific arena id's)
>>>>>>> 0f6d8293
  _mi_option_last,
  // legacy option names
  mi_option_large_os_pages = mi_option_allow_large_os_pages,
  mi_option_eager_region_commit = mi_option_arena_eager_commit,
  mi_option_reset_decommits = mi_option_purge_decommits,
  mi_option_reset_delay = mi_option_purge_delay,
  mi_option_abandoned_page_reset = mi_option_abandoned_page_purge,
  mi_option_limit_os_alloc = mi_option_disallow_os_alloc
} mi_option_t;


mi_decl_nodiscard mi_decl_export bool mi_option_is_enabled(mi_option_t option);
mi_decl_export void mi_option_enable(mi_option_t option);
mi_decl_export void mi_option_disable(mi_option_t option);
mi_decl_export void mi_option_set_enabled(mi_option_t option, bool enable);
mi_decl_export void mi_option_set_enabled_default(mi_option_t option, bool enable);

mi_decl_nodiscard mi_decl_export long   mi_option_get(mi_option_t option);
mi_decl_nodiscard mi_decl_export long   mi_option_get_clamp(mi_option_t option, long min, long max);
mi_decl_nodiscard mi_decl_export size_t mi_option_get_size(mi_option_t option);
mi_decl_export void mi_option_set(mi_option_t option, long value);
mi_decl_export void mi_option_set_default(mi_option_t option, long value);


// -------------------------------------------------------------------------------------------------------
// "mi" prefixed implementations of various posix, Unix, Windows, and C++ allocation functions.
// (This can be convenient when providing overrides of these functions as done in `mimalloc-override.h`.)
// note: we use `mi_cfree` as "checked free" and it checks if the pointer is in our heap before free-ing.
// -------------------------------------------------------------------------------------------------------

mi_decl_export void  mi_cfree(void* p) mi_attr_noexcept;
mi_decl_export void* mi__expand(void* p, size_t newsize) mi_attr_noexcept;
mi_decl_nodiscard mi_decl_export size_t mi_malloc_size(const void* p)        mi_attr_noexcept;
mi_decl_nodiscard mi_decl_export size_t mi_malloc_good_size(size_t size)     mi_attr_noexcept;
mi_decl_nodiscard mi_decl_export size_t mi_malloc_usable_size(const void *p) mi_attr_noexcept;

mi_decl_export int mi_posix_memalign(void** p, size_t alignment, size_t size)   mi_attr_noexcept;
mi_decl_nodiscard mi_decl_export mi_decl_restrict void* mi_memalign(size_t alignment, size_t size) mi_attr_noexcept mi_attr_malloc mi_attr_alloc_size(2) mi_attr_alloc_align(1);
mi_decl_nodiscard mi_decl_export mi_decl_restrict void* mi_valloc(size_t size)  mi_attr_noexcept mi_attr_malloc mi_attr_alloc_size(1);
mi_decl_nodiscard mi_decl_export mi_decl_restrict void* mi_pvalloc(size_t size) mi_attr_noexcept mi_attr_malloc mi_attr_alloc_size(1);
mi_decl_nodiscard mi_decl_export mi_decl_restrict void* mi_aligned_alloc(size_t alignment, size_t size) mi_attr_noexcept mi_attr_malloc mi_attr_alloc_size(2) mi_attr_alloc_align(1);

mi_decl_nodiscard mi_decl_export void* mi_reallocarray(void* p, size_t count, size_t size) mi_attr_noexcept mi_attr_alloc_size2(2,3);
mi_decl_nodiscard mi_decl_export int   mi_reallocarr(void* p, size_t count, size_t size) mi_attr_noexcept;
mi_decl_nodiscard mi_decl_export void* mi_aligned_recalloc(void* p, size_t newcount, size_t size, size_t alignment) mi_attr_noexcept;
mi_decl_nodiscard mi_decl_export void* mi_aligned_offset_recalloc(void* p, size_t newcount, size_t size, size_t alignment, size_t offset) mi_attr_noexcept;

mi_decl_nodiscard mi_decl_export mi_decl_restrict unsigned short* mi_wcsdup(const unsigned short* s) mi_attr_noexcept mi_attr_malloc;
mi_decl_nodiscard mi_decl_export mi_decl_restrict unsigned char*  mi_mbsdup(const unsigned char* s)  mi_attr_noexcept mi_attr_malloc;
mi_decl_export int mi_dupenv_s(char** buf, size_t* size, const char* name)                      mi_attr_noexcept;
mi_decl_export int mi_wdupenv_s(unsigned short** buf, size_t* size, const unsigned short* name) mi_attr_noexcept;

mi_decl_export void mi_free_size(void* p, size_t size)                           mi_attr_noexcept;
mi_decl_export void mi_free_size_aligned(void* p, size_t size, size_t alignment) mi_attr_noexcept;
mi_decl_export void mi_free_aligned(void* p, size_t alignment)                   mi_attr_noexcept;

// The `mi_new` wrappers implement C++ semantics on out-of-memory instead of directly returning `NULL`.
// (and call `std::get_new_handler` and potentially raise a `std::bad_alloc` exception).
mi_decl_nodiscard mi_decl_export mi_decl_restrict void* mi_new(size_t size)                   mi_attr_malloc mi_attr_alloc_size(1);
mi_decl_nodiscard mi_decl_export mi_decl_restrict void* mi_new_aligned(size_t size, size_t alignment) mi_attr_malloc mi_attr_alloc_size(1) mi_attr_alloc_align(2);
mi_decl_nodiscard mi_decl_export mi_decl_restrict void* mi_new_nothrow(size_t size)           mi_attr_noexcept mi_attr_malloc mi_attr_alloc_size(1);
mi_decl_nodiscard mi_decl_export mi_decl_restrict void* mi_new_aligned_nothrow(size_t size, size_t alignment) mi_attr_noexcept mi_attr_malloc mi_attr_alloc_size(1) mi_attr_alloc_align(2);
mi_decl_nodiscard mi_decl_export mi_decl_restrict void* mi_new_n(size_t count, size_t size)   mi_attr_malloc mi_attr_alloc_size2(1, 2);
mi_decl_nodiscard mi_decl_export void* mi_new_realloc(void* p, size_t newsize)                mi_attr_alloc_size(2);
mi_decl_nodiscard mi_decl_export void* mi_new_reallocn(void* p, size_t newcount, size_t size) mi_attr_alloc_size2(2, 3);

mi_decl_nodiscard mi_decl_export mi_decl_restrict void* mi_heap_alloc_new(mi_heap_t* heap, size_t size)                mi_attr_malloc mi_attr_alloc_size(2);
mi_decl_nodiscard mi_decl_export mi_decl_restrict void* mi_heap_alloc_new_n(mi_heap_t* heap, size_t count, size_t size) mi_attr_malloc mi_attr_alloc_size2(2, 3);

#ifdef __cplusplus
}
#endif

// ---------------------------------------------------------------------------------------------
// Implement the C++ std::allocator interface for use in STL containers.
// (note: see `mimalloc-new-delete.h` for overriding the new/delete operators globally)
// ---------------------------------------------------------------------------------------------
#ifdef __cplusplus

#include <cstddef>     // std::size_t
#include <cstdint>     // PTRDIFF_MAX
#if (__cplusplus >= 201103L) || (_MSC_VER > 1900)  // C++11
#include <type_traits> // std::true_type
#include <utility>     // std::forward
#endif

template<class T> struct _mi_stl_allocator_common {
  typedef T                 value_type;
  typedef std::size_t       size_type;
  typedef std::ptrdiff_t    difference_type;
  typedef value_type&       reference;
  typedef value_type const& const_reference;
  typedef value_type*       pointer;
  typedef value_type const* const_pointer;

  #if ((__cplusplus >= 201103L) || (_MSC_VER > 1900))  // C++11
  using propagate_on_container_copy_assignment = std::true_type;
  using propagate_on_container_move_assignment = std::true_type;
  using propagate_on_container_swap            = std::true_type;
  template <class U, class ...Args> void construct(U* p, Args&& ...args) { ::new(p) U(std::forward<Args>(args)...); }
  template <class U> void destroy(U* p) mi_attr_noexcept { p->~U(); }
  #else
  void construct(pointer p, value_type const& val) { ::new(p) value_type(val); }
  void destroy(pointer p) { p->~value_type(); }
  #endif

  size_type     max_size() const mi_attr_noexcept { return (PTRDIFF_MAX/sizeof(value_type)); }
  pointer       address(reference x) const        { return &x; }
  const_pointer address(const_reference x) const  { return &x; }
};

template<class T> struct mi_stl_allocator : public _mi_stl_allocator_common<T> {
  using typename _mi_stl_allocator_common<T>::size_type;
  using typename _mi_stl_allocator_common<T>::value_type;
  using typename _mi_stl_allocator_common<T>::pointer;
  template <class U> struct rebind { typedef mi_stl_allocator<U> other; };

  mi_stl_allocator()                                             mi_attr_noexcept = default;
  mi_stl_allocator(const mi_stl_allocator&)                      mi_attr_noexcept = default;
  template<class U> mi_stl_allocator(const mi_stl_allocator<U>&) mi_attr_noexcept { }
  mi_stl_allocator  select_on_container_copy_construction() const { return *this; }
  void              deallocate(T* p, size_type) { mi_free(p); }

  #if (__cplusplus >= 201703L)  // C++17
  mi_decl_nodiscard T* allocate(size_type count) { return static_cast<T*>(mi_new_n(count, sizeof(T))); }
  mi_decl_nodiscard T* allocate(size_type count, const void*) { return allocate(count); }
  #else
  mi_decl_nodiscard pointer allocate(size_type count, const void* = 0) { return static_cast<pointer>(mi_new_n(count, sizeof(value_type))); }
  #endif

  #if ((__cplusplus >= 201103L) || (_MSC_VER > 1900))  // C++11
  using is_always_equal = std::true_type;
  #endif
};

template<class T1,class T2> bool operator==(const mi_stl_allocator<T1>& , const mi_stl_allocator<T2>& ) mi_attr_noexcept { return true; }
template<class T1,class T2> bool operator!=(const mi_stl_allocator<T1>& , const mi_stl_allocator<T2>& ) mi_attr_noexcept { return false; }


#if (__cplusplus >= 201103L) || (_MSC_VER >= 1900)  // C++11
#define MI_HAS_HEAP_STL_ALLOCATOR 1

#include <memory>      // std::shared_ptr

// Common base class for STL allocators in a specific heap
template<class T, bool _mi_destroy> struct _mi_heap_stl_allocator_common : public _mi_stl_allocator_common<T> {
  using typename _mi_stl_allocator_common<T>::size_type;
  using typename _mi_stl_allocator_common<T>::value_type;
  using typename _mi_stl_allocator_common<T>::pointer;

  _mi_heap_stl_allocator_common(mi_heap_t* hp) : heap(hp, [](mi_heap_t*) {}) {}    /* will not delete nor destroy the passed in heap */

  #if (__cplusplus >= 201703L)  // C++17
  mi_decl_nodiscard T* allocate(size_type count) { return static_cast<T*>(mi_heap_alloc_new_n(this->heap.get(), count, sizeof(T))); }
  mi_decl_nodiscard T* allocate(size_type count, const void*) { return allocate(count); }
  #else
  mi_decl_nodiscard pointer allocate(size_type count, const void* = 0) { return static_cast<pointer>(mi_heap_alloc_new_n(this->heap.get(), count, sizeof(value_type))); }
  #endif

  #if ((__cplusplus >= 201103L) || (_MSC_VER > 1900))  // C++11
  using is_always_equal = std::false_type;
  #endif

  void collect(bool force) { mi_heap_collect(this->heap.get(), force); }
  template<class U> bool is_equal(const _mi_heap_stl_allocator_common<U, _mi_destroy>& x) const { return (this->heap == x.heap); }

protected:
  std::shared_ptr<mi_heap_t> heap;
  template<class U, bool D> friend struct _mi_heap_stl_allocator_common;
  
  _mi_heap_stl_allocator_common() {
    mi_heap_t* hp = mi_heap_new();
    this->heap.reset(hp, (_mi_destroy ? &heap_destroy : &heap_delete));  /* calls heap_delete/destroy when the refcount drops to zero */
  }
  _mi_heap_stl_allocator_common(const _mi_heap_stl_allocator_common& x) mi_attr_noexcept : heap(x.heap) { }
  template<class U> _mi_heap_stl_allocator_common(const _mi_heap_stl_allocator_common<U, _mi_destroy>& x) mi_attr_noexcept : heap(x.heap) { }

private:
  static void heap_delete(mi_heap_t* hp)  { if (hp != NULL) { mi_heap_delete(hp); } }
  static void heap_destroy(mi_heap_t* hp) { if (hp != NULL) { mi_heap_destroy(hp); } }
};

// STL allocator allocation in a specific heap
template<class T> struct mi_heap_stl_allocator : public _mi_heap_stl_allocator_common<T, false> {
  using typename _mi_heap_stl_allocator_common<T, false>::size_type;
  mi_heap_stl_allocator() : _mi_heap_stl_allocator_common<T, false>() { } // creates fresh heap that is deleted when the destructor is called
  mi_heap_stl_allocator(mi_heap_t* hp) : _mi_heap_stl_allocator_common<T, false>(hp) { }  // no delete nor destroy on the passed in heap 
  template<class U> mi_heap_stl_allocator(const mi_heap_stl_allocator<U>& x) mi_attr_noexcept : _mi_heap_stl_allocator_common<T, false>(x) { }

  mi_heap_stl_allocator select_on_container_copy_construction() const { return *this; }
  void deallocate(T* p, size_type) { mi_free(p); }
  template<class U> struct rebind { typedef mi_heap_stl_allocator<U> other; };
};

template<class T1, class T2> bool operator==(const mi_heap_stl_allocator<T1>& x, const mi_heap_stl_allocator<T2>& y) mi_attr_noexcept { return (x.is_equal(y)); }
template<class T1, class T2> bool operator!=(const mi_heap_stl_allocator<T1>& x, const mi_heap_stl_allocator<T2>& y) mi_attr_noexcept { return (!x.is_equal(y)); }


// STL allocator allocation in a specific heap, where `free` does nothing and
// the heap is destroyed in one go on destruction -- use with care!
template<class T> struct mi_heap_destroy_stl_allocator : public _mi_heap_stl_allocator_common<T, true> {
  using typename _mi_heap_stl_allocator_common<T, true>::size_type;
  mi_heap_destroy_stl_allocator() : _mi_heap_stl_allocator_common<T, true>() { } // creates fresh heap that is destroyed when the destructor is called
  mi_heap_destroy_stl_allocator(mi_heap_t* hp) : _mi_heap_stl_allocator_common<T, true>(hp) { }  // no delete nor destroy on the passed in heap 
  template<class U> mi_heap_destroy_stl_allocator(const mi_heap_destroy_stl_allocator<U>& x) mi_attr_noexcept : _mi_heap_stl_allocator_common<T, true>(x) { }

  mi_heap_destroy_stl_allocator select_on_container_copy_construction() const { return *this; }
  void deallocate(T*, size_type) { /* do nothing as we destroy the heap on destruct. */ }
  template<class U> struct rebind { typedef mi_heap_destroy_stl_allocator<U> other; };
};

template<class T1, class T2> bool operator==(const mi_heap_destroy_stl_allocator<T1>& x, const mi_heap_destroy_stl_allocator<T2>& y) mi_attr_noexcept { return (x.is_equal(y)); }
template<class T1, class T2> bool operator!=(const mi_heap_destroy_stl_allocator<T1>& x, const mi_heap_destroy_stl_allocator<T2>& y) mi_attr_noexcept { return (!x.is_equal(y)); }

#endif // C++11

#endif // __cplusplus

#endif<|MERGE_RESOLUTION|>--- conflicted
+++ resolved
@@ -370,12 +370,9 @@
   mi_option_arena_reserve,              // initial memory size in KiB for arena reservation (= 1 GiB on 64-bit)
   mi_option_arena_purge_mult,           // multiplier for `purge_delay` for the purging delay for arenas (=10)
   mi_option_purge_extend_delay,
-<<<<<<< HEAD
-  mi_option_remap_threshold,          // size in KiB after which realloc uses OS in-place remap; use 0 to disable
-=======
   mi_option_abandoned_reclaim_on_free,  // allow to reclaim an abandoned segment on a free (=1)
   mi_option_disallow_arena_alloc,       // 1 = do not use arena's for allocation (except if using specific arena id's)
->>>>>>> 0f6d8293
+  mi_option_remap_threshold,            // size in KiB after which realloc uses OS in-place remap; use 0 to disable
   _mi_option_last,
   // legacy option names
   mi_option_large_os_pages = mi_option_allow_large_os_pages,
