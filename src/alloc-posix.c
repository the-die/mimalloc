/* ----------------------------------------------------------------------------
Copyright (c) 2018,2019, Microsoft Research, Daan Leijen
This is free software; you can redistribute it and/or modify it under the
terms of the MIT license. A copy of the license can be found in the file
"LICENSE" at the root of this distribution.
-----------------------------------------------------------------------------*/

// ------------------------------------------------------------------------
// mi prefixed publi definitions of various Posix, Unix, and C++ functions
// for convenience and used when overriding these functions.
// ------------------------------------------------------------------------
#define MI_NO_SOURCE_DEBUG
#include "mimalloc.h"
#include "mimalloc-internal.h"

// ------------------------------------------------------
// Posix & Unix functions definitions
// ------------------------------------------------------

#include <errno.h>
#include <string.h>  // memcpy
#include <stdlib.h>  // getenv

#ifndef EINVAL
#define EINVAL 22
#endif
#ifndef ENOMEM
#define ENOMEM 12
#endif


size_t mi_malloc_size(const void* p) mi_attr_noexcept {
  return mi_usable_size(p);
}

size_t mi_malloc_usable_size(const void *p) mi_attr_noexcept {
  return mi_usable_size(p);
}

void mi_cfree(void* p) mi_attr_noexcept {
  if (mi_is_in_heap_region(p)) {
    mi_free(p);
  }
}

void* mi__expand(void* p, size_t newsize) mi_attr_noexcept {  // Microsoft
  void* res = mi_expand(p, newsize);
  if (res == NULL) errno = ENOMEM;
  return res;
}

MI_SOURCE_API3(void*, reallocarray, void*, p, size_t, count, size_t, size)
{
  void* newp = MI_SOURCE_ARG(mi_reallocn, p, count, size);
  if (newp==NULL) errno = ENOMEM;
  return newp;
}

<<<<<<< HEAD
MI_SOURCE_API2(void*, memalign, size_t, alignment, size_t, size)
{
  void* p;
  if (alignment <= MI_MAX_ALIGN_SIZE) {
    p = MI_SOURCE_ARG(mi_malloc, size);
  }
  else {
    p = MI_SOURCE_ARG(mi_malloc_aligned, size, alignment);
  }
=======
mi_decl_restrict void* mi_memalign(size_t alignment, size_t size) mi_attr_noexcept {
  void* p = (alignment <= MI_MAX_ALIGN_SIZE ? mi_malloc(size) : mi_malloc_aligned(size, alignment));
>>>>>>> e981e922
  mi_assert_internal(((uintptr_t)p % alignment) == 0);
  return p;
}

<<<<<<< HEAD
MI_SOURCE_API1(void*, valloc, size_t, size)
{
  return MI_SOURCE_ARG(mi_malloc_aligned, size, _mi_os_page_size());
}

MI_SOURCE_API1(void*, pvalloc, size_t, size)
{
=======
mi_decl_restrict void* mi_valloc(size_t size) mi_attr_noexcept {
  return mi_malloc_aligned(size, _mi_os_page_size());
}

mi_decl_restrict void* mi_pvalloc(size_t size) mi_attr_noexcept {
>>>>>>> e981e922
  size_t psize = _mi_os_page_size();
  if (size >= SIZE_MAX - psize) return NULL; // overflow
  size_t asize = _mi_align_up(size, psize); 
  return MI_SOURCE_ARG(mi_malloc_aligned, asize, psize);
}

<<<<<<< HEAD
MI_SOURCE_API2(void*, aligned_alloc, size_t, alignment, size_t, size)
{
=======
mi_decl_restrict void* mi_aligned_alloc(size_t alignment, size_t size) mi_attr_noexcept {
>>>>>>> e981e922
  if (alignment==0 || !_mi_is_power_of_two(alignment)) return NULL; 
  if ((size&(alignment-1)) != 0) return NULL; // C11 requires integral multiple, see <https://en.cppreference.com/w/c/memory/aligned_alloc>
  void* p;
  if (alignment <= MI_MAX_ALIGN_SIZE) {
    p = MI_SOURCE_ARG(mi_malloc, size);
  }
  else {
    p = MI_SOURCE_ARG(mi_malloc_aligned, size, alignment);
  }
  mi_assert_internal(((uintptr_t)p % alignment) == 0);
  return p;
}

static int mi_base_posix_memalign(void** p, size_t alignment, size_t size  MI_SOURCE_XPARAM)
{
  // Note: The spec dictates we should not modify `*p` on an error. (issue#27)
  // <http://man7.org/linux/man-pages/man3/posix_memalign.3.html>
  if (p == NULL) return EINVAL;
  if (alignment % sizeof(void*) != 0) return EINVAL;   // natural alignment
  if (!_mi_is_power_of_two(alignment)) return EINVAL;  // not a power of 2
  void* q;
  if (alignment <= MI_MAX_ALIGN_SIZE) {
    q = MI_SOURCE_ARG(mi_malloc, size);
  }
  else {
    q = MI_SOURCE_ARG(mi_malloc_aligned, size, alignment);
  }
  if (q==NULL && size != 0) return ENOMEM;
  mi_assert_internal(((uintptr_t)q % alignment) == 0);
  *p = q;
  return 0;
}

#ifndef NDEBUG
int dbg_mi_posix_memalign(void** p, size_t alignment, size_t size, mi_source_t __mi_source) mi_attr_noexcept {
  UNUSED(__mi_source);
  return mi_base_posix_memalign(p, alignment, size  MI_SOURCE_XARG);
}
#endif

int mi_posix_memalign(void** p, size_t alignment, size_t size) mi_attr_noexcept  {
  return mi_base_posix_memalign(p, alignment, size  MI_SOURCE_XRET());
}

<<<<<<< HEAD

MI_SOURCE_API1(unsigned short*, wcsdup, const unsigned short*, s)
{
=======
mi_decl_restrict unsigned short* mi_wcsdup(const unsigned short* s) mi_attr_noexcept {
>>>>>>> e981e922
  if (s==NULL) return NULL;
  size_t len;
  for(len = 0; s[len] != 0; len++) { }
  size_t size = (len+1)*sizeof(unsigned short);
  unsigned short* p = (unsigned short*)MI_SOURCE_ARG(mi_malloc, size);
  if (p != NULL) {
    memcpy(p,s,size);
  }
  return p;
}

<<<<<<< HEAD
MI_SOURCE_API1(unsigned char*, mbsdup, const unsigned char*, s)
{
  return (unsigned char*)MI_SOURCE_ARG(mi_strdup,(const char*)s);
=======
mi_decl_restrict unsigned char* mi_mbsdup(const unsigned char* s)  mi_attr_noexcept {
  return (unsigned char*)mi_strdup((const char*)s);
>>>>>>> e981e922
}

static int mi_base_dupenv_s(char** buf, size_t* size, const char* name  MI_SOURCE_XPARAM)
{
  if (buf==NULL || name==NULL) return EINVAL;
  if (size != NULL) *size = 0;
  #pragma warning(suppress:4996)
  char* p = getenv(name);
  if (p==NULL) {
    *buf = NULL;
  }
  else {
    *buf = MI_SOURCE_ARG(mi_strdup, p);
    if (*buf==NULL) return ENOMEM;
    if (size != NULL) *size = strlen(p);
  }
  return 0;
}

#ifndef NDEBUG
int dbg_mi_dupenv_s(char** buf, size_t* size, const char* name, mi_source_t __mi_source) mi_attr_noexcept {
  UNUSED(__mi_source);
  return mi_base_dupenv_s(buf, size, name  MI_SOURCE_XARG);
}
#endif

int mi_dupenv_s(char** buf, size_t* size, const char* name) mi_attr_noexcept {
  return mi_base_dupenv_s(buf, size, name  MI_SOURCE_XRET());
}


static int mi_base_wdupenv_s(unsigned short** buf, size_t* size, const unsigned short* name  MI_SOURCE_XPARAM)
{
  if (buf==NULL || name==NULL) return EINVAL;
  if (size != NULL) *size = 0;
#if !defined(_WIN32) || (defined(WINAPI_FAMILY) && (WINAPI_FAMILY != WINAPI_FAMILY_DESKTOP_APP))
  // not supported
  #ifndef NDEBUG
  UNUSED(__mi_source);
  #endif
  *buf = NULL;
  return EINVAL;
#else
  #pragma warning(suppress:4996)
  unsigned short* p = (unsigned short*)_wgetenv((const wchar_t*)name);
  if (p==NULL) {
    *buf = NULL;
  }
  else {
    *buf = MI_SOURCE_ARG(mi_wcsdup, p);
    if (*buf==NULL) return ENOMEM;
    if (size != NULL) *size = wcslen((const wchar_t*)p);
  }
  return 0;
#endif
}

#ifndef NDEBUG
int dbg_mi_wdupenv_s(unsigned short** buf, size_t* size, const unsigned short* name, mi_source_t __mi_source) mi_attr_noexcept {
  UNUSED(__mi_source);
  return mi_base_wdupenv_s(buf, size, name  MI_SOURCE_XARG);
}
#endif

int mi_wdupenv_s(unsigned short** buf, size_t* size, const unsigned short* name) mi_attr_noexcept  {
  return mi_base_wdupenv_s(buf, size, name  MI_SOURCE_XRET());
}


#ifndef NDEBUG
mi_decl_restrict void* dbg_mi_aligned_offset_recalloc(void* p, size_t newcount, size_t size, size_t alignment, size_t offset, mi_source_t __mi_source) mi_attr_noexcept { // Microsoft
  return dbg_mi_recalloc_aligned_at(p, newcount, size, alignment, offset, __mi_source);
}

mi_decl_restrict void* dbg_mi_aligned_recalloc(void* p, size_t newcount, size_t size, size_t alignment, mi_source_t __mi_source) mi_attr_noexcept { // Microsoft
  return dbg_mi_recalloc_aligned(p, newcount, size, alignment, __mi_source);
}
#endif

mi_decl_restrict void* mi_aligned_offset_recalloc(void* p, size_t newcount, size_t size, size_t alignment, size_t offset) mi_attr_noexcept { // Microsoft
  return MI_SOURCE_RET(mi_recalloc_aligned_at,p, newcount, size, alignment, offset);
}

mi_decl_restrict void* mi_aligned_recalloc(void* p, size_t newcount, size_t size, size_t alignment) mi_attr_noexcept { // Microsoft
  return MI_SOURCE_RET(mi_recalloc_aligned,p, newcount, size, alignment);
}<|MERGE_RESOLUTION|>--- conflicted
+++ resolved
@@ -56,8 +56,7 @@
   return newp;
 }
 
-<<<<<<< HEAD
-MI_SOURCE_API2(void*, memalign, size_t, alignment, size_t, size)
+MI_SOURCE_API2(mi_decl_restrict void*, memalign, size_t, alignment, size_t, size)
 {
   void* p;
   if (alignment <= MI_MAX_ALIGN_SIZE) {
@@ -66,41 +65,25 @@
   else {
     p = MI_SOURCE_ARG(mi_malloc_aligned, size, alignment);
   }
-=======
-mi_decl_restrict void* mi_memalign(size_t alignment, size_t size) mi_attr_noexcept {
-  void* p = (alignment <= MI_MAX_ALIGN_SIZE ? mi_malloc(size) : mi_malloc_aligned(size, alignment));
->>>>>>> e981e922
   mi_assert_internal(((uintptr_t)p % alignment) == 0);
   return p;
 }
 
-<<<<<<< HEAD
-MI_SOURCE_API1(void*, valloc, size_t, size)
+MI_SOURCE_API1(mi_decl_restrict void*, valloc, size_t, size)
 {
   return MI_SOURCE_ARG(mi_malloc_aligned, size, _mi_os_page_size());
 }
 
-MI_SOURCE_API1(void*, pvalloc, size_t, size)
-{
-=======
-mi_decl_restrict void* mi_valloc(size_t size) mi_attr_noexcept {
-  return mi_malloc_aligned(size, _mi_os_page_size());
-}
-
-mi_decl_restrict void* mi_pvalloc(size_t size) mi_attr_noexcept {
->>>>>>> e981e922
+MI_SOURCE_API1(mi_decl_restrict void*, pvalloc, size_t, size)
+{
   size_t psize = _mi_os_page_size();
   if (size >= SIZE_MAX - psize) return NULL; // overflow
   size_t asize = _mi_align_up(size, psize); 
   return MI_SOURCE_ARG(mi_malloc_aligned, asize, psize);
 }
 
-<<<<<<< HEAD
-MI_SOURCE_API2(void*, aligned_alloc, size_t, alignment, size_t, size)
-{
-=======
-mi_decl_restrict void* mi_aligned_alloc(size_t alignment, size_t size) mi_attr_noexcept {
->>>>>>> e981e922
+MI_SOURCE_API2(mi_decl_restrict void*, aligned_alloc, size_t, alignment, size_t, size)
+{
   if (alignment==0 || !_mi_is_power_of_two(alignment)) return NULL; 
   if ((size&(alignment-1)) != 0) return NULL; // C11 requires integral multiple, see <https://en.cppreference.com/w/c/memory/aligned_alloc>
   void* p;
@@ -145,13 +128,8 @@
   return mi_base_posix_memalign(p, alignment, size  MI_SOURCE_XRET());
 }
 
-<<<<<<< HEAD
-
-MI_SOURCE_API1(unsigned short*, wcsdup, const unsigned short*, s)
-{
-=======
-mi_decl_restrict unsigned short* mi_wcsdup(const unsigned short* s) mi_attr_noexcept {
->>>>>>> e981e922
+MI_SOURCE_API1(mi_decl_restrict unsigned short*, wcsdup, const unsigned short*, s)
+{
   if (s==NULL) return NULL;
   size_t len;
   for(len = 0; s[len] != 0; len++) { }
@@ -163,14 +141,9 @@
   return p;
 }
 
-<<<<<<< HEAD
-MI_SOURCE_API1(unsigned char*, mbsdup, const unsigned char*, s)
+MI_SOURCE_API1(mi_decl_restrict unsigned char*, mbsdup, const unsigned char*, s)
 {
   return (unsigned char*)MI_SOURCE_ARG(mi_strdup,(const char*)s);
-=======
-mi_decl_restrict unsigned char* mi_mbsdup(const unsigned char* s)  mi_attr_noexcept {
-  return (unsigned char*)mi_strdup((const char*)s);
->>>>>>> e981e922
 }
 
 static int mi_base_dupenv_s(char** buf, size_t* size, const char* name  MI_SOURCE_XPARAM)
@@ -241,19 +214,19 @@
 
 
 #ifndef NDEBUG
-mi_decl_restrict void* dbg_mi_aligned_offset_recalloc(void* p, size_t newcount, size_t size, size_t alignment, size_t offset, mi_source_t __mi_source) mi_attr_noexcept { // Microsoft
+void* dbg_mi_aligned_offset_recalloc(void* p, size_t newcount, size_t size, size_t alignment, size_t offset, mi_source_t __mi_source) mi_attr_noexcept { // Microsoft
   return dbg_mi_recalloc_aligned_at(p, newcount, size, alignment, offset, __mi_source);
 }
 
-mi_decl_restrict void* dbg_mi_aligned_recalloc(void* p, size_t newcount, size_t size, size_t alignment, mi_source_t __mi_source) mi_attr_noexcept { // Microsoft
+void* dbg_mi_aligned_recalloc(void* p, size_t newcount, size_t size, size_t alignment, mi_source_t __mi_source) mi_attr_noexcept { // Microsoft
   return dbg_mi_recalloc_aligned(p, newcount, size, alignment, __mi_source);
 }
 #endif
 
-mi_decl_restrict void* mi_aligned_offset_recalloc(void* p, size_t newcount, size_t size, size_t alignment, size_t offset) mi_attr_noexcept { // Microsoft
+void* mi_aligned_offset_recalloc(void* p, size_t newcount, size_t size, size_t alignment, size_t offset) mi_attr_noexcept { // Microsoft
   return MI_SOURCE_RET(mi_recalloc_aligned_at,p, newcount, size, alignment, offset);
 }
 
-mi_decl_restrict void* mi_aligned_recalloc(void* p, size_t newcount, size_t size, size_t alignment) mi_attr_noexcept { // Microsoft
+void* mi_aligned_recalloc(void* p, size_t newcount, size_t size, size_t alignment) mi_attr_noexcept { // Microsoft
   return MI_SOURCE_RET(mi_recalloc_aligned,p, newcount, size, alignment);
 }