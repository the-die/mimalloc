--- conflicted
+++ resolved
@@ -361,10 +361,7 @@
 #include <dbghelp.h>
 #pragma comment(lib,"dbghelp")
 void _mi_stack_trace_print(const void* const* strace, size_t len, const mi_block_t* block, size_t bsize, size_t avail) {
-<<<<<<< HEAD
-=======
   _mi_fprintf(NULL, NULL, "trace for block %p of size %zu (%zu total in block), allocated at:\n", block, avail, bsize);
->>>>>>> ea75c745
   HANDLE current_process = GetCurrentProcess();
   SymInitialize(current_process, NULL, TRUE);
   PSYMBOL_INFO info = (PSYMBOL_INFO)_malloca(sizeof(SYMBOL_INFO) + 256 * sizeof(TCHAR));
@@ -372,10 +369,6 @@
   memset(info, 0, sizeof(info));
   info->MaxNameLen = 255;
   info->SizeOfStruct = sizeof(SYMBOL_INFO);
-<<<<<<< HEAD
-  _mi_fprintf(NULL, NULL, "for block %p of %zu allocated bytes (%zu total in block), allocated at:\n", block, avail, bsize);
-=======
->>>>>>> ea75c745
   for (size_t i = 0; i < len && strace[i] != NULL; i++) {
     if (SymFromAddr(current_process, (DWORD64)(strace[i]), 0, info)) {
       _mi_fprintf(NULL, NULL, "  frame %2zu: %8p: %s\n", i, strace[i], info->Name);
@@ -385,12 +378,6 @@
     }
   }  
 }
-<<<<<<< HEAD
-#else 
-void _mi_capture_stack_trace(void** strace, size_t len, size_t skip) {
-  MI_UNUSED(strace); MI_UNUSED(len); MI_UNUSED(skip);  
-}
-=======
 #elif (MI_DEBUG_TRACE > 0) && (defined(__linux__) || defined(__FreeBSD__))
 #include <execinfo.h>
 #define MI_TRACE_LEN (64)
@@ -422,7 +409,6 @@
   MI_UNUSED(bsize); MI_UNUSED(avail);
 }
 
->>>>>>> ea75c745
 #endif
 
 // --------------------------------------------------------
