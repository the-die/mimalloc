--- conflicted
+++ resolved
@@ -51,15 +51,11 @@
 static mi_option_desc_t options[_mi_option_last] =
 {
   // stable options
-<<<<<<< HEAD
-  { 1, UNINIT, MI_OPTION(show_errors) },
-=======
 #if MI_DEBUG || defined(MI_SHOW_ERRORS)
   { 1, UNINIT, MI_OPTION(show_errors) },
 #else
   { 0, UNINIT, MI_OPTION(show_errors) },
 #endif
->>>>>>> 5cfdc39f
   { 0, UNINIT, MI_OPTION(show_stats) },
   { 0, UNINIT, MI_OPTION(verbose) },
 
@@ -85,7 +81,7 @@
 #endif
   { 100, UNINIT, MI_OPTION(reset_delay) },       // reset delay in milli-seconds
   { 0,   UNINIT, MI_OPTION(use_numa_nodes) },    // 0 = use available numa nodes, otherwise use at most N nodes.
-  { 0,   UNINIT, MI_OPTION(debug_extra_padding) }, // extra padding in bytes
+  { 0,   UNINIT, MI_OPTION(debug_extra_padding) }, // extra padding in bytes (on top of the standard end padding in debug mode)
   { 100, UNINIT, MI_OPTION(os_tag) },            // only apple specific for now but might serve more or less related purpose
   { 16,  UNINIT, MI_OPTION(max_errors) }         // maximum errors that are output
 };
