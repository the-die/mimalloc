--- conflicted
+++ resolved
@@ -59,7 +59,7 @@
   { 0, UNINIT, "large_os_pages" },      // use large OS pages, use only with eager commit to prevent fragmentation of VMA's
   { 0, UNINIT, "page_reset" },
   { 0, UNINIT, "cache_reset" },
-  { 0, UNINIT, "reset_decommits" },     // note: cannot enable this if secure is on 
+  { 0, UNINIT, "reset_decommits" },     // note: cannot enable this if secure is on
   { 0, UNINIT, "reset_discards" }       // note: cannot enable this if secure is on
 };
 
@@ -116,15 +116,15 @@
   char buf[256];
   if (fmt==NULL) return;
   if (out==NULL) out = stdout;
-  if (_mi_preloading()) return;  
+  if (_mi_preloading()) return;
   vsnprintf(buf,sizeof(buf)-1,fmt,args);
   #ifdef _WIN32
-  // on windows with redirection, the C runtime uses us and we cannot call `fputs` 
+  // on windows with redirection, the C runtime uses us and we cannot call `fputs`
   // while called from the C runtime itself, so use a non-locking option
-  if (out==stderr) { 
-    if (prefix != NULL) _cputs(prefix); 
-    _cputs(buf); 
-    return; 
+  if (out==stderr) {
+    if (prefix != NULL) _cputs(prefix);
+    _cputs(buf);
+    return;
   }
   #endif
   if (prefix != NULL) fputs(prefix,out);
@@ -203,17 +203,13 @@
   #pragma warning(suppress:4996)
   const char* s = getenv(name);
   if (s == NULL) {
-<<<<<<< HEAD
     char buf[64+1];
-    mi_strlcpy(buf,name,64);
-    for (size_t i = 0; i < strlen(buf); i++) {
+    size_t len = strlen(name);
+    if (len >= sizeof(buf)) len = sizeof(buf) - 1;
+    for (size_t i = 0; i < len; i++) {
       buf[i] = toupper(name[i]);
-=======
-    size_t buf_size = strlen(buf);
-    for (size_t i = 0; i < buf_size; i++) {
-      buf[i] = toupper(buf[i]);
->>>>>>> 70648635
-    }
+    }
+    buf[len] = 0;
     #pragma warning(suppress:4996)
     s = getenv(buf);
   }
@@ -223,16 +219,17 @@
 static void mi_option_init(mi_option_desc_t* desc) {
   if (!_mi_preloading()) desc->init = DEFAULTED;
   // Read option value from the environment
-  char buf[64];
+  char buf[64+1];
   mi_strlcpy(buf, "mimalloc_", sizeof(buf));
   mi_strlcat(buf, desc->name, sizeof(buf));
-  const char* s = mi_getenv(buf);  
+  const char* s = mi_getenv(buf);
   if (s != NULL) {
-    mi_strlcpy(buf, s, sizeof(buf));
-    size_t buf_size = strlen(buf); // TODO: use strnlen?
-    for (size_t i = 0; i < buf_size; i++) {
-      buf[i] = toupper(buf[i]);
-    }
+    size_t len = strlen(s);
+    if (len >= sizeof(buf)) len = sizeof(buf) - 1;
+    for (size_t i = 0; i < len; i++) {
+      buf[i] = toupper(s[i]);
+    }
+    buf[len] = 0;
     if (buf[0]==0 || strstr("1;TRUE;YES;ON", buf) != NULL) {
       desc->value = 1;
       desc->init = INITIALIZED;
