/* ----------------------------------------------------------------------------
Copyright (c) 2018-2023, Microsoft Research, Daan Leijen
This is free software; you can redistribute it and/or modify it under the
terms of the MIT license. A copy of the license can be found in the file
"LICENSE" at the root of this distribution.
-----------------------------------------------------------------------------*/

// This file is included in `src/prim/prim.c`

#ifndef _DEFAULT_SOURCE
#define _DEFAULT_SOURCE   // ensure mmap flags and syscall are defined
#endif

#ifndef _GNU_SOURCE
#define _GNU_SOURCE       // ensure mremap is defined
#endif

#if defined(__sun)
// illumos provides new mman.h api when any of these are defined
// otherwise the old api based on caddr_t which predates the void pointers one.
// stock solaris provides only the former, chose to atomically to discard those
// flags only here rather than project wide tough.
#undef _XOPEN_SOURCE
#undef _POSIX_C_SOURCE
#endif

#include "mimalloc.h"
#include "mimalloc/internal.h"
#include "mimalloc/atomic.h"
#include "mimalloc/prim.h"

#include <sys/mman.h>  // mmap
#include <unistd.h>    // sysconf
#include <fcntl.h>     // open, close, read, access
  
#if defined(__linux__)
  #include <features.h>
  #if defined(MI_NO_THP)
  #include <sys/prctl.h>
  #endif
  #if defined(__GLIBC__)
  #include <linux/mman.h> // linux mmap flags
  #else
  #include <sys/mman.h>
  #endif
#elif defined(__APPLE__)
  #include <AvailabilityMacros.h>
  #include <TargetConditionals.h>
  #if !defined(TARGET_OS_OSX) || TARGET_OS_OSX   // see issue #879, used to be (!TARGET_IOS_IPHONE && !TARGET_IOS_SIMULATOR)
  #include <mach/vm_statistics.h>    // VM_MAKE_TAG, VM_FLAGS_SUPERPAGE_SIZE_2MB, etc.
  #endif
  #if !defined(MAC_OS_X_VERSION_10_7)
  #define MAC_OS_X_VERSION_10_7   1070
  #endif
#elif defined(__FreeBSD__) || defined(__DragonFly__)
  #include <sys/param.h>
  #if __FreeBSD_version >= 1200000
  #include <sys/cpuset.h>
  #include <sys/domainset.h>
  #endif
  #include <sys/sysctl.h>
#endif

#if !defined(__HAIKU__) && !defined(__APPLE__) && !defined(__CYGWIN__) && !defined(__OpenBSD__) && !defined(__sun)
  #define MI_HAS_SYSCALL_H
  #include <sys/syscall.h>
#endif


//------------------------------------------------------------------------------------
// Use syscalls for some primitives to allow for libraries that override open/read/close etc.
// and do allocation themselves; using syscalls prevents recursion when mimalloc is 
// still initializing (issue #713)
//------------------------------------------------------------------------------------


#if defined(MI_HAS_SYSCALL_H) && defined(SYS_open) && defined(SYS_close) && defined(SYS_read) && defined(SYS_access)

static int mi_prim_open(const char* fpath, int open_flags) {
  return syscall(SYS_open,fpath,open_flags,0);
}
static ssize_t mi_prim_read(int fd, void* buf, size_t bufsize) {
  return syscall(SYS_read,fd,buf,bufsize);
}
static int mi_prim_close(int fd) {
  return syscall(SYS_close,fd);
}
static int mi_prim_access(const char *fpath, int mode) {
  return syscall(SYS_access,fpath,mode);
}

#elif !defined(__sun) && \
      (!defined(__APPLE__) || (MAC_OS_X_VERSION_MIN_REQUIRED < MAC_OS_X_VERSION_10_7))  // avoid unused warnings on macOS and Solaris

static int mi_prim_open(const char* fpath, int open_flags) {
  return open(fpath,open_flags);
}
static ssize_t mi_prim_read(int fd, void* buf, size_t bufsize) {
  return read(fd,buf,bufsize);
}
static int mi_prim_close(int fd) {
  return close(fd);
}
static int mi_prim_access(const char *fpath, int mode) {
  return access(fpath,mode);
}

#endif



//---------------------------------------------
// init
//---------------------------------------------

static bool mi_unix_detect_overcommit(void) {
  bool os_overcommit = true;
#if defined(__linux__)
  int fd = mi_prim_open("/proc/sys/vm/overcommit_memory", O_RDONLY);
	if (fd >= 0) {
    char buf[32];
    ssize_t nread = mi_prim_read(fd, &buf, sizeof(buf));
    mi_prim_close(fd);
    // <https://www.kernel.org/doc/Documentation/vm/overcommit-accounting>
    // 0: heuristic overcommit, 1: always overcommit, 2: never overcommit (ignore NORESERVE)
    if (nread >= 1) {
      os_overcommit = (buf[0] == '0' || buf[0] == '1');
    }
  }
#elif defined(__FreeBSD__)
  int val = 0;
  size_t olen = sizeof(val);
  if (sysctlbyname("vm.overcommit", &val, &olen, NULL, 0) == 0) {
    os_overcommit = (val != 0);
  }
#else
  // default: overcommit is true  
#endif
  return os_overcommit;
}

void _mi_prim_mem_init( mi_os_mem_config_t* config ) 
{
  long psize = sysconf(_SC_PAGESIZE);
  if (psize > 0) {
    config->page_size = (size_t)psize;
    config->alloc_granularity = (size_t)psize;
  }
  config->large_page_size = 2*MI_MiB; // TODO: can we query the OS for this?
  config->has_overcommit = mi_unix_detect_overcommit();
  config->must_free_whole = false;    // mmap can free in parts
  config->has_virtual_reserve = true; // todo: check if this true for NetBSD?  (for anonymous mmap with PROT_NONE)
<<<<<<< HEAD
  #if defined(MREMAP_MAYMOVE) && defined(MREMAP_FIXED)
  config->has_remap = true;
=======

  // disable transparent huge pages for this process?
  #if (defined(__linux__) || defined(__ANDROID__)) && defined(PR_GET_THP_DISABLE)
  #if defined(MI_NO_THP)
  if (true)
  #else
  if (!mi_option_is_enabled(mi_option_allow_large_os_pages)) // disable THP also if large OS pages are not allowed in the options
  #endif
  {
    int val = 0;
    if (prctl(PR_GET_THP_DISABLE, &val, 0, 0, 0) != 0) {
      // Most likely since distros often come with always/madvise settings.
      val = 1;
      // Disabling only for mimalloc process rather than touching system wide settings
      (void)prctl(PR_SET_THP_DISABLE, &val, 0, 0, 0);
    }
  }
>>>>>>> 0f6d8293
  #endif
}


//---------------------------------------------
// free
//---------------------------------------------

int _mi_prim_free(void* addr, size_t size ) {
  bool err = (munmap(addr, size) == -1);
  return (err ? errno : 0);
}


//---------------------------------------------
// mmap
//---------------------------------------------

static int mi_unix_madvise(void* addr, size_t size, int advice) {
  #if defined(__sun)
  return madvise((caddr_t)addr, size, advice);  // Solaris needs cast (issue #520)
  #else
  return madvise(addr, size, advice);
  #endif
}

static void* mi_unix_mmap_prim(void* addr, size_t size, size_t try_alignment, int protect_flags, int flags, int fd) {
  MI_UNUSED(try_alignment);
  void* p = NULL;
  #if defined(MAP_ALIGNED)  // BSD
  if (addr == NULL && try_alignment > 1 && (try_alignment % _mi_os_page_size()) == 0) {
    size_t n = mi_bsr(try_alignment);
    if (((size_t)1 << n) == try_alignment && n >= 12 && n <= 30) {  // alignment is a power of 2 and 4096 <= alignment <= 1GiB
      p = mmap(addr, size, protect_flags, flags | MAP_ALIGNED(n), fd, 0);
      if (p==MAP_FAILED || !_mi_is_aligned(p,try_alignment)) { 
        int err = errno;
        _mi_warning_message("unable to directly request aligned OS memory (error: %d (0x%x), size: 0x%zx bytes, alignment: 0x%zx, hint address: %p)\n", err, err, size, try_alignment, addr);
      }
      if (p!=MAP_FAILED) return p;
      // fall back to regular mmap      
    }
  }
  #elif defined(MAP_ALIGN)  // Solaris
  if (addr == NULL && try_alignment > 1 && (try_alignment % _mi_os_page_size()) == 0) {
    p = mmap((void*)try_alignment, size, protect_flags, flags | MAP_ALIGN, fd, 0);  // addr parameter is the required alignment
    if (p!=MAP_FAILED) return p;
    // fall back to regular mmap
  }
  #endif
  #if (MI_INTPTR_SIZE >= 8) && !defined(MAP_ALIGNED)
  // on 64-bit systems, use the virtual address area after 2TiB for 4MiB aligned allocations
  if (addr == NULL) {
    void* hint = _mi_os_get_aligned_hint(try_alignment, size);
    if (hint != NULL) {
      p = mmap(hint, size, protect_flags, flags, fd, 0);
      if (p==MAP_FAILED || !_mi_is_aligned(p,try_alignment)) { 
        #if MI_TRACK_ENABLED  // asan sometimes does not instrument errno correctly?
        int err = 0;
        #else
        int err = errno;
        #endif
        _mi_warning_message("unable to directly request hinted aligned OS memory (error: %d (0x%x), size: 0x%zx bytes, alignment: 0x%zx, hint address: %p)\n", err, err, size, try_alignment, hint);
      }
      if (p!=MAP_FAILED) return p;
      // fall back to regular mmap      
    }
  }
  #endif
  // regular mmap
  p = mmap(addr, size, protect_flags, flags, fd, 0);
  if (p!=MAP_FAILED) return p;
  // failed to allocate
  return NULL;
}

static int mi_unix_mmap_fd(void) {
  #if defined(VM_MAKE_TAG)
  // macOS: tracking anonymous page with a specific ID. (All up to 98 are taken officially but LLVM sanitizers had taken 99)
  int os_tag = (int)mi_option_get(mi_option_os_tag);
  if (os_tag < 100 || os_tag > 255) { os_tag = 100; }
  return VM_MAKE_TAG(os_tag);
  #else
  return -1;
  #endif
}

static void* mi_unix_mmap(void* addr, size_t size, size_t try_alignment, int protect_flags, bool large_only, bool allow_large, bool* is_large) {
  #if !defined(MAP_ANONYMOUS)
  #define MAP_ANONYMOUS  MAP_ANON
  #endif
  #if !defined(MAP_NORESERVE)
  #define MAP_NORESERVE  0
  #endif
  void* p = NULL;
  const int fd = mi_unix_mmap_fd();
  int flags = MAP_PRIVATE | MAP_ANONYMOUS;
  if (_mi_os_has_overcommit()) {
    flags |= MAP_NORESERVE;
  }
  #if defined(PROT_MAX)
  protect_flags |= PROT_MAX(PROT_READ | PROT_WRITE); // BSD
  #endif
  // huge page allocation
  if ((large_only || _mi_os_use_large_page(size, try_alignment)) && allow_large) {
    static _Atomic(size_t) large_page_try_ok; // = 0;
    size_t try_ok = mi_atomic_load_acquire(&large_page_try_ok);
    if (!large_only && try_ok > 0) {
      // If the OS is not configured for large OS pages, or the user does not have
      // enough permission, the `mmap` will always fail (but it might also fail for other reasons).
      // Therefore, once a large page allocation failed, we don't try again for `large_page_try_ok` times
      // to avoid too many failing calls to mmap.
      mi_atomic_cas_strong_acq_rel(&large_page_try_ok, &try_ok, try_ok - 1);
    }
    else {
      int lflags = flags & ~MAP_NORESERVE;  // using NORESERVE on huge pages seems to fail on Linux
      int lfd = fd;
      #ifdef MAP_ALIGNED_SUPER
      lflags |= MAP_ALIGNED_SUPER;
      #endif
      #ifdef MAP_HUGETLB
      lflags |= MAP_HUGETLB;
      #endif
      #ifdef MAP_HUGE_1GB
      static bool mi_huge_pages_available = true;
      if ((size % MI_GiB) == 0 && mi_huge_pages_available) {
        lflags |= MAP_HUGE_1GB;
      }
      else
      #endif
      {
        #ifdef MAP_HUGE_2MB
        lflags |= MAP_HUGE_2MB;
        #endif
      }
      #ifdef VM_FLAGS_SUPERPAGE_SIZE_2MB
      lfd |= VM_FLAGS_SUPERPAGE_SIZE_2MB;
      #endif
      if (large_only || lflags != flags) {
        // try large OS page allocation
        *is_large = true;
        p = mi_unix_mmap_prim(addr, size, try_alignment, protect_flags, lflags, lfd);
        #ifdef MAP_HUGE_1GB
        if (p == NULL && (lflags & MAP_HUGE_1GB) == MAP_HUGE_1GB) {
          mi_huge_pages_available = false; // don't try huge 1GiB pages again
          _mi_warning_message("unable to allocate huge (1GiB) page, trying large (2MiB) pages instead (errno: %i)\n", errno);
          lflags = ((lflags & ~MAP_HUGE_1GB) | MAP_HUGE_2MB);
          p = mi_unix_mmap_prim(addr, size, try_alignment, protect_flags, lflags, lfd);
        }
        #endif
        if (large_only) return p;
        if (p == NULL) {
          mi_atomic_store_release(&large_page_try_ok, (size_t)8);  // on error, don't try again for the next N allocations
        }
      }
    }
  }
  // regular allocation
  if (p == NULL) {
    *is_large = false;
    p = mi_unix_mmap_prim(addr, size, try_alignment, protect_flags, flags, fd);
    if (p != NULL) {
      #if defined(MADV_HUGEPAGE)
      // Many Linux systems don't allow MAP_HUGETLB but they support instead
      // transparent huge pages (THP). Generally, it is not required to call `madvise` with MADV_HUGE
      // though since properly aligned allocations will already use large pages if available
      // in that case -- in particular for our large regions (in `memory.c`).
      // However, some systems only allow THP if called with explicit `madvise`, so
      // when large OS pages are enabled for mimalloc, we call `madvise` anyways.
      if (allow_large && _mi_os_use_large_page(size, try_alignment)) {
        if (mi_unix_madvise(p, size, MADV_HUGEPAGE) == 0) {
          *is_large = true; // possibly
        };
      }
      #elif defined(__sun)
      if (allow_large && _mi_os_use_large_page(size, try_alignment)) {
        struct memcntl_mha cmd = {0};
        cmd.mha_pagesize = _mi_os_large_page_size();
        cmd.mha_cmd = MHA_MAPSIZE_VA;
        if (memcntl((caddr_t)p, size, MC_HAT_ADVISE, (caddr_t)&cmd, 0, 0) == 0) {
          *is_large = true;
        }
      }
      #endif
    }
  }
  return p;
}

// Note: the `try_alignment` is just a hint and the returned pointer is not guaranteed to be aligned.
int _mi_prim_alloc(void* hint, size_t size, size_t try_alignment, bool commit, bool allow_large, bool* is_large, bool* is_zero, void** addr) {
  mi_assert_internal(size > 0 && (size % _mi_os_page_size()) == 0);
  mi_assert_internal(commit || !allow_large);
  mi_assert_internal(try_alignment > 0);
  
  *is_zero = true;
  int protect_flags = (commit ? (PROT_WRITE | PROT_READ) : PROT_NONE);  
  *addr = mi_unix_mmap(hint, size, try_alignment, protect_flags, false, allow_large, is_large);
  return (*addr != NULL ? 0 : errno);
}


//---------------------------------------------
// Commit/Reset
//---------------------------------------------

static void mi_unix_mprotect_hint(int err) {
  #if defined(__linux__) && (MI_SECURE>=2) // guard page around every mimalloc page
  if (err == ENOMEM) {
    _mi_warning_message("The next warning may be caused by a low memory map limit.\n"
                        "  On Linux this is controlled by the vm.max_map_count -- maybe increase it?\n"
                        "  For example: sudo sysctl -w vm.max_map_count=262144\n");
  }
  #else
  MI_UNUSED(err);
  #endif
}


  
    

int _mi_prim_commit(void* start, size_t size, bool* is_zero) {
  // commit: ensure we can access the area
  // note: we may think that *is_zero can be true since the memory
  // was either from mmap PROT_NONE, or from decommit MADV_DONTNEED, but
  // we sometimes call commit on a range with still partially committed
  // memory and `mprotect` does not zero the range.
  *is_zero = false;  
  int err = mprotect(start, size, (PROT_READ | PROT_WRITE));
  if (err != 0) { 
    err = errno; 
    mi_unix_mprotect_hint(err);
  }
  return err;
}

int _mi_prim_decommit(void* start, size_t size, bool* needs_recommit) {
  int err = 0;  
  // decommit: use MADV_DONTNEED as it decreases rss immediately (unlike MADV_FREE)
  err = mi_unix_madvise(start, size, MADV_DONTNEED);    
  #if !MI_DEBUG && !MI_SECURE
    *needs_recommit = false;
  #else
    *needs_recommit = true;
    mprotect(start, size, PROT_NONE);
  #endif
  /*
  // decommit: use mmap with MAP_FIXED and PROT_NONE to discard the existing memory (and reduce rss)
  *needs_recommit = true;
  const int fd = mi_unix_mmap_fd();
  void* p = mmap(start, size, PROT_NONE, (MAP_FIXED | MAP_PRIVATE | MAP_ANONYMOUS | MAP_NORESERVE), fd, 0);
  if (p != start) { err = errno; }    
  */
  return err;
}

int _mi_prim_reset(void* start, size_t size) {
  // We try to use `MADV_FREE` as that is the fastest. A drawback though is that it 
  // will not reduce the `rss` stats in tools like `top` even though the memory is available
  // to other processes. With the default `MIMALLOC_PURGE_DECOMMITS=1` we ensure that by 
  // default `MADV_DONTNEED` is used though.
  #if defined(MADV_FREE)
  static _Atomic(size_t) advice = MI_ATOMIC_VAR_INIT(MADV_FREE);
  int oadvice = (int)mi_atomic_load_relaxed(&advice);
  int err;
  while ((err = mi_unix_madvise(start, size, oadvice)) != 0 && errno == EAGAIN) { errno = 0;  };
  if (err != 0 && errno == EINVAL && oadvice == MADV_FREE) {
    // if MADV_FREE is not supported, fall back to MADV_DONTNEED from now on
    mi_atomic_store_release(&advice, (size_t)MADV_DONTNEED);
    err = mi_unix_madvise(start, size, MADV_DONTNEED);
  }
  #else
  int err = mi_unix_madvise(start, size, MADV_DONTNEED);
  #endif
  return err;
}

int _mi_prim_protect(void* start, size_t size, bool protect) {
  int err = mprotect(start, size, protect ? PROT_NONE : (PROT_READ | PROT_WRITE));
  if (err != 0) { err = errno; }  
  mi_unix_mprotect_hint(err);
  return err;
}



//---------------------------------------------
// Huge page allocation
//---------------------------------------------

#if (MI_INTPTR_SIZE >= 8) && !defined(__HAIKU__) && !defined(__CYGWIN__)

#ifndef MPOL_PREFERRED
#define MPOL_PREFERRED 1
#endif

#if defined(MI_HAS_SYSCALL_H) && defined(SYS_mbind)
static long mi_prim_mbind(void* start, unsigned long len, unsigned long mode, const unsigned long* nmask, unsigned long maxnode, unsigned flags) {
  return syscall(SYS_mbind, start, len, mode, nmask, maxnode, flags);
}
#else
static long mi_prim_mbind(void* start, unsigned long len, unsigned long mode, const unsigned long* nmask, unsigned long maxnode, unsigned flags) {
  MI_UNUSED(start); MI_UNUSED(len); MI_UNUSED(mode); MI_UNUSED(nmask); MI_UNUSED(maxnode); MI_UNUSED(flags);
  return 0;
}
#endif

int _mi_prim_alloc_huge_os_pages(void* hint_addr, size_t size, int numa_node, bool* is_zero, void** addr) {
  bool is_large = true;
  *is_zero = true;
  *addr = mi_unix_mmap(hint_addr, size, MI_SEGMENT_SIZE, PROT_READ | PROT_WRITE, true, true, &is_large);
  if (*addr != NULL && numa_node >= 0 && numa_node < 8*MI_INTPTR_SIZE) { // at most 64 nodes
    unsigned long numa_mask = (1UL << numa_node);
    // TODO: does `mbind` work correctly for huge OS pages? should we
    // use `set_mempolicy` before calling mmap instead?
    // see: <https://lkml.org/lkml/2017/2/9/875>
    long err = mi_prim_mbind(*addr, size, MPOL_PREFERRED, &numa_mask, 8*MI_INTPTR_SIZE, 0);
    if (err != 0) {
      err = errno;
      _mi_warning_message("failed to bind huge (1GiB) pages to numa node %d (error: %d (0x%x))\n", numa_node, err, err);
    }    
  }
  return (*addr != NULL ? 0 : errno);
}

#else

int _mi_prim_alloc_huge_os_pages(void* hint_addr, size_t size, int numa_node, bool* is_zero, void** addr) {
  MI_UNUSED(hint_addr); MI_UNUSED(size); MI_UNUSED(numa_node);
  *is_zero = false;
  *addr = NULL;
  return ENOMEM;
}

#endif

//---------------------------------------------
// NUMA nodes
//---------------------------------------------

#if defined(__linux__)

size_t _mi_prim_numa_node(void) {
  #if defined(MI_HAS_SYSCALL_H) && defined(SYS_getcpu)
    unsigned long node = 0;
    unsigned long ncpu = 0;
    long err = syscall(SYS_getcpu, &ncpu, &node, NULL);
    if (err != 0) return 0;
    return node;
  #else
    return 0;
  #endif
}

size_t _mi_prim_numa_node_count(void) {
  char buf[128];
  unsigned node = 0;
  for(node = 0; node < 256; node++) {
    // enumerate node entries -- todo: it there a more efficient way to do this? (but ensure there is no allocation)
    _mi_snprintf(buf, 127, "/sys/devices/system/node/node%u", node + 1);
    if (mi_prim_access(buf,R_OK) != 0) break;
  }
  return (node+1);
}

#elif defined(__FreeBSD__) && __FreeBSD_version >= 1200000

size_t _mi_prim_numa_node(void) {
  domainset_t dom;
  size_t node;
  int policy;
  if (cpuset_getdomain(CPU_LEVEL_CPUSET, CPU_WHICH_PID, -1, sizeof(dom), &dom, &policy) == -1) return 0ul;
  for (node = 0; node < MAXMEMDOM; node++) {
    if (DOMAINSET_ISSET(node, &dom)) return node;
  }
  return 0ul;
}

size_t _mi_prim_numa_node_count(void) {
  size_t ndomains = 0;
  size_t len = sizeof(ndomains);
  if (sysctlbyname("vm.ndomains", &ndomains, &len, NULL, 0) == -1) return 0ul;
  return ndomains;
}

#elif defined(__DragonFly__)

size_t _mi_prim_numa_node(void) {
  // TODO: DragonFly does not seem to provide any userland means to get this information.
  return 0ul;
}

size_t _mi_prim_numa_node_count(void) {
  size_t ncpus = 0, nvirtcoresperphys = 0;
  size_t len = sizeof(size_t);
  if (sysctlbyname("hw.ncpu", &ncpus, &len, NULL, 0) == -1) return 0ul;
  if (sysctlbyname("hw.cpu_topology_ht_ids", &nvirtcoresperphys, &len, NULL, 0) == -1) return 0ul;
  return nvirtcoresperphys * ncpus;
}

#else

size_t _mi_prim_numa_node(void) {
  return 0;
}

size_t _mi_prim_numa_node_count(void) {
  return 1;
}

#endif

// ----------------------------------------------------------------
// Clock
// ----------------------------------------------------------------

#include <time.h>

#if defined(CLOCK_REALTIME) || defined(CLOCK_MONOTONIC)

mi_msecs_t _mi_prim_clock_now(void) {
  struct timespec t;
  #ifdef CLOCK_MONOTONIC
  clock_gettime(CLOCK_MONOTONIC, &t);
  #else
  clock_gettime(CLOCK_REALTIME, &t);
  #endif
  return ((mi_msecs_t)t.tv_sec * 1000) + ((mi_msecs_t)t.tv_nsec / 1000000);
}

#else

// low resolution timer
mi_msecs_t _mi_prim_clock_now(void) {
  #if !defined(CLOCKS_PER_SEC) || (CLOCKS_PER_SEC == 1000) || (CLOCKS_PER_SEC == 0)
  return (mi_msecs_t)clock();  
  #elif (CLOCKS_PER_SEC < 1000)
  return (mi_msecs_t)clock() * (1000 / (mi_msecs_t)CLOCKS_PER_SEC);  
  #else
  return (mi_msecs_t)clock() / ((mi_msecs_t)CLOCKS_PER_SEC / 1000);
  #endif
}

#endif




//----------------------------------------------------------------
// Process info
//----------------------------------------------------------------

#if defined(__unix__) || defined(__unix) || defined(unix) || defined(__APPLE__) || defined(__HAIKU__)
#include <stdio.h>
#include <unistd.h>
#include <sys/resource.h>

#if defined(__APPLE__)
#include <mach/mach.h>
#endif

#if defined(__HAIKU__)
#include <kernel/OS.h>
#endif

static mi_msecs_t timeval_secs(const struct timeval* tv) {
  return ((mi_msecs_t)tv->tv_sec * 1000L) + ((mi_msecs_t)tv->tv_usec / 1000L);
}

void _mi_prim_process_info(mi_process_info_t* pinfo)
{
  struct rusage rusage;
  getrusage(RUSAGE_SELF, &rusage);
  pinfo->utime = timeval_secs(&rusage.ru_utime);
  pinfo->stime = timeval_secs(&rusage.ru_stime);
#if !defined(__HAIKU__)
  pinfo->page_faults = rusage.ru_majflt;
#endif  
#if defined(__HAIKU__)
  // Haiku does not have (yet?) a way to
  // get these stats per process
  thread_info tid;
  area_info mem;
  ssize_t c;
  get_thread_info(find_thread(0), &tid);
  while (get_next_area_info(tid.team, &c, &mem) == B_OK) {
    pinfo->peak_rss += mem.ram_size;
  }
  pinfo->page_faults = 0;
#elif defined(__APPLE__)
  pinfo->peak_rss = rusage.ru_maxrss;         // macos reports in bytes
  #ifdef MACH_TASK_BASIC_INFO
  struct mach_task_basic_info info;
  mach_msg_type_number_t infoCount = MACH_TASK_BASIC_INFO_COUNT;
  if (task_info(mach_task_self(), MACH_TASK_BASIC_INFO, (task_info_t)&info, &infoCount) == KERN_SUCCESS) {
    pinfo->current_rss = (size_t)info.resident_size;
  }
  #else
  struct task_basic_info info;
  mach_msg_type_number_t infoCount = TASK_BASIC_INFO_COUNT;
  if (task_info(mach_task_self(), TASK_BASIC_INFO, (task_info_t)&info, &infoCount) == KERN_SUCCESS) {
    pinfo->current_rss = (size_t)info.resident_size;
  }
  #endif
#else
  pinfo->peak_rss = rusage.ru_maxrss * 1024;  // Linux/BSD report in KiB
#endif
  // use defaults for commit
}

#else

#ifndef __wasi__
// WebAssembly instances are not processes
#pragma message("define a way to get process info")
#endif

void _mi_prim_process_info(mi_process_info_t* pinfo)
{
  // use defaults
  MI_UNUSED(pinfo);
}

#endif


//----------------------------------------------------------------
// Output
//----------------------------------------------------------------

void _mi_prim_out_stderr( const char* msg ) {
  fputs(msg,stderr);
}


//----------------------------------------------------------------
// Environment
//----------------------------------------------------------------

#if !defined(MI_USE_ENVIRON) || (MI_USE_ENVIRON!=0)
// On Posix systemsr use `environ` to access environment variables
// even before the C runtime is initialized.
#if defined(__APPLE__) && defined(__has_include) && __has_include(<crt_externs.h>)
#include <crt_externs.h>
static char** mi_get_environ(void) {
  return (*_NSGetEnviron());
}
#else
extern char** environ;
static char** mi_get_environ(void) {
  return environ;
}
#endif
bool _mi_prim_getenv(const char* name, char* result, size_t result_size) {
  if (name==NULL) return false;
  const size_t len = _mi_strlen(name);
  if (len == 0) return false;
  char** env = mi_get_environ();
  if (env == NULL) return false;
  // compare up to 10000 entries
  for (int i = 0; i < 10000 && env[i] != NULL; i++) {
    const char* s = env[i];
    if (_mi_strnicmp(name, s, len) == 0 && s[len] == '=') { // case insensitive
      // found it
      _mi_strlcpy(result, s + len + 1, result_size);
      return true;
    }
  }
  return false;
}
#else
// fallback: use standard C `getenv` but this cannot be used while initializing the C runtime
bool _mi_prim_getenv(const char* name, char* result, size_t result_size) {
  // cannot call getenv() when still initializing the C runtime.
  if (_mi_preloading()) return false;
  const char* s = getenv(name);
  if (s == NULL) {
    // we check the upper case name too.
    char buf[64+1];
    size_t len = _mi_strnlen(name,sizeof(buf)-1);
    for (size_t i = 0; i < len; i++) {
      buf[i] = _mi_toupper(name[i]);
    }
    buf[len] = 0;
    s = getenv(buf);
  }
  if (s == NULL || _mi_strnlen(s,result_size) >= result_size)  return false;
  _mi_strlcpy(result, s, result_size);
  return true;
}
#endif  // !MI_USE_ENVIRON


//----------------------------------------------------------------
// Random
//----------------------------------------------------------------

#if defined(__APPLE__) && defined(MAC_OS_X_VERSION_10_15) && (MAC_OS_X_VERSION_MIN_REQUIRED >= MAC_OS_X_VERSION_10_15)
#include <CommonCrypto/CommonCryptoError.h>
#include <CommonCrypto/CommonRandom.h>

bool _mi_prim_random_buf(void* buf, size_t buf_len) {
  // We prefere CCRandomGenerateBytes as it returns an error code while arc4random_buf
  // may fail silently on macOS. See PR #390, and <https://opensource.apple.com/source/Libc/Libc-1439.40.11/gen/FreeBSD/arc4random.c.auto.html>
  return (CCRandomGenerateBytes(buf, buf_len) == kCCSuccess);  
}

#elif defined(__ANDROID__) || defined(__DragonFly__) || \
      defined(__FreeBSD__) || defined(__NetBSD__) || defined(__OpenBSD__) || \
      defined(__sun) || \
      (defined(__APPLE__) && (MAC_OS_X_VERSION_MIN_REQUIRED >= MAC_OS_X_VERSION_10_7))

#include <stdlib.h>
bool _mi_prim_random_buf(void* buf, size_t buf_len) {
  arc4random_buf(buf, buf_len);
  return true;
}

#elif defined(__APPLE__) || defined(__linux__) || defined(__HAIKU__)   // also for old apple versions < 10.7 (issue #829)

#include <sys/types.h>
#include <sys/stat.h>
#include <errno.h>

bool _mi_prim_random_buf(void* buf, size_t buf_len) {
  // Modern Linux provides `getrandom` but different distributions either use `sys/random.h` or `linux/random.h`
  // and for the latter the actual `getrandom` call is not always defined.
  // (see <https://stackoverflow.com/questions/45237324/why-doesnt-getrandom-compile>)
  // We therefore use a syscall directly and fall back dynamically to /dev/urandom when needed.
  #if defined(MI_HAS_SYSCALL_H) && defined(SYS_getrandom)
    #ifndef GRND_NONBLOCK
    #define GRND_NONBLOCK (1)
    #endif
    static _Atomic(uintptr_t) no_getrandom; // = 0
    if (mi_atomic_load_acquire(&no_getrandom)==0) {
      ssize_t ret = syscall(SYS_getrandom, buf, buf_len, GRND_NONBLOCK);
      if (ret >= 0) return (buf_len == (size_t)ret);
      if (errno != ENOSYS) return false;
      mi_atomic_store_release(&no_getrandom, (uintptr_t)1); // don't call again, and fall back to /dev/urandom
    }
  #endif
  int flags = O_RDONLY;
  #if defined(O_CLOEXEC)
  flags |= O_CLOEXEC;
  #endif
  int fd = mi_prim_open("/dev/urandom", flags);
  if (fd < 0) return false;
  size_t count = 0;
  while(count < buf_len) {
    ssize_t ret = mi_prim_read(fd, (char*)buf + count, buf_len - count);
    if (ret<=0) {
      if (errno!=EAGAIN && errno!=EINTR) break;
    }
    else {
      count += ret;
    }
  }
  mi_prim_close(fd);
  return (count==buf_len);
}

#else

bool _mi_prim_random_buf(void* buf, size_t buf_len) {
  return false;
}

#endif


//----------------------------------------------------------------
// Thread init/done
//----------------------------------------------------------------

#if defined(MI_USE_PTHREADS)

// use pthread local storage keys to detect thread ending
// (and used with MI_TLS_PTHREADS for the default heap)
pthread_key_t _mi_heap_default_key = (pthread_key_t)(-1);

static void mi_pthread_done(void* value) {
  if (value!=NULL) {
    _mi_thread_done((mi_heap_t*)value);
  }
}

void _mi_prim_thread_init_auto_done(void) {
  mi_assert_internal(_mi_heap_default_key == (pthread_key_t)(-1));
  pthread_key_create(&_mi_heap_default_key, &mi_pthread_done);
}

void _mi_prim_thread_done_auto_done(void) {
  if (_mi_heap_default_key != (pthread_key_t)(-1)) {  // do not leak the key, see issue #809
    pthread_key_delete(_mi_heap_default_key);
  }
}

void _mi_prim_thread_associate_default_heap(mi_heap_t* heap) {
  if (_mi_heap_default_key != (pthread_key_t)(-1)) {  // can happen during recursive invocation on freeBSD
    pthread_setspecific(_mi_heap_default_key, heap);
  }
}

#else // no pthreads

void _mi_prim_thread_init_auto_done(void) {
  // nothing
}

void _mi_prim_thread_done_auto_done(void) {
  // nothing
}

void _mi_prim_thread_associate_default_heap(mi_heap_t* heap) {
  MI_UNUSED(heap);
}

#endif


//----------------------------------------------------------------
// Remappable memory
//----------------------------------------------------------------

#if defined(MREMAP_MAYMOVE) && defined(MREMAP_FIXED)
int _mi_prim_remap_reserve(size_t size, bool* is_pinned, void** base, void** remap_info) {
  mi_assert_internal((size%_mi_os_page_size()) == 0);
  *remap_info = NULL;
  bool is_zero = false;
  int err = _mi_prim_alloc(NULL, size, 1, false /* commit */, false /*allow large*/, is_pinned, &is_zero, base);
  if (err != 0) return err;
  return 0;
}

int _mi_prim_remap_to(void* base, void* addr, size_t size, void* newaddr, size_t newsize, bool* extend_is_zero, void** remap_info, void** new_remap_info) 
{
  mi_assert_internal(base <= addr); MI_UNUSED_RELEASE(base);
  mi_assert_internal((size % _mi_os_page_size()) == 0);
  mi_assert_internal((newsize % _mi_os_page_size()) == 0);  
  *new_remap_info = NULL;
  *remap_info = NULL;
  *extend_is_zero = false; // todo: can we assume zero'd?
  int err = 0;
  if (addr == NULL) {
    err = _mi_prim_commit(newaddr, newsize, extend_is_zero);
  }
  else {
    void* p = mremap(addr, size, newsize, (MREMAP_MAYMOVE | MREMAP_FIXED), newaddr);
    if (p == MAP_FAILED || newaddr != p) {
      p = NULL;
      err = errno; 
    }
  }  
  return err;
}

int _mi_prim_remap_free(void* base, size_t size, void* remap_info) {
  MI_UNUSED(remap_info);
  mi_assert_internal((size % _mi_os_page_size()) == 0);
  return _mi_prim_free(base,size);
}

#else // no mremap (e.g. macOS)

int _mi_prim_remap_reserve(size_t size, bool* is_pinned, void** base, void** remap_info) {
  MI_UNUSED(size); MI_UNUSED(is_pinned); MI_UNUSED(base); MI_UNUSED(remap_info);
  return EINVAL;
}

int _mi_prim_remap_to(void* base, void* addr, size_t size, void* newaddr, size_t newsize, bool* extend_is_zero, void** remap_info, void** new_remap_info) {
  MI_UNUSED(base); MI_UNUSED(addr); MI_UNUSED(size); MI_UNUSED(newaddr); MI_UNUSED(newsize); MI_UNUSED(extend_is_zero); MI_UNUSED(remap_info); MI_UNUSED(new_remap_info);
  return EINVAL;
}

int _mi_prim_remap_free(void* base, size_t size, void* remap_info) {
  MI_UNUSED(base); MI_UNUSED(size); MI_UNUSED(remap_info);
  return EINVAL;
}

#endif
<|MERGE_RESOLUTION|>--- conflicted
+++ resolved
@@ -150,11 +150,10 @@
   config->has_overcommit = mi_unix_detect_overcommit();
   config->must_free_whole = false;    // mmap can free in parts
   config->has_virtual_reserve = true; // todo: check if this true for NetBSD?  (for anonymous mmap with PROT_NONE)
-<<<<<<< HEAD
   #if defined(MREMAP_MAYMOVE) && defined(MREMAP_FIXED)
   config->has_remap = true;
-=======
-
+  #endif
+  
   // disable transparent huge pages for this process?
   #if (defined(__linux__) || defined(__ANDROID__)) && defined(PR_GET_THP_DISABLE)
   #if defined(MI_NO_THP)
@@ -171,7 +170,6 @@
       (void)prctl(PR_SET_THP_DISABLE, &val, 0, 0, 0);
     }
   }
->>>>>>> 0f6d8293
   #endif
 }
 
