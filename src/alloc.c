--- conflicted
+++ resolved
@@ -124,15 +124,9 @@
 }
 
 // The main allocation function
-<<<<<<< HEAD
-extern inline mi_decl_restrict void* mi_heap_malloc(mi_heap_t* heap, size_t size) mi_attr_noexcept {
-  if mi_likely(size + MI_PADDING_SIZE <= MI_SMALL_SIZE_MAX + MI_PADDING_MINSIZE) {
-    return mi_heap_malloc_small(heap, size);
-=======
 extern inline void* _mi_heap_malloc_zero(mi_heap_t* heap, size_t size, bool zero) mi_attr_noexcept {
   if mi_likely(size + MI_PADDING_SIZE <= MI_SMALL_SIZE_MAX + MI_PADDING_MINSIZE) {  
     return mi_heap_malloc_small_zero(heap, size, zero);
->>>>>>> 24ef5905
   }
   else 
   {
@@ -178,10 +172,7 @@
 
 #if (MI_PADDING>0) && defined(MI_ENCODE_FREELIST)
 static mi_padding_t* mi_page_decode_padding(const mi_page_t* page, const mi_block_t* block, size_t* delta, size_t* bsize) {
-<<<<<<< HEAD
   if (page->capacity == 0) return NULL;  // page may have been freed in double free check
-=======
->>>>>>> 24ef5905
   *bsize = mi_page_usable_block_size(page);
   mi_padding_t* const padding = (mi_padding_t*)((uint8_t*)block + *bsize);
   *delta = padding->delta;
@@ -245,11 +236,7 @@
 static void mi_check_padding(const mi_page_t* page, const mi_block_t* block) {
   size_t size;
   size_t wrong;
-<<<<<<< HEAD
-  if (mi_unlikely(!mi_verify_padding(page,block,&size,&wrong))) {
-=======
   if mi_unlikely(!mi_verify_padding(page,block,&size,&wrong)) {
->>>>>>> 24ef5905
     _mi_show_block_trace_with_predecessor(page, block, NULL);
     _mi_error_message(EFAULT, "buffer overflow in heap block %p of size %zu: write after %zu bytes\n", block, size, wrong );
   }
@@ -299,17 +286,10 @@
 
 static const mi_block_t* mi_block_predecessor(const mi_page_t* page, const mi_block_t* block) {
   const size_t bsize = page->xblock_size;
-<<<<<<< HEAD
   mi_assert_internal(bsize > 0 || page->used == 0);
   if (bsize == 0 /* if page is freed */|| bsize >= MI_HUGE_BLOCK_SIZE) return NULL;
   const mi_block_t* prev = (const mi_block_t*)((uint8_t*)block - bsize);
   uint8_t* pstart = _mi_segment_page_start(_mi_page_segment(page), page, NULL);
-=======
-  mi_assert_internal(bsize > 0);
-  if (bsize >= MI_HUGE_BLOCK_SIZE) return NULL;
-  const mi_block_t* prev = (const mi_block_t*)((uint8_t*)block - bsize);
-  uint8_t* pstart = _mi_segment_page_start(_mi_page_segment(page), page, bsize, NULL, NULL);
->>>>>>> 24ef5905
   if (pstart > (uint8_t*)prev) return NULL;
   return prev;
 }
