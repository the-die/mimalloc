/* ----------------------------------------------------------------------------
Copyright (c) 2018-2022, Microsoft Research, Daan Leijen
This is free software; you can redistribute it and/or modify it under the
terms of the MIT license. A copy of the license can be found in the file
"LICENSE" at the root of this distribution.
-----------------------------------------------------------------------------*/
#ifndef _DEFAULT_SOURCE
#define _DEFAULT_SOURCE   // for realpath() on Linux
#endif

#include "mimalloc.h"
#include "mimalloc-internal.h"
#include "mimalloc-atomic.h"

#include <string.h>  // memset, strlen
#include <stdlib.h>  // malloc, exit

#define MI_IN_ALLOC_C
#include "alloc-override.c"
#undef MI_IN_ALLOC_C

// ------------------------------------------------------
// Allocation
// ------------------------------------------------------

// Fast allocation in a page: just pop from the free list.
// Fall back to generic allocation only if the list is empty.
extern inline void* _mi_page_malloc(mi_heap_t* heap, mi_page_t* page, size_t size, bool zero) mi_attr_noexcept {
  mi_assert_internal(page->xblock_size==0||mi_page_block_size(page) >= size);
  mi_block_t* const block = page->free;
  if mi_unlikely(block == NULL) {
    return _mi_malloc_generic(heap, size, zero); 
  }
  mi_assert_internal(block != NULL && _mi_ptr_page(block) == page);
  // pop from the free list
  page->used++;
  page->free = mi_block_next(page, block);
  mi_assert_internal(page->free == NULL || _mi_ptr_page(page->free) == page);

  // zero the block? note: we need to zero the full block size (issue #63)
  if mi_unlikely(zero) {
    mi_assert_internal(page->xblock_size != 0); // do not call with zero'ing for huge blocks (see _mi_malloc_generic)
    const size_t zsize = (page->is_zero ? sizeof(block->next) : page->xblock_size);
    _mi_memzero_aligned(block, zsize);
  }

#if (MI_DEBUG>0)
  if (!page->is_zero && !zero) { memset(block, MI_DEBUG_UNINIT, size); }
#elif (MI_SECURE!=0)
  if (!zero) { block->next = 0; } // don't leak internal data
#endif

#if (MI_STAT>0)
  const size_t bsize = mi_page_usable_block_size(page);
  if (bsize <= MI_LARGE_OBJ_SIZE_MAX) {
    mi_heap_stat_increase(heap, normal, bsize);
    mi_heap_stat_counter_increase(heap, normal_count, 1);
#if (MI_STAT>1)
    const size_t bin = _mi_bin(bsize);
    mi_heap_stat_increase(heap, normal_bins[bin], 1);
#endif
  }
#endif

#if (MI_PADDING > 0) && defined(MI_ENCODE_FREELIST)
  mi_padding_t* const padding = (mi_padding_t*)((uint8_t*)block + mi_page_usable_block_size(page));
  ptrdiff_t delta = ((uint8_t*)padding - (uint8_t*)block - (size - MI_PADDING_SIZE));
  mi_assert_internal(delta >= 0 && mi_page_usable_block_size(page) >= (size - MI_PADDING_SIZE + delta));
  padding->canary = (uint32_t)(mi_ptr_encode(page,block,page->keys));
  padding->delta  = (uint32_t)(delta);
  #if MI_PADDING_EXTRA > 0
  padding->canary_lo = padding->canary;
  memset(padding->extra, 0, sizeof(padding->extra));
  #endif
  #if (MI_DEBUG_TRACE)
  _mi_stack_trace_capture(padding->strace, MI_DEBUG_TRACE_LEN, 2 /*frames to skip*/);
  #endif  
  uint8_t* fill = (uint8_t*)padding - delta;
  const size_t maxpad = (delta > MI_MAX_ALIGN_SIZE ? MI_MAX_ALIGN_SIZE : delta); // set at most N initial padding bytes
  for (size_t i = 0; i < maxpad; i++) { fill[i] = MI_DEBUG_PADDING; }
#endif

  return block;
}

static inline mi_decl_restrict void* mi_heap_malloc_small_zero(mi_heap_t* heap, size_t size, bool zero) mi_attr_noexcept {
  mi_assert(heap != NULL);
  mi_assert(heap->thread_id == 0 || heap->thread_id == _mi_thread_id()); // heaps are thread local
  mi_assert(size <= MI_SMALL_SIZE_MAX);
  void* p;
  #if (MI_PADDING)
  if (size == 0) {
    size = sizeof(void*);
  }
  #endif
  #if (MI_PADDING_EXTRA > 0 || MI_DEBUG_TRACE > 0)
  // with extra padding it is not guaranteed the size + MI_PADDING_SIZE <= MI_SMALL_SIZE_MAX + MI_PADDING_MINSIZE, so we need an extra check
  if (size + MI_PADDING_SIZE > MI_SMALL_SIZE_MAX) {
    p = _mi_malloc_generic(heap, size + MI_PADDING_SIZE, zero);
  }
  else 
  #endif
  {    
    mi_page_t* page = _mi_heap_get_free_small_page(heap, size + MI_PADDING_SIZE);
    p = _mi_page_malloc(heap, page, size + MI_PADDING_SIZE, zero);
  }
  mi_assert_internal(p==NULL || mi_usable_size(p) >= size);
  #if MI_STAT>1
  if (p != NULL) {
    if (!mi_heap_is_initialized(heap)) { heap = mi_get_default_heap(); }
    mi_heap_stat_increase(heap, malloc, mi_usable_size(p));
  }
#endif
  return p;
}

// allocate a small block
mi_decl_nodiscard extern inline mi_decl_restrict void* mi_heap_malloc_small(mi_heap_t* heap, size_t size) mi_attr_noexcept {
  return mi_heap_malloc_small_zero(heap, size, false);
}

mi_decl_nodiscard extern inline mi_decl_restrict void* mi_malloc_small(size_t size) mi_attr_noexcept {
  return mi_heap_malloc_small(mi_get_default_heap(), size);
}

// The main allocation function
extern inline void* _mi_heap_malloc_zero(mi_heap_t* heap, size_t size, bool zero) mi_attr_noexcept {
  if mi_likely(size + MI_PADDING_SIZE <= MI_SMALL_SIZE_MAX + MI_PADDING_MINSIZE) {  
    return mi_heap_malloc_small_zero(heap, size, zero);
  }
  else 
  {
    mi_assert(heap!=NULL);
    mi_assert(heap->thread_id == 0 || heap->thread_id == _mi_thread_id());   // heaps are thread local
    void* const p = _mi_malloc_generic(heap, size + MI_PADDING_SIZE, zero);  // note: size can overflow but it is detected in malloc_generic
    mi_assert_internal(p == NULL || mi_usable_size(p) >= size);
    #if MI_STAT>1
    if (p != NULL) {
      if (!mi_heap_is_initialized(heap)) { heap = mi_get_default_heap(); }
      mi_heap_stat_increase(heap, malloc, mi_usable_size(p));
    }
    #endif
    return p;
  }
}

mi_decl_nodiscard extern inline mi_decl_restrict void* mi_heap_malloc(mi_heap_t* heap, size_t size) mi_attr_noexcept {
  return _mi_heap_malloc_zero(heap, size, false);
}

mi_decl_nodiscard extern inline mi_decl_restrict void* mi_malloc(size_t size) mi_attr_noexcept {
  return mi_heap_malloc(mi_get_default_heap(), size);
}

// zero initialized small block
mi_decl_nodiscard mi_decl_restrict void* mi_zalloc_small(size_t size) mi_attr_noexcept {
  return mi_heap_malloc_small_zero(mi_get_default_heap(), size, true);
}

mi_decl_nodiscard extern inline mi_decl_restrict void* mi_heap_zalloc(mi_heap_t* heap, size_t size) mi_attr_noexcept {
  return _mi_heap_malloc_zero(heap, size, true);
}

mi_decl_nodiscard mi_decl_restrict void* mi_zalloc(size_t size) mi_attr_noexcept {
  return mi_heap_zalloc(mi_get_default_heap(),size);
}


// ---------------------------------------------------------------------------
// Check for heap block overflow by setting up padding at the end of the block
// ---------------------------------------------------------------------------

#if (MI_PADDING>0) && defined(MI_ENCODE_FREELIST)
static mi_padding_t* mi_page_decode_padding(const mi_page_t* page, const mi_block_t* block, size_t* delta, size_t* bsize) {
  *bsize = mi_page_usable_block_size(page);
  mi_padding_t* const padding = (mi_padding_t*)((uint8_t*)block + *bsize);
  *delta = padding->delta;
  if ((uint32_t)mi_ptr_encode(page, block, page->keys) == padding->canary && *delta <= *bsize) {
    return padding;
  }
  else {
    return NULL;
  }
}

#if MI_DEBUG_TRACE > 0
static void _mi_show_block_trace(const mi_page_t* page, const mi_block_t* block, const char* msg) {
  size_t bsize;
  size_t delta;
  mi_padding_t* padding = mi_page_decode_padding(page, block, &delta, &bsize);
  if (padding != NULL) {
    _mi_stack_trace_print(msg, &padding->strace[0], MI_DEBUG_TRACE_LEN, block, bsize, bsize - delta);
  }
}
#else 
static void _mi_show_block_trace(const mi_page_t* page, const mi_block_t* block, const char* msg) {
  MI_UNUSED(page); MI_UNUSED(block); MI_UNUSED(msg);
}
#endif

// Return the exact usable size of a block. (whereas `mi_page_usable_block_size` returns the total available size without padding)
static size_t mi_page_usable_size_of(const mi_page_t* page, const mi_block_t* block) {
  size_t bsize;
  size_t delta;
  bool ok = (mi_page_decode_padding(page, block, &delta, &bsize) != NULL);
  mi_assert_internal(ok); mi_assert_internal(delta <= bsize);
  return (ok ? bsize - delta : 0);
}

static bool mi_verify_padding(const mi_page_t* page, const mi_block_t* block, size_t* size, size_t* wrong) {
  size_t bsize;
  size_t delta;
  const mi_padding_t* padding = mi_page_decode_padding(page, block, &delta, &bsize);
  *size = *wrong = bsize;
  if (padding == NULL) return false;  
  mi_assert_internal(bsize >= delta);
  *size = bsize - delta;
  uint8_t* fill = (uint8_t*)block + bsize - delta;
  const size_t maxpad = (delta > MI_MAX_ALIGN_SIZE ? MI_MAX_ALIGN_SIZE : delta); // check at most the first N padding bytes
  for (size_t i = 0; i < maxpad; i++) {
    if (fill[i] != MI_DEBUG_PADDING) {
      *wrong = bsize - delta + i;
      return false;
    }
  }
  #if MI_PADDING_EXTRA > 0
  if (padding->canary_lo != padding->canary) {
    *wrong = bsize;
    return false;
  }
  #endif
  return true;
}

static void mi_check_padding(const mi_page_t* page, const mi_block_t* block) {
  size_t size;
  size_t wrong;
  if mi_unlikely(!mi_verify_padding(page,block,&size,&wrong)) {
    _mi_show_block_trace_with_predecessor(page, block, NULL);
    _mi_error_message(EFAULT, "buffer overflow in heap block %p of size %zu: write after %zu bytes\n", block, size, wrong );
  }
}

// When a non-thread-local block is freed, it becomes part of the thread delayed free
// list that is freed later by the owning heap. If the exact usable size is too small to
// contain the pointer for the delayed list, then shrink the padding (by decreasing delta)
// so it will later not trigger an overflow error in `mi_free_block`.
// Returns the originally allocated byte size.
static size_t mi_padding_shrink(const mi_page_t* page, const mi_block_t* block, const size_t min_size) {
  size_t bsize;
  size_t delta;
  mi_padding_t* padding = mi_page_decode_padding(page, block, &delta, &bsize);
  mi_assert_internal(padding!=NULL);
  if (padding == NULL) return 0;
  mi_assert_internal(bsize > delta);
  if (bsize <= delta) return 0;
  const size_t avail = bsize - delta;
  if (avail >= min_size) return avail;      // usually already enough space
  mi_assert_internal(bsize >= min_size);
  if (bsize < min_size) return avail;       // should never happen
  size_t new_delta = (bsize - min_size);
  mi_assert_internal(new_delta < bsize);
  padding->delta = (uint32_t)new_delta;
  return avail;
}
#else
static void mi_check_padding(const mi_page_t* page, const mi_block_t* block) {
  MI_UNUSED(page); MI_UNUSED(block);
}

static size_t mi_page_usable_size_of(const mi_page_t* page, const mi_block_t* block) {
  MI_UNUSED(block); 
  return mi_page_usable_block_size(page);
}

static size_t mi_padding_shrink(const mi_page_t* page, const mi_block_t* block, const size_t min_size) {
  MI_UNUSED(block); MI_UNUSED(min_size);
  return mi_page_usable_block_size(page);
}

static void _mi_show_block_trace(const mi_page_t* page, const mi_block_t* block, const char* msg) {
  MI_UNUSED(page); MI_UNUSED(block); MI_UNUSED(msg);
}
#endif

static const mi_block_t* mi_block_predecessor(const mi_page_t* page, const mi_block_t* block) {
  const size_t bsize = page->xblock_size;
  mi_assert_internal(bsize > 0);
  if (bsize >= MI_HUGE_BLOCK_SIZE) return NULL;
  const mi_block_t* prev = (const mi_block_t*)((uint8_t*)block - bsize);
  uint8_t* pstart = _mi_segment_page_start(_mi_page_segment(page), page, bsize, NULL, NULL);
  if (pstart > (uint8_t*)prev) return NULL;
  return prev;
}

// Used if a free list is corrupted which is usually caused by the previous block(s)
void _mi_show_block_trace_with_predecessor(const mi_page_t* page, const mi_block_t* block, const char* msg) {
  const mi_block_t* prev = mi_block_predecessor(page,block);
  if (prev != NULL) {
    _mi_show_block_trace(page, prev, "predecessor block");
  }
  _mi_show_block_trace(page, block, msg);
}


// ------------------------------------------------------
// Check for double free in secure and debug mode
// This is somewhat expensive so only enabled for secure mode 4
// ------------------------------------------------------

#if (MI_ENCODE_FREELIST && (MI_SECURE>=4 || MI_DEBUG!=0))
// linear check if the free list contains a specific element
static bool mi_list_contains(const mi_page_t* page, const mi_block_t* list, const mi_block_t* elem) {
  while (list != NULL) {
    if (elem==list) return true;
    list = mi_block_next(page, list);
  }
  return false;
}

static mi_decl_noinline bool mi_check_is_double_freex(const mi_page_t* page, const mi_block_t* block) {
  // The decoded value is in the same page (or NULL).
  // Walk the free lists to verify positively if it is already freed
  if (mi_list_contains(page, page->free, block) ||
      mi_list_contains(page, page->local_free, block) ||
      mi_list_contains(page, mi_page_thread_free(page), block))
  {
    _mi_show_block_trace(page, block, NULL);
    _mi_error_message(EAGAIN, "double free detected of block %p with size %zu\n", block, mi_page_usable_size_of(page,block));
    return true;
  }
  return false;
}

static inline bool mi_check_is_double_free(const mi_page_t* page, const mi_block_t* block) {
  mi_block_t* n = mi_block_nextx(page, block, page->keys); // pretend it is freed, and get the decoded first field
  if (((uintptr_t)n & (MI_INTPTR_SIZE-1))==0 &&  // quick check: aligned pointer?
    (n==NULL || mi_is_in_same_page(block, n))) // quick check: in same page or NULL?
  {
    // Suspicous: decoded value a in block is in the same page (or NULL) -- maybe a double free?
    // (continue in separate function to improve code generation)
    return mi_check_is_double_freex(page, block);
  }
  return false;
}
#else
static inline bool mi_check_is_double_free(const mi_page_t* page, const mi_block_t* block) {
  MI_UNUSED(page);
  MI_UNUSED(block);
  return false;
}
#endif


// only maintain stats for smaller objects if requested
#if (MI_STAT>0)
static void mi_stat_free(const mi_page_t* page, const mi_block_t* block) {
#if (MI_STAT < 2)  
  MI_UNUSED(block);
#endif
  mi_heap_t* const heap = mi_heap_get_default();
  const size_t bsize = mi_page_usable_block_size(page);  
#if (MI_STAT>1)
  const size_t usize = mi_page_usable_size_of(page, block);
  mi_heap_stat_decrease(heap, malloc, usize);
#endif  
  if (bsize <= MI_LARGE_OBJ_SIZE_MAX) {
    mi_heap_stat_decrease(heap, normal, bsize);
#if (MI_STAT > 1)
    mi_heap_stat_decrease(heap, normal_bins[_mi_bin(bsize)], 1);
#endif
  }
}
#else
static void mi_stat_free(const mi_page_t* page, const mi_block_t* block) {
  MI_UNUSED(page); MI_UNUSED(block);
}
#endif

#if (MI_STAT>0)
// maintain stats for huge objects
static void mi_stat_huge_free(const mi_page_t* page) {
  mi_heap_t* const heap = mi_heap_get_default();
  const size_t bsize = mi_page_block_size(page); // to match stats in `page.c:mi_page_huge_alloc`
  if (bsize <= MI_HUGE_OBJ_SIZE_MAX) {
    mi_heap_stat_decrease(heap, huge, bsize);
  }
  else {
    mi_heap_stat_decrease(heap, giant, bsize);
  }
}
#else
static void mi_stat_huge_free(const mi_page_t* page) {
  MI_UNUSED(page);
}
#endif

// ------------------------------------------------------
// Free
// ------------------------------------------------------

// multi-threaded free
static mi_decl_noinline void _mi_free_block_mt(mi_page_t* page, mi_block_t* block)
{
  // The padding check may access the non-thread-owned page for the key values.
  // that is safe as these are constant and the page won't be freed (as the block is not freed yet).
  mi_check_padding(page, block);
  const size_t avail = mi_padding_shrink(page, block, sizeof(mi_block_t)); // for small size, ensure we can fit the delayed thread pointers without triggering overflow detection
  #if (MI_DEBUG!=0)
  memset(block, MI_DEBUG_FREED, avail);
  #else
  MI_UNUSED(avail);
  #endif

  // huge page segments are always abandoned and can be freed immediately
  mi_segment_t* const segment = _mi_page_segment(page);
  if (segment->page_kind==MI_PAGE_HUGE) {
    mi_stat_huge_free(page);
    _mi_segment_huge_page_free(segment, page, block);
    return;
  }

  // Try to put the block on either the page-local thread free list, or the heap delayed free list.
  mi_thread_free_t tfreex;
  bool use_delayed;
  mi_thread_free_t tfree = mi_atomic_load_relaxed(&page->xthread_free);
  do {
    use_delayed = (mi_tf_delayed(tfree) == MI_USE_DELAYED_FREE);
    if mi_unlikely(use_delayed) {
      // unlikely: this only happens on the first concurrent free in a page that is in the full list
      tfreex = mi_tf_set_delayed(tfree,MI_DELAYED_FREEING);
    }
    else {
      // usual: directly add to page thread_free list
      mi_block_set_next(page, block, mi_tf_block(tfree));
      tfreex = mi_tf_set_block(tfree,block);
    }
  } while (!mi_atomic_cas_weak_release(&page->xthread_free, &tfree, tfreex));

  if mi_unlikely(use_delayed) {
    // racy read on `heap`, but ok because MI_DELAYED_FREEING is set (see `mi_heap_delete` and `mi_heap_collect_abandon`)
    mi_heap_t* const heap = (mi_heap_t*)(mi_atomic_load_acquire(&page->xheap)); //mi_page_heap(page);
    mi_assert_internal(heap != NULL);
    if (heap != NULL) {
      // add to the delayed free list of this heap. (do this atomically as the lock only protects heap memory validity)
      mi_block_t* dfree = mi_atomic_load_ptr_relaxed(mi_block_t, &heap->thread_delayed_free);
      do {
        mi_block_set_nextx(heap,block,dfree, heap->keys);
      } while (!mi_atomic_cas_ptr_weak_release(mi_block_t,&heap->thread_delayed_free, &dfree, block));
    }

    // and reset the MI_DELAYED_FREEING flag
    tfree = mi_atomic_load_relaxed(&page->xthread_free);
    do {
      tfreex = tfree;
      mi_assert_internal(mi_tf_delayed(tfree) == MI_DELAYED_FREEING);
      tfreex = mi_tf_set_delayed(tfree,MI_NO_DELAYED_FREE);
    } while (!mi_atomic_cas_weak_release(&page->xthread_free, &tfree, tfreex));
  }
}

// regular free
static inline void _mi_free_block(mi_page_t* page, bool local, mi_block_t* block)
{
  // and push it on the free list
  if mi_likely(local) {
    // owning thread can free a block directly
    if mi_unlikely(mi_check_is_double_free(page, block)) return;
    mi_check_padding(page, block);
    #if (MI_DEBUG!=0)
    memset(block, MI_DEBUG_FREED, mi_page_usable_block_size(page));
    #endif
    mi_block_set_next(page, block, page->local_free);
    page->local_free = block;
    page->used--;
    if mi_unlikely(mi_page_all_free(page)) {
      _mi_page_retire(page);
    }
    else if mi_unlikely(mi_page_is_in_full(page)) {
      _mi_page_unfull(page);
    }
  }
  else {
    _mi_free_block_mt(page,block);
  }
}


// Adjust a block that was allocated aligned, to the actual start of the block in the page.
mi_block_t* _mi_page_ptr_unalign(const mi_segment_t* segment, const mi_page_t* page, const void* p) {
  mi_assert_internal(page!=NULL && p!=NULL);
  const size_t diff   = (uint8_t*)p - _mi_page_start(segment, page, NULL);
  const size_t adjust = (diff % mi_page_block_size(page));
  return (mi_block_t*)((uintptr_t)p - adjust);
}


static void mi_decl_noinline mi_free_generic(const mi_segment_t* segment, bool local, void* p) mi_attr_noexcept {
  mi_page_t* const page = _mi_segment_page_of(segment, p);
  mi_block_t* const block = (mi_page_has_aligned(page) ? _mi_page_ptr_unalign(segment, page, p) : (mi_block_t*)p);
  mi_stat_free(page, block);
  _mi_free_block(page, local, block);
}

// Get the segment data belonging to a pointer
// This is just a single `and` in assembly but does further checks in debug mode
// (and secure mode) if this was a valid pointer.
static inline mi_segment_t* mi_checked_ptr_segment(const void* p, const char* msg) 
{
  MI_UNUSED(msg);
#if (MI_DEBUG>0)
  if mi_unlikely(((uintptr_t)p & (MI_INTPTR_SIZE - 1)) != 0) {
    _mi_error_message(EINVAL, "%s: invalid (unaligned) pointer: %p\n", msg, p);
    return NULL;
  }
#endif

  mi_segment_t* const segment = _mi_ptr_segment(p);
  if mi_unlikely(segment == NULL) return NULL;  // checks also for (p==NULL)

#if (MI_DEBUG>0)
  if mi_unlikely(!mi_is_in_heap_region(p)) {
    _mi_warning_message("%s: pointer might not point to a valid heap region: %p\n"
      "(this may still be a valid very large allocation (over 64MiB))\n", msg, p);
    if mi_likely(_mi_ptr_cookie(segment) == segment->cookie) {
      _mi_warning_message("(yes, the previous pointer %p was valid after all)\n", p);
    }
  }
#endif
#if (MI_DEBUG>0 || MI_SECURE>=4)
  if mi_unlikely(_mi_ptr_cookie(segment) != segment->cookie) {
    _mi_error_message(EINVAL, "%s: pointer does not point to a valid heap space: %p\n", msg, p);
    return NULL;
  }
#endif
  return segment;
}

// Free a block 
void mi_free(void* p) mi_attr_noexcept
{
  mi_segment_t* const segment = mi_checked_ptr_segment(p,"mi_free");
  if mi_unlikely(segment == NULL) return; 

  mi_threadid_t tid = _mi_thread_id();
  mi_page_t* const page = _mi_segment_page_of(segment, p);
  mi_block_t* const block = (mi_block_t*)p;
  
  if mi_likely(tid == mi_atomic_load_relaxed(&segment->thread_id) && page->flags.full_aligned == 0) {  // the thread id matches and it is not a full page, nor has aligned blocks
    // local, and not full or aligned
    if mi_unlikely(mi_check_is_double_free(page,block)) return;
    mi_check_padding(page, block);
    mi_stat_free(page, block);
    #if (MI_DEBUG!=0)
    memset(block, MI_DEBUG_FREED, mi_page_usable_block_size(page));
    #endif
    mi_block_set_next(page, block, page->local_free);
    page->local_free = block;
    if mi_unlikely(--page->used == 0) {   // using this expression generates better code than: page->used--; if (mi_page_all_free(page))    
      _mi_page_retire(page);
    }
  }
  else {
    // non-local, aligned blocks, or a full page; use the more generic path
    // note: recalc page in generic to improve code generation
    mi_free_generic(segment, tid == segment->thread_id, p);
  }
}

bool _mi_free_delayed_block(mi_block_t* block) {
  // get segment and page
  const mi_segment_t* const segment = _mi_ptr_segment(block);
  mi_assert_internal(_mi_ptr_cookie(segment) == segment->cookie);
  mi_assert_internal(_mi_thread_id() == segment->thread_id);
  mi_page_t* const page = _mi_segment_page_of(segment, block);

  // Clear the no-delayed flag so delayed freeing is used again for this page.
  // This must be done before collecting the free lists on this page -- otherwise
  // some blocks may end up in the page `thread_free` list with no blocks in the
  // heap `thread_delayed_free` list which may cause the page to be never freed!
  // (it would only be freed if we happen to scan it in `mi_page_queue_find_free_ex`)
  _mi_page_use_delayed_free(page, MI_USE_DELAYED_FREE, false /* dont overwrite never delayed */);

  // collect all other non-local frees to ensure up-to-date `used` count
  _mi_page_free_collect(page, false);

  // and free the block (possibly freeing the page as well since used is updated)
  _mi_free_block(page, true, block);
  return true;
}

// Bytes available in a block
mi_decl_noinline static size_t mi_page_usable_aligned_size_of(const mi_segment_t* segment, const mi_page_t* page, const void* p) mi_attr_noexcept {
  const mi_block_t* block = _mi_page_ptr_unalign(segment, page, p);
  const size_t size = mi_page_usable_size_of(page, block);
  const ptrdiff_t adjust = (uint8_t*)p - (uint8_t*)block;
  mi_assert_internal(adjust >= 0 && (size_t)adjust <= size);
  return (size - adjust);
}

static inline size_t _mi_usable_size(const void* p, const char* msg) mi_attr_noexcept {
  const mi_segment_t* const segment = mi_checked_ptr_segment(p, msg);
  if (segment==NULL) return 0;  // also returns 0 if `p == NULL`
  const mi_page_t* const page = _mi_segment_page_of(segment, p);  
  if mi_likely(!mi_page_has_aligned(page)) {
    const mi_block_t* block = (const mi_block_t*)p;
    return mi_page_usable_size_of(page, block);
  }
  else {
    // split out to separate routine for improved code generation
    return mi_page_usable_aligned_size_of(segment, page, p);
  }
}

mi_decl_nodiscard size_t mi_usable_size(const void* p) mi_attr_noexcept {
  return _mi_usable_size(p, "mi_usable_size");
}


// ------------------------------------------------------
// ensure explicit external inline definitions are emitted!
// ------------------------------------------------------

#ifdef __cplusplus
void* _mi_externs[] = {
  (void*)&_mi_page_malloc,
  (void*)&_mi_heap_malloc_zero,
  (void*)&mi_malloc,
  (void*)&mi_malloc_small,
  (void*)&mi_zalloc_small,
  (void*)&mi_heap_malloc,
  (void*)&mi_heap_zalloc,
  (void*)&mi_heap_malloc_small
};
#endif


// ------------------------------------------------------
// Allocation extensions
// ------------------------------------------------------

void mi_free_size(void* p, size_t size) mi_attr_noexcept {
  MI_UNUSED_RELEASE(size);
  mi_assert(p == NULL || size <= _mi_usable_size(p,"mi_free_size"));
  mi_free(p);
}

void mi_free_size_aligned(void* p, size_t size, size_t alignment) mi_attr_noexcept {
  MI_UNUSED_RELEASE(alignment);
  mi_assert(((uintptr_t)p % alignment) == 0);
  mi_free_size(p,size);
}

void mi_free_aligned(void* p, size_t alignment) mi_attr_noexcept {
  MI_UNUSED_RELEASE(alignment);
  mi_assert(((uintptr_t)p % alignment) == 0);
  mi_free(p);
}

mi_decl_nodiscard extern inline mi_decl_restrict void* mi_heap_calloc(mi_heap_t* heap, size_t count, size_t size) mi_attr_noexcept {
  size_t total;
  if (mi_count_size_overflow(count,size,&total)) return NULL;
  return mi_heap_zalloc(heap,total);
}

mi_decl_nodiscard mi_decl_restrict void* mi_calloc(size_t count, size_t size) mi_attr_noexcept {
  return mi_heap_calloc(mi_get_default_heap(),count,size);
}

// Uninitialized `calloc`
mi_decl_nodiscard extern mi_decl_restrict void* mi_heap_mallocn(mi_heap_t* heap, size_t count, size_t size) mi_attr_noexcept {
  size_t total;
  if (mi_count_size_overflow(count, size, &total)) return NULL;
  return mi_heap_malloc(heap, total);
}

mi_decl_nodiscard mi_decl_restrict void* mi_mallocn(size_t count, size_t size) mi_attr_noexcept {
  return mi_heap_mallocn(mi_get_default_heap(),count,size);
}

// Expand (or shrink) in place (or fail)
void* mi_expand(void* p, size_t newsize) mi_attr_noexcept {
  #if MI_PADDING
  // we do not shrink/expand with padding enabled 
  MI_UNUSED(p); MI_UNUSED(newsize);
  return NULL;
  #else
  if (p == NULL) return NULL;
  const size_t size = _mi_usable_size(p,"mi_expand");
  if (newsize > size) return NULL;
  return p; // it fits
  #endif
}

void* _mi_heap_realloc_zero(mi_heap_t* heap, void* p, size_t newsize, bool zero) mi_attr_noexcept {
  // if p == NULL then behave as malloc.
  // else if size == 0 then reallocate to a zero-sized block (and don't return NULL, just as mi_malloc(0)).
  // (this means that returning NULL always indicates an error, and `p` will not have been freed in that case.)
  const size_t size = _mi_usable_size(p,"mi_realloc"); // also works if p == NULL (with size 0)
  if mi_unlikely(newsize <= size && newsize >= (size / 2) && newsize > 0) {  // note: newsize must be > 0 or otherwise we return NULL for realloc(NULL,0)
    // todo: adjust potential padding to reflect the new size?
    return p;  // reallocation still fits and not more than 50% waste
  }
  void* newp = mi_heap_malloc(heap,newsize);
  if mi_likely(newp != NULL) {
    if (zero && newsize > size) {
      // also set last word in the previous allocation to zero to ensure any padding is zero-initialized
      const size_t start = (size >= sizeof(intptr_t) ? size - sizeof(intptr_t) : 0);
      memset((uint8_t*)newp + start, 0, newsize - start);
    }
    if mi_likely(p != NULL) {
<<<<<<< HEAD
      if mi_likely(_mi_is_aligned(p, sizeof(uintptr_t))) {
=======
      if mi_likely(_mi_is_aligned(p, sizeof(uintptr_t))) {  // a client may pass in an arbitrary pointer `p`..
>>>>>>> 864e4be5
        _mi_memcpy_aligned(newp, p, (newsize > size ? size : newsize));
      }
      mi_free(p); // only free the original pointer if successful
    }
  }
  return newp;
}

mi_decl_nodiscard void* mi_heap_realloc(mi_heap_t* heap, void* p, size_t newsize) mi_attr_noexcept {
  return _mi_heap_realloc_zero(heap, p, newsize, false);  
}

mi_decl_nodiscard void* mi_heap_reallocn(mi_heap_t* heap, void* p, size_t count, size_t size) mi_attr_noexcept {
  size_t total;
  if (mi_count_size_overflow(count, size, &total)) return NULL;
  return mi_heap_realloc(heap, p, total);
}


// Reallocate but free `p` on errors
mi_decl_nodiscard void* mi_heap_reallocf(mi_heap_t* heap, void* p, size_t newsize) mi_attr_noexcept {
  void* newp = mi_heap_realloc(heap, p, newsize);
  if (newp==NULL && p!=NULL) mi_free(p);
  return newp;
}

mi_decl_nodiscard void* mi_heap_rezalloc(mi_heap_t* heap, void* p, size_t newsize) mi_attr_noexcept {
  return _mi_heap_realloc_zero(heap, p, newsize, true);
}

mi_decl_nodiscard void* mi_heap_recalloc(mi_heap_t* heap, void* p, size_t count, size_t size) mi_attr_noexcept {
  size_t total;
  if (mi_count_size_overflow(count, size, &total)) return NULL;
  return mi_heap_rezalloc(heap, p, total);
}


mi_decl_nodiscard void* mi_realloc(void* p, size_t newsize) mi_attr_noexcept {
  return mi_heap_realloc(mi_get_default_heap(),p,newsize);
}

mi_decl_nodiscard void* mi_reallocn(void* p, size_t count, size_t size) mi_attr_noexcept {
  return mi_heap_reallocn(mi_get_default_heap(),p,count,size);
}

// Reallocate but free `p` on errors
mi_decl_nodiscard void* mi_reallocf(void* p, size_t newsize) mi_attr_noexcept {
  return mi_heap_reallocf(mi_get_default_heap(),p,newsize);
}

mi_decl_nodiscard void* mi_rezalloc(void* p, size_t newsize) mi_attr_noexcept {
  return mi_heap_rezalloc(mi_get_default_heap(), p, newsize);
}

mi_decl_nodiscard void* mi_recalloc(void* p, size_t count, size_t size) mi_attr_noexcept {
  return mi_heap_recalloc(mi_get_default_heap(), p, count, size);
}



// ------------------------------------------------------
// strdup, strndup, and realpath
// ------------------------------------------------------

// `strdup` using mi_malloc
mi_decl_nodiscard mi_decl_restrict char* mi_heap_strdup(mi_heap_t* heap, const char* s) mi_attr_noexcept {
  if (s == NULL) return NULL;
  size_t n = strlen(s);
  char* t = (char*)mi_heap_malloc(heap,n+1);
  if (t != NULL) _mi_memcpy(t, s, n + 1);
  return t;
}

mi_decl_nodiscard mi_decl_restrict char* mi_strdup(const char* s) mi_attr_noexcept {
  return mi_heap_strdup(mi_get_default_heap(), s);
}

// `strndup` using mi_malloc
mi_decl_nodiscard mi_decl_restrict char* mi_heap_strndup(mi_heap_t* heap, const char* s, size_t n) mi_attr_noexcept {
  if (s == NULL) return NULL;
  const char* end = (const char*)memchr(s, 0, n);  // find end of string in the first `n` characters (returns NULL if not found)
  const size_t m = (end != NULL ? (size_t)(end - s) : n);  // `m` is the minimum of `n` or the end-of-string
  mi_assert_internal(m <= n);
  char* t = (char*)mi_heap_malloc(heap, m+1);
  if (t == NULL) return NULL;
  _mi_memcpy(t, s, m);
  t[m] = 0;
  return t;
}

mi_decl_nodiscard mi_decl_restrict char* mi_strndup(const char* s, size_t n) mi_attr_noexcept {
  return mi_heap_strndup(mi_get_default_heap(),s,n);
}

#ifndef __wasi__
// `realpath` using mi_malloc
#ifdef _WIN32
#ifndef PATH_MAX
#define PATH_MAX MAX_PATH
#endif
#include <windows.h>
mi_decl_nodiscard mi_decl_restrict char* mi_heap_realpath(mi_heap_t* heap, const char* fname, char* resolved_name) mi_attr_noexcept {
  // todo: use GetFullPathNameW to allow longer file names
  char buf[PATH_MAX];
  DWORD res = GetFullPathNameA(fname, PATH_MAX, (resolved_name == NULL ? buf : resolved_name), NULL);
  if (res == 0) {
    errno = GetLastError(); return NULL;
  }
  else if (res > PATH_MAX) {
    errno = EINVAL; return NULL;
  }
  else if (resolved_name != NULL) {
    return resolved_name;
  }
  else {
    return mi_heap_strndup(heap, buf, PATH_MAX);
  }
}
#else
#include <unistd.h>  // pathconf
static size_t mi_path_max(void) {
  static size_t path_max = 0;
  if (path_max <= 0) {
    long m = pathconf("/",_PC_PATH_MAX);
    if (m <= 0) path_max = 4096;      // guess
    else if (m < 256) path_max = 256; // at least 256
    else path_max = m;
  }
  return path_max;
}

char* mi_heap_realpath(mi_heap_t* heap, const char* fname, char* resolved_name) mi_attr_noexcept {
  if (resolved_name != NULL) {
    return realpath(fname,resolved_name);
  }
  else {
    size_t n  = mi_path_max();
    char* buf = (char*)mi_malloc(n+1);
    if (buf==NULL) return NULL;
    char* rname  = realpath(fname,buf);
    char* result = mi_heap_strndup(heap,rname,n); // ok if `rname==NULL`
    mi_free(buf);
    return result;
  }
}
#endif

mi_decl_nodiscard mi_decl_restrict char* mi_realpath(const char* fname, char* resolved_name) mi_attr_noexcept {
  return mi_heap_realpath(mi_get_default_heap(),fname,resolved_name);
}
#endif

/*-------------------------------------------------------
C++ new and new_aligned
The standard requires calling into `get_new_handler` and
throwing the bad_alloc exception on failure. If we compile
with a C++ compiler we can implement this precisely. If we
use a C compiler we cannot throw a `bad_alloc` exception
but we call `exit` instead (i.e. not returning).
-------------------------------------------------------*/

#ifdef __cplusplus
#include <new>
static bool mi_try_new_handler(bool nothrow) {
  #if defined(_MSC_VER) || (__cplusplus >= 201103L)
    std::new_handler h = std::get_new_handler();
  #else
    std::new_handler h = std::set_new_handler();
    std::set_new_handler(h);
  #endif  
  if (h==NULL) {
    _mi_error_message(ENOMEM, "out of memory in 'new'");      
    if (!nothrow) {
      throw std::bad_alloc();
    }
    return false;
  }
  else {
    h();
    return true;
  }
}
#else
typedef void (*std_new_handler_t)(void);

#if (defined(__GNUC__) || defined(__clang__))
std_new_handler_t __attribute((weak)) _ZSt15get_new_handlerv(void) {
  return NULL;
}
static std_new_handler_t mi_get_new_handler(void) {
  return _ZSt15get_new_handlerv();
}
#else
// note: on windows we could dynamically link to `?get_new_handler@std@@YAP6AXXZXZ`.
static std_new_handler_t mi_get_new_handler() {
  return NULL;
}
#endif

static bool mi_try_new_handler(bool nothrow) {
  std_new_handler_t h = mi_get_new_handler();
  if (h==NULL) {
    _mi_error_message(ENOMEM, "out of memory in 'new'");       
    if (!nothrow) {
      abort();  // cannot throw in plain C, use abort
    }
    return false;
  }
  else {
    h();
    return true;
  }
}
#endif

static mi_decl_noinline void* mi_try_new(size_t size, bool nothrow ) {
  void* p = NULL;
  while(p == NULL && mi_try_new_handler(nothrow)) {
    p = mi_malloc(size);
  }
  return p;
}

mi_decl_nodiscard mi_decl_restrict void* mi_new(size_t size) {
  void* p = mi_malloc(size);
  if mi_unlikely(p == NULL) return mi_try_new(size,false);
  return p;
}

mi_decl_nodiscard mi_decl_restrict void* mi_new_nothrow(size_t size) mi_attr_noexcept {
  void* p = mi_malloc(size);
  if mi_unlikely(p == NULL) return mi_try_new(size, true);
  return p;
}

mi_decl_nodiscard mi_decl_restrict void* mi_new_aligned(size_t size, size_t alignment) {
  void* p;
  do {
    p = mi_malloc_aligned(size, alignment);
  }
  while(p == NULL && mi_try_new_handler(false));
  return p;
}

mi_decl_nodiscard mi_decl_restrict void* mi_new_aligned_nothrow(size_t size, size_t alignment) mi_attr_noexcept {
  void* p;
  do {
    p = mi_malloc_aligned(size, alignment);
  }
  while(p == NULL && mi_try_new_handler(true));
  return p;
}

mi_decl_nodiscard mi_decl_restrict void* mi_new_n(size_t count, size_t size) {
  size_t total;
  if mi_unlikely(mi_count_size_overflow(count, size, &total)) {
    mi_try_new_handler(false);  // on overflow we invoke the try_new_handler once to potentially throw std::bad_alloc
    return NULL;
  }
  else {
    return mi_new(total);
  }
}

mi_decl_nodiscard void* mi_new_realloc(void* p, size_t newsize) {
  void* q;
  do {
    q = mi_realloc(p, newsize);
  } while (q == NULL && mi_try_new_handler(false));
  return q;
}

mi_decl_nodiscard void* mi_new_reallocn(void* p, size_t newcount, size_t size) {
  size_t total;
  if mi_unlikely(mi_count_size_overflow(newcount, size, &total)) {
    mi_try_new_handler(false);  // on overflow we invoke the try_new_handler once to potentially throw std::bad_alloc
    return NULL;
  }
  else {
    return mi_new_realloc(p, total);
  }
}<|MERGE_RESOLUTION|>--- conflicted
+++ resolved
@@ -709,11 +709,7 @@
       memset((uint8_t*)newp + start, 0, newsize - start);
     }
     if mi_likely(p != NULL) {
-<<<<<<< HEAD
-      if mi_likely(_mi_is_aligned(p, sizeof(uintptr_t))) {
-=======
       if mi_likely(_mi_is_aligned(p, sizeof(uintptr_t))) {  // a client may pass in an arbitrary pointer `p`..
->>>>>>> 864e4be5
         _mi_memcpy_aligned(newp, p, (newsize > size ? size : newsize));
       }
       mi_free(p); // only free the original pointer if successful
