--- conflicted
+++ resolved
@@ -51,7 +51,7 @@
     mi_heap_stat_increase(heap, normal[bin], 1);
   }
 #endif
-#if (MI_PADDING > 0) && defined(MI_ENCODE_FREELIST)
+#if (MI_PADDING>0) && defined(MI_ENCODE_FREELIST)
   mi_padding_t* const padding = (mi_padding_t*)((uint8_t*)block + mi_page_usable_block_size(page));
   ptrdiff_t delta = ((uint8_t*)padding - (uint8_t*)block - (size - __extra_padding));
   mi_assert_internal(delta >= 0 && mi_page_usable_block_size(page) >= (size - __extra_padding + delta));
@@ -209,15 +209,10 @@
 // Check for heap block overflow by setting up padding at the end of the block
 // ---------------------------------------------------------------------------
 
-<<<<<<< HEAD
-#if defined(MI_PADDING) && defined(MI_ENCODE_FREELIST)
+#if (MI_PADDING>0) && defined(MI_ENCODE_FREELIST)
 static void mi_check_padding(const mi_page_t* page, const mi_block_t* block);
 
 static const mi_padding_t* mi_page_get_padding(const mi_page_t* page, const mi_block_t* block, size_t* bsize) {
-=======
-#if (MI_PADDING>0) && defined(MI_ENCODE_FREELIST)
-static bool mi_page_decode_padding(const mi_page_t* page, const mi_block_t* block, size_t* delta, size_t* bsize) {
->>>>>>> 69a08464
   *bsize = mi_page_usable_block_size(page);
   return (mi_padding_t*)((uint8_t*)block + *bsize);
 }
