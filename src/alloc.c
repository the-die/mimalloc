/* ----------------------------------------------------------------------------
Copyright (c) 2018-2022, Microsoft Research, Daan Leijen
This is free software; you can redistribute it and/or modify it under the
terms of the MIT license. A copy of the license can be found in the file
"LICENSE" at the root of this distribution.
-----------------------------------------------------------------------------*/
#ifndef _DEFAULT_SOURCE
#define _DEFAULT_SOURCE   // for realpath() on Linux
#endif

#include "mimalloc.h"
#include "mimalloc-internal.h"
#include "mimalloc-atomic.h"

#include <string.h>  // memset, strlen
#include <stdlib.h>  // malloc, exit

#define MI_IN_ALLOC_C
#include "alloc-override.c"
#undef MI_IN_ALLOC_C

// ------------------------------------------------------
// Allocation
// ------------------------------------------------------

// Fast allocation in a page: just pop from the free list.
// Fall back to generic allocation only if the list is empty.
extern inline void* _mi_page_malloc(mi_heap_t* heap, mi_page_t* page, size_t size, bool zero) mi_attr_noexcept {
  mi_assert_internal(page->xblock_size==0||mi_page_block_size(page) >= size);
  mi_block_t* const block = page->free;
  if mi_unlikely(block == NULL) {
    return _mi_malloc_generic(heap, size, zero); 
  }
  mi_assert_internal(block != NULL && _mi_ptr_page(block) == page);
  // pop from the free list
  page->used++;
  page->free = mi_block_next(page, block);
  mi_assert_internal(page->free == NULL || _mi_ptr_page(page->free) == page);

  // zero the block?
  if mi_unlikely(zero) {
    mi_assert_internal(page->xblock_size != 0); // do not call with zero'ing for huge blocks
    const size_t zsize = (page->is_zero ? sizeof(block->next) : page->xblock_size);
    _mi_memzero_aligned(block, zsize);
  }

#if (MI_DEBUG>0)
  if (!page->is_zero && !zero) { memset(block, MI_DEBUG_UNINIT, size); }
#elif (MI_SECURE!=0)
  if (!zero) { block->next = 0; } // don't leak internal data
#endif

#if (MI_STAT>0)
  const size_t bsize = mi_page_usable_block_size(page);
  if (bsize <= MI_MEDIUM_OBJ_SIZE_MAX) {
    mi_heap_stat_increase(heap, normal, bsize);
    mi_heap_stat_counter_increase(heap, normal_count, 1);
#if (MI_STAT>1)
    const size_t bin = _mi_bin(bsize);
    mi_heap_stat_increase(heap, normal_bins[bin], 1);
#endif
  }
#endif

#if (MI_PADDING > 0) && defined(MI_ENCODE_FREELIST)
  mi_padding_t* const padding = (mi_padding_t*)((uint8_t*)block + mi_page_usable_block_size(page));
  ptrdiff_t delta = ((uint8_t*)padding - (uint8_t*)block - (size - MI_PADDING_SIZE));
  mi_assert_internal(delta >= 0 && mi_page_usable_block_size(page) >= (size - MI_PADDING_SIZE + delta));
  padding->canary = (uint32_t)(mi_ptr_encode(page,block,page->keys));
  padding->delta  = (uint32_t)(delta);
  uint8_t* fill = (uint8_t*)padding - delta;
  const size_t maxpad = (delta > MI_MAX_ALIGN_SIZE ? MI_MAX_ALIGN_SIZE : delta); // set at most N initial padding bytes
  for (size_t i = 0; i < maxpad; i++) { fill[i] = MI_DEBUG_PADDING; }
#endif

  return block;
}

static inline mi_decl_restrict void* mi_heap_malloc_small_zero(mi_heap_t* heap, size_t size, bool zero) mi_attr_noexcept {
  mi_assert(heap != NULL);
  mi_assert(heap->thread_id == 0 || heap->thread_id == _mi_thread_id()); // heaps are thread local
  mi_assert(size <= MI_SMALL_SIZE_MAX);
#if (MI_PADDING)
  if (size == 0) {
    size = sizeof(void*);
  }
#endif
  mi_page_t* page = _mi_heap_get_free_small_page(heap, size + MI_PADDING_SIZE);
  void* p = _mi_page_malloc(heap, page, size + MI_PADDING_SIZE, zero);
  mi_assert_internal(p == NULL || mi_usable_size(p) >= size);
#if MI_STAT>1
  if (p != NULL) {
    if (!mi_heap_is_initialized(heap)) { heap = mi_get_default_heap(); }
    mi_heap_stat_increase(heap, malloc, mi_usable_size(p));
  }
#endif
  return p;
}

// allocate a small block
mi_decl_nodiscard extern inline mi_decl_restrict void* mi_heap_malloc_small(mi_heap_t* heap, size_t size) mi_attr_noexcept {
  return mi_heap_malloc_small_zero(heap, size, false);
}

mi_decl_nodiscard extern inline mi_decl_restrict void* mi_malloc_small(size_t size) mi_attr_noexcept {
  return mi_heap_malloc_small(mi_get_default_heap(), size);
}

// The main allocation function
mi_decl_nodiscard extern inline void* _mi_heap_malloc_zero(mi_heap_t* heap, size_t size, bool zero) mi_attr_noexcept {
  if mi_likely(size <= MI_SMALL_SIZE_MAX) {
    return mi_heap_malloc_small_zero(heap, size, zero);
  }
  else {
    mi_assert(heap!=NULL);
    mi_assert(heap->thread_id == 0 || heap->thread_id == _mi_thread_id());   // heaps are thread local
    void* const p = _mi_malloc_generic(heap, size + MI_PADDING_SIZE, zero);  // note: size can overflow but it is detected in malloc_generic
    mi_assert_internal(p == NULL || mi_usable_size(p) >= size);
    #if MI_STAT>1
    if (p != NULL) {
      if (!mi_heap_is_initialized(heap)) { heap = mi_get_default_heap(); }
      mi_heap_stat_increase(heap, malloc, mi_usable_size(p));
    }
    #endif
    return p;
  }
}

mi_decl_nodiscard extern inline mi_decl_restrict void* mi_heap_malloc(mi_heap_t* heap, size_t size) mi_attr_noexcept {
  return _mi_heap_malloc_zero(heap, size, false);
}

mi_decl_nodiscard extern inline mi_decl_restrict void* mi_malloc(size_t size) mi_attr_noexcept {
  return mi_heap_malloc(mi_get_default_heap(), size);
}

// zero initialized small block
mi_decl_nodiscard mi_decl_restrict void* mi_zalloc_small(size_t size) mi_attr_noexcept {
  return mi_heap_malloc_small_zero(mi_get_default_heap(), size, true);
}

mi_decl_nodiscard extern inline mi_decl_restrict void* mi_heap_zalloc(mi_heap_t* heap, size_t size) mi_attr_noexcept {
  return _mi_heap_malloc_zero(heap, size, true);
}

mi_decl_nodiscard mi_decl_restrict void* mi_zalloc(size_t size) mi_attr_noexcept {
  return mi_heap_zalloc(mi_get_default_heap(),size);
}


// ------------------------------------------------------
// Check for double free in secure and debug mode
// This is somewhat expensive so only enabled for secure mode 4
// ------------------------------------------------------

#if (MI_ENCODE_FREELIST && (MI_SECURE>=4 || MI_DEBUG!=0))
// linear check if the free list contains a specific element
static bool mi_list_contains(const mi_page_t* page, const mi_block_t* list, const mi_block_t* elem) {
  while (list != NULL) {
    if (elem==list) return true;
    list = mi_block_next(page, list);
  }
  return false;
}

static mi_decl_noinline bool mi_check_is_double_freex(const mi_page_t* page, const mi_block_t* block) {
  // The decoded value is in the same page (or NULL).
  // Walk the free lists to verify positively if it is already freed
  if (mi_list_contains(page, page->free, block) ||
      mi_list_contains(page, page->local_free, block) ||
      mi_list_contains(page, mi_page_thread_free(page), block))
  {
    _mi_error_message(EAGAIN, "double free detected of block %p with size %zu\n", block, mi_page_block_size(page));
    return true;
  }
  return false;
}

static inline bool mi_check_is_double_free(const mi_page_t* page, const mi_block_t* block) {
  mi_block_t* n = mi_block_nextx(page, block, page->keys); // pretend it is freed, and get the decoded first field
  if (((uintptr_t)n & (MI_INTPTR_SIZE-1))==0 &&  // quick check: aligned pointer?
      (n==NULL || mi_is_in_same_page(block, n))) // quick check: in same page or NULL?
  {
    // Suspicous: decoded value a in block is in the same page (or NULL) -- maybe a double free?
    // (continue in separate function to improve code generation)
    return mi_check_is_double_freex(page, block);
  }
  return false;
}
#else
static inline bool mi_check_is_double_free(const mi_page_t* page, const mi_block_t* block) {
  MI_UNUSED(page);
  MI_UNUSED(block);
  return false;
}
#endif

// ---------------------------------------------------------------------------
// Check for heap block overflow by setting up padding at the end of the block
// ---------------------------------------------------------------------------

#if (MI_PADDING>0) && defined(MI_ENCODE_FREELIST)
static bool mi_page_decode_padding(const mi_page_t* page, const mi_block_t* block, size_t* delta, size_t* bsize) {
  *bsize = mi_page_usable_block_size(page);
  const mi_padding_t* const padding = (mi_padding_t*)((uint8_t*)block + *bsize);
  *delta = padding->delta;
  return ((uint32_t)mi_ptr_encode(page,block,page->keys) == padding->canary && *delta <= *bsize);
}

// Return the exact usable size of a block.
static size_t mi_page_usable_size_of(const mi_page_t* page, const mi_block_t* block) {
  size_t bsize;
  size_t delta;
  bool ok = mi_page_decode_padding(page, block, &delta, &bsize);
  mi_assert_internal(ok); mi_assert_internal(delta <= bsize);
  return (ok ? bsize - delta : 0);
}

static bool mi_verify_padding(const mi_page_t* page, const mi_block_t* block, size_t* size, size_t* wrong) {
  size_t bsize;
  size_t delta;
  bool ok = mi_page_decode_padding(page, block, &delta, &bsize);
  *size = *wrong = bsize;
  if (!ok) return false;
  mi_assert_internal(bsize >= delta);
  *size = bsize - delta;
  uint8_t* fill = (uint8_t*)block + bsize - delta;
  const size_t maxpad = (delta > MI_MAX_ALIGN_SIZE ? MI_MAX_ALIGN_SIZE : delta); // check at most the first N padding bytes
  for (size_t i = 0; i < maxpad; i++) {
    if (fill[i] != MI_DEBUG_PADDING) {
      *wrong = bsize - delta + i;
      return false;
    }
  }
  return true;
}

static void mi_check_padding(const mi_page_t* page, const mi_block_t* block) {
  size_t size;
  size_t wrong;
  if (!mi_verify_padding(page,block,&size,&wrong)) {
    _mi_error_message(EFAULT, "buffer overflow in heap block %p of size %zu: write after %zu bytes\n", block, size, wrong );
  }
}

// When a non-thread-local block is freed, it becomes part of the thread delayed free
// list that is freed later by the owning heap. If the exact usable size is too small to
// contain the pointer for the delayed list, then shrink the padding (by decreasing delta)
// so it will later not trigger an overflow error in `mi_free_block`.
static void mi_padding_shrink(const mi_page_t* page, const mi_block_t* block, const size_t min_size) {
  size_t bsize;
  size_t delta;
  bool ok = mi_page_decode_padding(page, block, &delta, &bsize);
  mi_assert_internal(ok);
  if (!ok || (bsize - delta) >= min_size) return;  // usually already enough space
  mi_assert_internal(bsize >= min_size);
  if (bsize < min_size) return;  // should never happen
  size_t new_delta = (bsize - min_size);
  mi_assert_internal(new_delta < bsize);
  mi_padding_t* padding = (mi_padding_t*)((uint8_t*)block + bsize);
  padding->delta = (uint32_t)new_delta;
}
#else
static void mi_check_padding(const mi_page_t* page, const mi_block_t* block) {
  MI_UNUSED(page);
  MI_UNUSED(block);
}

static size_t mi_page_usable_size_of(const mi_page_t* page, const mi_block_t* block) {
  MI_UNUSED(block);
  return mi_page_usable_block_size(page);
}

static void mi_padding_shrink(const mi_page_t* page, const mi_block_t* block, const size_t min_size) {
  MI_UNUSED(page);
  MI_UNUSED(block);
  MI_UNUSED(min_size);
}
#endif

// only maintain stats for smaller objects if requested
#if (MI_STAT>0)
static void mi_stat_free(const mi_page_t* page, const mi_block_t* block) {
  #if (MI_STAT < 2)  
  MI_UNUSED(block);
  #endif
  mi_heap_t* const heap = mi_heap_get_default();
  const size_t bsize = mi_page_usable_block_size(page);
  #if (MI_STAT>1)
  const size_t usize = mi_page_usable_size_of(page, block);
  mi_heap_stat_decrease(heap, malloc, usize);
  #endif  
  if (bsize <= MI_MEDIUM_OBJ_SIZE_MAX) {
    mi_heap_stat_decrease(heap, normal, bsize);
    #if (MI_STAT > 1)
    mi_heap_stat_decrease(heap, normal_bins[_mi_bin(bsize)], 1);
    #endif
  }
  else if (bsize <= MI_LARGE_OBJ_SIZE_MAX) {
    mi_heap_stat_decrease(heap, large, bsize);
  }
  else {
    mi_heap_stat_decrease(heap, huge, bsize);
  }
}
#else
static void mi_stat_free(const mi_page_t* page, const mi_block_t* block) {
  MI_UNUSED(page); MI_UNUSED(block);
}
#endif

#if (MI_STAT>0)
// maintain stats for huge objects
static void mi_stat_huge_free(const mi_page_t* page) {
  mi_heap_t* const heap = mi_heap_get_default();
  const size_t bsize = mi_page_block_size(page); // to match stats in `page.c:mi_page_huge_alloc`
  if (bsize <= MI_LARGE_OBJ_SIZE_MAX) {
    mi_heap_stat_decrease(heap, large, bsize);
  }
  else {
    mi_heap_stat_decrease(heap, huge, bsize);
  }
}
#else
static void mi_stat_huge_free(const mi_page_t* page) {
  MI_UNUSED(page);
}
#endif

// ------------------------------------------------------
// Free
// ------------------------------------------------------

// multi-threaded free
static mi_decl_noinline void _mi_free_block_mt(mi_page_t* page, mi_block_t* block)
{
  // The padding check may access the non-thread-owned page for the key values.
  // that is safe as these are constant and the page won't be freed (as the block is not freed yet).
  mi_check_padding(page, block);
  mi_padding_shrink(page, block, sizeof(mi_block_t)); // for small size, ensure we can fit the delayed thread pointers without triggering overflow detection
  #if (MI_DEBUG!=0)
  memset(block, MI_DEBUG_FREED, mi_usable_size(block));
  #endif

  // huge page segments are always abandoned and can be freed immediately
  mi_segment_t* segment = _mi_page_segment(page);
  if (segment->kind==MI_SEGMENT_HUGE) {
    mi_stat_huge_free(page);
    _mi_segment_huge_page_free(segment, page, block);
    return;
  }

  // Try to put the block on either the page-local thread free list, or the heap delayed free list.
  mi_thread_free_t tfreex;
  bool use_delayed;
  mi_thread_free_t tfree = mi_atomic_load_relaxed(&page->xthread_free);
  do {
    use_delayed = (mi_tf_delayed(tfree) == MI_USE_DELAYED_FREE);
    if mi_unlikely(use_delayed) {
      // unlikely: this only happens on the first concurrent free in a page that is in the full list
      tfreex = mi_tf_set_delayed(tfree,MI_DELAYED_FREEING);
    }
    else {
      // usual: directly add to page thread_free list
      mi_block_set_next(page, block, mi_tf_block(tfree));
      tfreex = mi_tf_set_block(tfree,block);
    }
  } while (!mi_atomic_cas_weak_release(&page->xthread_free, &tfree, tfreex));

  if mi_unlikely(use_delayed) {
    // racy read on `heap`, but ok because MI_DELAYED_FREEING is set (see `mi_heap_delete` and `mi_heap_collect_abandon`)
    mi_heap_t* const heap = (mi_heap_t*)(mi_atomic_load_acquire(&page->xheap)); //mi_page_heap(page);
    mi_assert_internal(heap != NULL);
    if (heap != NULL) {
      // add to the delayed free list of this heap. (do this atomically as the lock only protects heap memory validity)
      mi_block_t* dfree = mi_atomic_load_ptr_relaxed(mi_block_t, &heap->thread_delayed_free);
      do {
        mi_block_set_nextx(heap,block,dfree, heap->keys);
      } while (!mi_atomic_cas_ptr_weak_release(mi_block_t,&heap->thread_delayed_free, &dfree, block));
    }

    // and reset the MI_DELAYED_FREEING flag
    tfree = mi_atomic_load_relaxed(&page->xthread_free);
    do {
      tfreex = tfree;
      mi_assert_internal(mi_tf_delayed(tfree) == MI_DELAYED_FREEING);
      tfreex = mi_tf_set_delayed(tfree,MI_NO_DELAYED_FREE);
    } while (!mi_atomic_cas_weak_release(&page->xthread_free, &tfree, tfreex));
  }
}

// regular free
static inline void _mi_free_block(mi_page_t* page, bool local, mi_block_t* block)
{
  // and push it on the free list
  if mi_likely(local) {
    // owning thread can free a block directly
    if mi_unlikely(mi_check_is_double_free(page, block)) return;
    mi_check_padding(page, block);
    #if (MI_DEBUG!=0)
    memset(block, MI_DEBUG_FREED, mi_page_block_size(page));
    #endif
    mi_block_set_next(page, block, page->local_free);
    page->local_free = block;
    page->used--;
    if mi_unlikely(mi_page_all_free(page)) {
      _mi_page_retire(page);
    }
    else if mi_unlikely(mi_page_is_in_full(page)) {
      _mi_page_unfull(page);
    }
  }
  else {
    _mi_free_block_mt(page,block);
  }
}


// Adjust a block that was allocated aligned, to the actual start of the block in the page.
mi_block_t* _mi_page_ptr_unalign(const mi_segment_t* segment, const mi_page_t* page, const void* p) {
  mi_assert_internal(page!=NULL && p!=NULL);
  const size_t diff   = (uint8_t*)p - _mi_page_start(segment, page, NULL);
  const size_t adjust = (diff % mi_page_block_size(page));
  return (mi_block_t*)((uintptr_t)p - adjust);
}


static void mi_decl_noinline mi_free_generic(const mi_segment_t* segment, bool local, void* p) mi_attr_noexcept {
  mi_page_t* const page = _mi_segment_page_of(segment, p);
  mi_block_t* const block = (mi_page_has_aligned(page) ? _mi_page_ptr_unalign(segment, page, p) : (mi_block_t*)p);
  mi_stat_free(page, block);
  _mi_free_block(page, local, block);
}

// Get the segment data belonging to a pointer
// This is just a single `and` in assembly but does further checks in debug mode
// (and secure mode) if this was a valid pointer.
static inline mi_segment_t* mi_checked_ptr_segment(const void* p, const char* msg) 
{
  MI_UNUSED(msg);
#if (MI_DEBUG>0)
  if mi_unlikely(((uintptr_t)p & (MI_INTPTR_SIZE - 1)) != 0) {
    _mi_error_message(EINVAL, "%s: invalid (unaligned) pointer: %p\n", msg, p);
    return NULL;
  }
#endif

  mi_segment_t* const segment = _mi_ptr_segment(p);
  if mi_unlikely(segment == NULL) return NULL;  // checks also for (p==NULL)

#if (MI_DEBUG>0)
  if mi_unlikely(!mi_is_in_heap_region(p)) {
    _mi_warning_message("%s: pointer might not point to a valid heap region: %p\n"
      "(this may still be a valid very large allocation (over 64MiB))\n", msg, p);
    if mi_likely(_mi_ptr_cookie(segment) == segment->cookie) {
      _mi_warning_message("(yes, the previous pointer %p was valid after all)\n", p);
    }
  }
#endif
#if (MI_DEBUG>0 || MI_SECURE>=4)
  if mi_unlikely(_mi_ptr_cookie(segment) != segment->cookie) {
    _mi_error_message(EINVAL, "%s: pointer does not point to a valid heap space: %p\n", msg, p);
    return NULL;
  }
#endif
  return segment;
}

// Free a block 
void mi_free(void* p) mi_attr_noexcept
{
  mi_segment_t* const segment = mi_checked_ptr_segment(p,"mi_free");
  if mi_unlikely(segment == NULL) return; 

  mi_threadid_t tid = _mi_thread_id();
  mi_page_t* const page = _mi_segment_page_of(segment, p);
  
  if mi_likely(tid == mi_atomic_load_relaxed(&segment->thread_id) && page->flags.full_aligned == 0) {  // the thread id matches and it is not a full page, nor has aligned blocks
    // local, and not full or aligned
<<<<<<< HEAD
    mi_block_t* block = (mi_block_t*)(p);
    if (mi_unlikely(mi_check_is_double_free(page,block))) return;
=======
    if mi_unlikely(mi_check_is_double_free(page,block)) return;
>>>>>>> 7bc602eb
    mi_check_padding(page, block);
    mi_stat_free(page, block);
    #if (MI_DEBUG!=0)
    memset(block, MI_DEBUG_FREED, mi_page_block_size(page));
    #endif
    mi_block_set_next(page, block, page->local_free);
    page->local_free = block;
    if mi_unlikely(--page->used == 0) {   // using this expression generates better code than: page->used--; if (mi_page_all_free(page))    
      _mi_page_retire(page);
    }
  }
  else {
    // non-local, aligned blocks, or a full page; use the more generic path
    // note: recalc page in generic to improve code generation
    mi_free_generic(segment, tid == segment->thread_id, p);
  }
}

bool _mi_free_delayed_block(mi_block_t* block) {
  // get segment and page
  const mi_segment_t* const segment = _mi_ptr_segment(block);
  mi_assert_internal(_mi_ptr_cookie(segment) == segment->cookie);
  mi_assert_internal(_mi_thread_id() == segment->thread_id);
  mi_page_t* const page = _mi_segment_page_of(segment, block);

  // Clear the no-delayed flag so delayed freeing is used again for this page.
  // This must be done before collecting the free lists on this page -- otherwise
  // some blocks may end up in the page `thread_free` list with no blocks in the
  // heap `thread_delayed_free` list which may cause the page to be never freed!
  // (it would only be freed if we happen to scan it in `mi_page_queue_find_free_ex`)
  _mi_page_use_delayed_free(page, MI_USE_DELAYED_FREE, false /* dont overwrite never delayed */);

  // collect all other non-local frees to ensure up-to-date `used` count
  _mi_page_free_collect(page, false);

  // and free the block (possibly freeing the page as well since used is updated)
  _mi_free_block(page, true, block);
  return true;
}

// Bytes available in a block
mi_decl_noinline static size_t mi_page_usable_aligned_size_of(const mi_segment_t* segment, const mi_page_t* page, const void* p) mi_attr_noexcept {
  const mi_block_t* block = _mi_page_ptr_unalign(segment, page, p);
  const size_t size = mi_page_usable_size_of(page, block);
  const ptrdiff_t adjust = (uint8_t*)p - (uint8_t*)block;
  mi_assert_internal(adjust >= 0 && (size_t)adjust <= size);
  return (size - adjust);
}

static inline size_t _mi_usable_size(const void* p, const char* msg) mi_attr_noexcept {
  const mi_segment_t* const segment = mi_checked_ptr_segment(p, msg);
  if (segment==NULL) return 0;  // also returns 0 if `p == NULL`
  const mi_page_t* const page = _mi_segment_page_of(segment, p);  
  if mi_likely(!mi_page_has_aligned(page)) {
    const mi_block_t* block = (const mi_block_t*)p;
    return mi_page_usable_size_of(page, block);
  }
  else {
    // split out to separate routine for improved code generation
    return mi_page_usable_aligned_size_of(segment, page, p);
  }
}

mi_decl_nodiscard size_t mi_usable_size(const void* p) mi_attr_noexcept {
  return _mi_usable_size(p, "mi_usable_size");
}


// ------------------------------------------------------
// ensure explicit external inline definitions are emitted!
// ------------------------------------------------------

#ifdef __cplusplus
void* _mi_externs[] = {
  (void*)&_mi_page_malloc,
  (void*)&_mi_heap_malloc_zero,
  (void*)&mi_malloc,
  (void*)&mi_malloc_small,
  (void*)&mi_zalloc_small,
  (void*)&mi_heap_malloc,
  (void*)&mi_heap_zalloc,
  (void*)&mi_heap_malloc_small
};
#endif


// ------------------------------------------------------
// Allocation extensions
// ------------------------------------------------------

void mi_free_size(void* p, size_t size) mi_attr_noexcept {
  MI_UNUSED_RELEASE(size);
  mi_assert(p == NULL || size <= _mi_usable_size(p,"mi_free_size"));
  mi_free(p);
}

void mi_free_size_aligned(void* p, size_t size, size_t alignment) mi_attr_noexcept {
  MI_UNUSED_RELEASE(alignment);
  mi_assert(((uintptr_t)p % alignment) == 0);
  mi_free_size(p,size);
}

void mi_free_aligned(void* p, size_t alignment) mi_attr_noexcept {
  MI_UNUSED_RELEASE(alignment);
  mi_assert(((uintptr_t)p % alignment) == 0);
  mi_free(p);
}

mi_decl_nodiscard extern inline mi_decl_restrict void* mi_heap_calloc(mi_heap_t* heap, size_t count, size_t size) mi_attr_noexcept {
  size_t total;
  if (mi_count_size_overflow(count,size,&total)) return NULL;
  return mi_heap_zalloc(heap,total);
}

mi_decl_nodiscard mi_decl_restrict void* mi_calloc(size_t count, size_t size) mi_attr_noexcept {
  return mi_heap_calloc(mi_get_default_heap(),count,size);
}

// Uninitialized `calloc`
mi_decl_nodiscard extern mi_decl_restrict void* mi_heap_mallocn(mi_heap_t* heap, size_t count, size_t size) mi_attr_noexcept {
  size_t total;
  if (mi_count_size_overflow(count, size, &total)) return NULL;
  return mi_heap_malloc(heap, total);
}

mi_decl_nodiscard mi_decl_restrict void* mi_mallocn(size_t count, size_t size) mi_attr_noexcept {
  return mi_heap_mallocn(mi_get_default_heap(),count,size);
}

// Expand (or shrink) in place (or fail)
void* mi_expand(void* p, size_t newsize) mi_attr_noexcept {
  #if MI_PADDING
  // we do not shrink/expand with padding enabled 
  MI_UNUSED(p); MI_UNUSED(newsize);
  return NULL;
  #else
  if (p == NULL) return NULL;
  const size_t size = _mi_usable_size(p,"mi_expand");
  if (newsize > size) return NULL;
  return p; // it fits
  #endif
}

void* _mi_heap_realloc_zero(mi_heap_t* heap, void* p, size_t newsize, bool zero) mi_attr_noexcept {
  // if p == NULL then behave as malloc.
  // else if size == 0 then reallocate to a zero-sized block (and don't return NULL, just as mi_malloc(0)).
  // (this means that returning NULL always indicates an error, and `p` will not have been freed in that case.)
  const size_t size = _mi_usable_size(p,"mi_realloc"); // also works if p == NULL (with size 0)
  if mi_unlikely(newsize <= size && newsize >= (size / 2) && newsize > 0) {  // note: newsize must be > 0 or otherwise we return NULL for realloc(NULL,0)
    // todo: adjust potential padding to reflect the new size?
    return p;  // reallocation still fits and not more than 50% waste
  }
  void* newp = mi_heap_malloc(heap,newsize);
  if mi_likely(newp != NULL) {
    if (zero && newsize > size) {
      // also set last word in the previous allocation to zero to ensure any padding is zero-initialized
      const size_t start = (size >= sizeof(intptr_t) ? size - sizeof(intptr_t) : 0);
      memset((uint8_t*)newp + start, 0, newsize - start);
    }
    if mi_likely(p != NULL) {
      _mi_memcpy_aligned(newp, p, (newsize > size ? size : newsize));
      mi_free(p); // only free the original pointer if successful
    }
  }
  return newp;
}

mi_decl_nodiscard void* mi_heap_realloc(mi_heap_t* heap, void* p, size_t newsize) mi_attr_noexcept {
  return _mi_heap_realloc_zero(heap, p, newsize, false);  
}

mi_decl_nodiscard void* mi_heap_reallocn(mi_heap_t* heap, void* p, size_t count, size_t size) mi_attr_noexcept {
  size_t total;
  if (mi_count_size_overflow(count, size, &total)) return NULL;
  return mi_heap_realloc(heap, p, total);
}


// Reallocate but free `p` on errors
mi_decl_nodiscard void* mi_heap_reallocf(mi_heap_t* heap, void* p, size_t newsize) mi_attr_noexcept {
  void* newp = mi_heap_realloc(heap, p, newsize);
  if (newp==NULL && p!=NULL) mi_free(p);
  return newp;
}

mi_decl_nodiscard void* mi_heap_rezalloc(mi_heap_t* heap, void* p, size_t newsize) mi_attr_noexcept {
  return _mi_heap_realloc_zero(heap, p, newsize, true);
}

mi_decl_nodiscard void* mi_heap_recalloc(mi_heap_t* heap, void* p, size_t count, size_t size) mi_attr_noexcept {
  size_t total;
  if (mi_count_size_overflow(count, size, &total)) return NULL;
  return mi_heap_rezalloc(heap, p, total);
}


mi_decl_nodiscard void* mi_realloc(void* p, size_t newsize) mi_attr_noexcept {
  return mi_heap_realloc(mi_get_default_heap(),p,newsize);
}

mi_decl_nodiscard void* mi_reallocn(void* p, size_t count, size_t size) mi_attr_noexcept {
  return mi_heap_reallocn(mi_get_default_heap(),p,count,size);
}

// Reallocate but free `p` on errors
mi_decl_nodiscard void* mi_reallocf(void* p, size_t newsize) mi_attr_noexcept {
  return mi_heap_reallocf(mi_get_default_heap(),p,newsize);
}

mi_decl_nodiscard void* mi_rezalloc(void* p, size_t newsize) mi_attr_noexcept {
  return mi_heap_rezalloc(mi_get_default_heap(), p, newsize);
}

mi_decl_nodiscard void* mi_recalloc(void* p, size_t count, size_t size) mi_attr_noexcept {
  return mi_heap_recalloc(mi_get_default_heap(), p, count, size);
}



// ------------------------------------------------------
// strdup, strndup, and realpath
// ------------------------------------------------------

// `strdup` using mi_malloc
mi_decl_nodiscard mi_decl_restrict char* mi_heap_strdup(mi_heap_t* heap, const char* s) mi_attr_noexcept {
  if (s == NULL) return NULL;
  size_t n = strlen(s);
  char* t = (char*)mi_heap_malloc(heap,n+1);
  if (t != NULL) _mi_memcpy(t, s, n + 1);
  return t;
}

mi_decl_nodiscard mi_decl_restrict char* mi_strdup(const char* s) mi_attr_noexcept {
  return mi_heap_strdup(mi_get_default_heap(), s);
}

// `strndup` using mi_malloc
mi_decl_nodiscard mi_decl_restrict char* mi_heap_strndup(mi_heap_t* heap, const char* s, size_t n) mi_attr_noexcept {
  if (s == NULL) return NULL;
  const char* end = (const char*)memchr(s, 0, n);  // find end of string in the first `n` characters (returns NULL if not found)
  const size_t m = (end != NULL ? (size_t)(end - s) : n);  // `m` is the minimum of `n` or the end-of-string
  mi_assert_internal(m <= n);
  char* t = (char*)mi_heap_malloc(heap, m+1);
  if (t == NULL) return NULL;
  _mi_memcpy(t, s, m);
  t[m] = 0;
  return t;
}

mi_decl_nodiscard mi_decl_restrict char* mi_strndup(const char* s, size_t n) mi_attr_noexcept {
  return mi_heap_strndup(mi_get_default_heap(),s,n);
}

#ifndef __wasi__
// `realpath` using mi_malloc
#ifdef _WIN32
#ifndef PATH_MAX
#define PATH_MAX MAX_PATH
#endif
#include <windows.h>
mi_decl_nodiscard mi_decl_restrict char* mi_heap_realpath(mi_heap_t* heap, const char* fname, char* resolved_name) mi_attr_noexcept {
  // todo: use GetFullPathNameW to allow longer file names
  char buf[PATH_MAX];
  DWORD res = GetFullPathNameA(fname, PATH_MAX, (resolved_name == NULL ? buf : resolved_name), NULL);
  if (res == 0) {
    errno = GetLastError(); return NULL;
  }
  else if (res > PATH_MAX) {
    errno = EINVAL; return NULL;
  }
  else if (resolved_name != NULL) {
    return resolved_name;
  }
  else {
    return mi_heap_strndup(heap, buf, PATH_MAX);
  }
}
#else
#include <unistd.h>  // pathconf
static size_t mi_path_max(void) {
  static size_t path_max = 0;
  if (path_max <= 0) {
    long m = pathconf("/",_PC_PATH_MAX);
    if (m <= 0) path_max = 4096;      // guess
    else if (m < 256) path_max = 256; // at least 256
    else path_max = m;
  }
  return path_max;
}

char* mi_heap_realpath(mi_heap_t* heap, const char* fname, char* resolved_name) mi_attr_noexcept {
  if (resolved_name != NULL) {
    return realpath(fname,resolved_name);
  }
  else {
    size_t n  = mi_path_max();
    char* buf = (char*)mi_malloc(n+1);
    if (buf==NULL) return NULL;
    char* rname  = realpath(fname,buf);
    char* result = mi_heap_strndup(heap,rname,n); // ok if `rname==NULL`
    mi_free(buf);
    return result;
  }
}
#endif

mi_decl_nodiscard mi_decl_restrict char* mi_realpath(const char* fname, char* resolved_name) mi_attr_noexcept {
  return mi_heap_realpath(mi_get_default_heap(),fname,resolved_name);
}
#endif

/*-------------------------------------------------------
C++ new and new_aligned
The standard requires calling into `get_new_handler` and
throwing the bad_alloc exception on failure. If we compile
with a C++ compiler we can implement this precisely. If we
use a C compiler we cannot throw a `bad_alloc` exception
but we call `exit` instead (i.e. not returning).
-------------------------------------------------------*/

#ifdef __cplusplus
#include <new>
static bool mi_try_new_handler(bool nothrow) {
  #if defined(_MSC_VER) || (__cplusplus >= 201103L)
    std::new_handler h = std::get_new_handler();
  #else
    std::new_handler h = std::set_new_handler();
    std::set_new_handler(h);
  #endif  
  if (h==NULL) {
    _mi_error_message(ENOMEM, "out of memory in 'new'");      
    if (!nothrow) {
      throw std::bad_alloc();
    }
    return false;
  }
  else {
    h();
    return true;
  }
}
#else
typedef void (*std_new_handler_t)(void);

#if (defined(__GNUC__) || defined(__clang__))
std_new_handler_t __attribute((weak)) _ZSt15get_new_handlerv(void) {
  return NULL;
}
static std_new_handler_t mi_get_new_handler(void) {
  return _ZSt15get_new_handlerv();
}
#else
// note: on windows we could dynamically link to `?get_new_handler@std@@YAP6AXXZXZ`.
static std_new_handler_t mi_get_new_handler() {
  return NULL;
}
#endif

static bool mi_try_new_handler(bool nothrow) {
  std_new_handler_t h = mi_get_new_handler();
  if (h==NULL) {
    _mi_error_message(ENOMEM, "out of memory in 'new'");       
    if (!nothrow) {
      abort();  // cannot throw in plain C, use abort
    }
    return false;
  }
  else {
    h();
    return true;
  }
}
#endif

static mi_decl_noinline void* mi_try_new(size_t size, bool nothrow ) {
  void* p = NULL;
  while(p == NULL && mi_try_new_handler(nothrow)) {
    p = mi_malloc(size);
  }
  return p;
}

mi_decl_nodiscard mi_decl_restrict void* mi_new(size_t size) {
  void* p = mi_malloc(size);
  if mi_unlikely(p == NULL) return mi_try_new(size,false);
  return p;
}

mi_decl_nodiscard mi_decl_restrict void* mi_new_nothrow(size_t size) mi_attr_noexcept {
  void* p = mi_malloc(size);
  if mi_unlikely(p == NULL) return mi_try_new(size, true);
  return p;
}

mi_decl_nodiscard mi_decl_restrict void* mi_new_aligned(size_t size, size_t alignment) {
  void* p;
  do {
    p = mi_malloc_aligned(size, alignment);
  }
  while(p == NULL && mi_try_new_handler(false));
  return p;
}

mi_decl_nodiscard mi_decl_restrict void* mi_new_aligned_nothrow(size_t size, size_t alignment) mi_attr_noexcept {
  void* p;
  do {
    p = mi_malloc_aligned(size, alignment);
  }
  while(p == NULL && mi_try_new_handler(true));
  return p;
}

mi_decl_nodiscard mi_decl_restrict void* mi_new_n(size_t count, size_t size) {
  size_t total;
  if mi_unlikely(mi_count_size_overflow(count, size, &total)) {
    mi_try_new_handler(false);  // on overflow we invoke the try_new_handler once to potentially throw std::bad_alloc
    return NULL;
  }
  else {
    return mi_new(total);
  }
}

mi_decl_nodiscard void* mi_new_realloc(void* p, size_t newsize) {
  void* q;
  do {
    q = mi_realloc(p, newsize);
  } while (q == NULL && mi_try_new_handler(false));
  return q;
}

mi_decl_nodiscard void* mi_new_reallocn(void* p, size_t newcount, size_t size) {
  size_t total;
  if mi_unlikely(mi_count_size_overflow(newcount, size, &total)) {
    mi_try_new_handler(false);  // on overflow we invoke the try_new_handler once to potentially throw std::bad_alloc
    return NULL;
  }
  else {
    return mi_new_realloc(p, total);
  }
}<|MERGE_RESOLUTION|>--- conflicted
+++ resolved
@@ -477,12 +477,8 @@
   
   if mi_likely(tid == mi_atomic_load_relaxed(&segment->thread_id) && page->flags.full_aligned == 0) {  // the thread id matches and it is not a full page, nor has aligned blocks
     // local, and not full or aligned
-<<<<<<< HEAD
     mi_block_t* block = (mi_block_t*)(p);
-    if (mi_unlikely(mi_check_is_double_free(page,block))) return;
-=======
     if mi_unlikely(mi_check_is_double_free(page,block)) return;
->>>>>>> 7bc602eb
     mi_check_padding(page, block);
     mi_stat_free(page, block);
     #if (MI_DEBUG!=0)
