--- conflicted
+++ resolved
@@ -60,13 +60,8 @@
       mi_track_mem_defined(block, page->block_size - MI_PADDING_SIZE);
     }
     else {
-<<<<<<< HEAD
-      _mi_memzero_aligned(block, page->xblock_size - MI_PADDING_SIZE);
-    }
-=======
       _mi_memzero_aligned(block, page->block_size - MI_PADDING_SIZE);
-    }    
->>>>>>> 006ae2d0
+    }
   }
 
   #if (MI_DEBUG>0) && !MI_TRACK_ENABLED && !MI_TSAN
