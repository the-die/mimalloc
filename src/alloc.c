/* ----------------------------------------------------------------------------
Copyright (c) 2018-2021, Microsoft Research, Daan Leijen
This is free software; you can redistribute it and/or modify it under the
terms of the MIT license. A copy of the license can be found in the file
"LICENSE" at the root of this distribution.
-----------------------------------------------------------------------------*/
#ifndef _DEFAULT_SOURCE
#define _DEFAULT_SOURCE   // for realpath() on Linux
#endif

#include "mimalloc.h"
#include "mimalloc-internal.h"
#include "mimalloc-atomic.h"

#include <string.h>  // memset, strlen
#include <stdlib.h>  // malloc, exit

#define MI_IN_ALLOC_C
#include "alloc-override.c"
#undef MI_IN_ALLOC_C

// ------------------------------------------------------
// Allocation
// ------------------------------------------------------

// Fast allocation in a page: just pop from the free list.
// Fall back to generic allocation only if the list is empty.
extern inline void* _mi_page_malloc(mi_heap_t* heap, mi_page_t* page, size_t size) mi_attr_noexcept {
  mi_assert_internal(page->xblock_size==0||mi_page_block_size(page) >= size);
  mi_block_t* const block = page->free;
  if (mi_unlikely(block == NULL)) {
    return _mi_malloc_generic(heap, size); 
  }
  mi_assert_internal(block != NULL && _mi_ptr_page(block) == page);
  // pop from the free list
  page->used++;
  page->free = mi_block_next(page, block);
  mi_assert_internal(page->free == NULL || _mi_ptr_page(page->free) == page);

#if (MI_DEBUG>0)
  if (!page->is_zero) { memset(block, MI_DEBUG_UNINIT, size); }
#elif (MI_SECURE!=0)
  block->next = 0;  // don't leak internal data
#endif

#if (MI_STAT>0)
  const size_t bsize = mi_page_usable_block_size(page);
  if (bsize <= MI_LARGE_OBJ_SIZE_MAX) {
    mi_heap_stat_increase(heap, normal, bsize);
    mi_heap_stat_counter_increase(heap, normal_count, 1);
#if (MI_STAT>1)
    const size_t bin = _mi_bin(bsize);
    mi_heap_stat_increase(heap, normal_bins[bin], 1);
#endif
  }
#endif

#if (MI_PADDING > 0) && defined(MI_ENCODE_FREELIST)
  mi_padding_t* const padding = (mi_padding_t*)((uint8_t*)block + mi_page_usable_block_size(page));
  ptrdiff_t delta = ((uint8_t*)padding - (uint8_t*)block - (size - MI_PADDING_SIZE));
  mi_assert_internal(delta >= 0 && mi_page_usable_block_size(page) >= (size - MI_PADDING_SIZE + delta));
  padding->canary = (uint32_t)(mi_ptr_encode(page,block,page->keys));
  padding->delta  = (uint32_t)(delta);
  #if (MI_DEBUG_TRACE)
  _mi_stack_trace_capture(padding->strace, MI_DEBUG_TRACE_LEN, 2);
  #endif
  uint8_t* fill = (uint8_t*)padding - delta;
  const size_t maxpad = (delta > MI_MAX_ALIGN_SIZE ? MI_MAX_ALIGN_SIZE : delta); // set at most N initial padding bytes
  for (size_t i = 0; i < maxpad; i++) { fill[i] = MI_DEBUG_PADDING; }
#endif

  return block;
}

// allocate a small block
extern inline mi_decl_restrict void* mi_heap_malloc_small(mi_heap_t* heap, size_t size) mi_attr_noexcept {
  mi_assert(heap!=NULL);
  mi_assert(heap->thread_id == 0 || heap->thread_id == _mi_thread_id()); // heaps are thread local
  mi_assert(size <= MI_SMALL_SIZE_MAX);
  #if (MI_PADDING)
  if (size == 0) {
    size = sizeof(void*);
  }
  #endif
  mi_page_t* page = _mi_heap_get_free_small_page(heap, size + MI_PADDING_SIZE);
  void* p = _mi_page_malloc(heap, page, size + MI_PADDING_SIZE);
  mi_assert_internal(p==NULL || mi_usable_size(p) >= size);
  #if MI_STAT>1
  if (p != NULL) {
    if (!mi_heap_is_initialized(heap)) { heap = mi_get_default_heap(); }
    mi_heap_stat_increase(heap, malloc, mi_usable_size(p));
  }
  #endif
  return p;
}

extern inline mi_decl_restrict void* mi_malloc_small(size_t size) mi_attr_noexcept {
  return mi_heap_malloc_small(mi_get_default_heap(), size);
}

// The main allocation function
extern inline mi_decl_restrict void* mi_heap_malloc(mi_heap_t* heap, size_t size) mi_attr_noexcept {
  if (mi_likely(size + MI_PADDING_SIZE <= MI_SMALL_SIZE_MAX)) {
    return mi_heap_malloc_small(heap, size);
  }
  else 
  {
    mi_assert(heap!=NULL);
    mi_assert(heap->thread_id == 0 || heap->thread_id == _mi_thread_id()); // heaps are thread local
    void* const p = _mi_malloc_generic(heap, size + MI_PADDING_SIZE);      // note: size can overflow but it is detected in malloc_generic
    mi_assert_internal(p == NULL || mi_usable_size(p) >= size);
    #if MI_STAT>1
    if (p != NULL) {
      if (!mi_heap_is_initialized(heap)) { heap = mi_get_default_heap(); }
      mi_heap_stat_increase(heap, malloc, mi_usable_size(p));
    }
    #endif
    return p;
  }
}

extern inline mi_decl_restrict void* mi_malloc(size_t size) mi_attr_noexcept {
  return mi_heap_malloc(mi_get_default_heap(), size);
}


void _mi_block_zero_init(const mi_page_t* page, void* p, size_t size) {
  // note: we need to initialize the whole usable block size to zero, not just the requested size,
  // or the recalloc/rezalloc functions cannot safely expand in place (see issue #63)
  MI_UNUSED(size);
  mi_assert_internal(p != NULL);
  mi_assert_internal(mi_usable_size(p) >= size); // size can be zero
  mi_assert_internal(_mi_ptr_page(p)==page);
  if (page->is_zero && size > sizeof(mi_block_t)) {
    // already zero initialized memory
    ((mi_block_t*)p)->next = 0;  // clear the free list pointer
    mi_assert_expensive(mi_mem_is_zero(p, mi_usable_size(p)));
  }
  else {
    // otherwise memset
    memset(p, 0, mi_usable_size(p));
  }
}

// zero initialized small block
mi_decl_restrict void* mi_zalloc_small(size_t size) mi_attr_noexcept {
  void* p = mi_malloc_small(size);
  if (p != NULL) {
    _mi_block_zero_init(_mi_ptr_page(p), p, size);  // todo: can we avoid getting the page again?
  }
  return p;
}

void* _mi_heap_malloc_zero(mi_heap_t* heap, size_t size, bool zero) {
  void* p = mi_heap_malloc(heap,size);
  if (zero && p != NULL) {
    _mi_block_zero_init(_mi_ptr_page(p),p,size);  // todo: can we avoid getting the page again?
  }
  return p;
}

extern inline mi_decl_restrict void* mi_heap_zalloc(mi_heap_t* heap, size_t size) mi_attr_noexcept {
  return _mi_heap_malloc_zero(heap, size, true);
}

mi_decl_restrict void* mi_zalloc(size_t size) mi_attr_noexcept {
  return mi_heap_zalloc(mi_get_default_heap(),size);
}


// ------------------------------------------------------
// Check for double free in secure and debug mode
// This is somewhat expensive so only enabled for secure mode 4
// ------------------------------------------------------

#if (MI_ENCODE_FREELIST && (MI_SECURE>=4 || MI_DEBUG!=0))
// linear check if the free list contains a specific element
static bool mi_list_contains(const mi_page_t* page, const mi_block_t* list, const mi_block_t* elem) {
  while (list != NULL) {
    if (elem==list) return true;
    list = mi_block_next(page, list);
  }
  return false;
}

static mi_decl_noinline bool mi_check_is_double_freex(const mi_page_t* page, const mi_block_t* block) {
  // The decoded value is in the same page (or NULL).
  // Walk the free lists to verify positively if it is already freed
  if (mi_list_contains(page, page->free, block) ||
      mi_list_contains(page, page->local_free, block) ||
      mi_list_contains(page, mi_page_thread_free(page), block))
  {
    _mi_error_message(EAGAIN, "double free detected of block %p with size %zu\n", block, mi_page_block_size(page));
    return true;
  }
  return false;
}

static inline bool mi_check_is_double_free(const mi_page_t* page, const mi_block_t* block) {
  mi_block_t* n = mi_block_nextx(page, block, page->keys); // pretend it is freed, and get the decoded first field
  if (((uintptr_t)n & (MI_INTPTR_SIZE-1))==0 &&  // quick check: aligned pointer?
      (n==NULL || mi_is_in_same_page(block, n))) // quick check: in same page or NULL?
  {
    // Suspicous: decoded value a in block is in the same page (or NULL) -- maybe a double free?
    // (continue in separate function to improve code generation)
    return mi_check_is_double_freex(page, block);
  }
  return false;
}
#else
static inline bool mi_check_is_double_free(const mi_page_t* page, const mi_block_t* block) {
  MI_UNUSED(page);
  MI_UNUSED(block);
  return false;
}
#endif

// ---------------------------------------------------------------------------
// Check for heap block overflow by setting up padding at the end of the block
// ---------------------------------------------------------------------------

#if (MI_PADDING>0) && defined(MI_ENCODE_FREELIST)
static const mi_padding_t* mi_page_decode_padding(const mi_page_t* page, const mi_block_t* block, size_t* delta, size_t* bsize) {
  *bsize = mi_page_usable_block_size(page);
  const mi_padding_t* const padding = (mi_padding_t*)((uint8_t*)block + *bsize);
  *delta = padding->delta;
  if ((uint32_t)mi_ptr_encode(page, block, page->keys) == padding->canary && *delta <= *bsize) {
    return padding;
  }
  else {
    return NULL;
  }
}

#if MI_DEBUG_TRACE > 0
static void _mi_error_trace(const mi_page_t* page, const mi_block_t* block) {
  size_t bsize;
  size_t delta;
  const mi_padding_t* padding = mi_page_decode_padding(page, block, &delta, &bsize);
  if (padding != NULL) {
    _mi_stack_trace_print(padding->strace, MI_DEBUG_TRACE_LEN, block, bsize, bsize - delta);
  }
}
#else 
static void _mi_error_trace(const mi_page_t* page, const mi_block_t* block) {
  MI_UNUSED(page); MI_UNUSED(block);
}
#endif

// Return the exact usable size of a block.
static size_t mi_page_usable_size_of(const mi_page_t* page, const mi_block_t* block) {
  size_t bsize;
  size_t delta;
  bool ok = (mi_page_decode_padding(page, block, &delta, &bsize) != NULL);
  mi_assert_internal(ok); mi_assert_internal(delta <= bsize);
  return (ok ? bsize - delta : 0);
}

static bool mi_verify_padding(const mi_page_t* page, const mi_block_t* block, size_t* size, size_t* wrong) {
  size_t bsize;
  size_t delta;
  bool ok = (mi_page_decode_padding(page, block, &delta, &bsize) != NULL);
  *size = *wrong = bsize;
  if (!ok) return false;
  mi_assert_internal(bsize >= delta);
  *size = bsize - delta;
  uint8_t* fill = (uint8_t*)block + bsize - delta;
  const size_t maxpad = (delta > MI_MAX_ALIGN_SIZE ? MI_MAX_ALIGN_SIZE : delta); // check at most the first N padding bytes
  for (size_t i = 0; i < maxpad; i++) {
    if (fill[i] != MI_DEBUG_PADDING) {
      *wrong = bsize - delta + i;
      return false;
    }
  }
  return true;
}

static void mi_check_padding(const mi_page_t* page, const mi_block_t* block) {
  size_t size;
  size_t wrong;
  if (!mi_verify_padding(page,block,&size,&wrong)) {
    _mi_error_trace(page, block);
    _mi_error_message(EFAULT, "buffer overflow in heap block %p of size %zu: write after %zu bytes\n", block, size, wrong );
  }
}

// When a non-thread-local block is freed, it becomes part of the thread delayed free
// list that is freed later by the owning heap. If the exact usable size is too small to
// contain the pointer for the delayed list, then shrink the padding (by decreasing delta)
// so it will later not trigger an overflow error in `mi_free_block`.
static void mi_padding_shrink(const mi_page_t* page, const mi_block_t* block, const size_t min_size) {
  size_t bsize;
  size_t delta;
  bool ok = mi_page_decode_padding(page, block, &delta, &bsize);
  mi_assert_internal(ok);
  if (!ok || (bsize - delta) >= min_size) return;  // usually already enough space
  mi_assert_internal(bsize >= min_size);
  if (bsize < min_size) return;  // should never happen
  size_t new_delta = (bsize - min_size);
  mi_assert_internal(new_delta < bsize);
  mi_padding_t* padding = (mi_padding_t*)((uint8_t*)block + bsize);
  padding->delta = (uint32_t)new_delta;
}
#else
static void mi_check_padding(const mi_page_t* page, const mi_block_t* block) {
  MI_UNUSED(page);
  MI_UNUSED(block);
}

static size_t mi_page_usable_size_of(const mi_page_t* page, const mi_block_t* block) {
  MI_UNUSED(block);
  return mi_page_usable_block_size(page);
}

static void mi_padding_shrink(const mi_page_t* page, const mi_block_t* block, const size_t min_size) {
  MI_UNUSED(page);
  MI_UNUSED(block);
  MI_UNUSED(min_size);
}
#endif

// only maintain stats for smaller objects if requested
#if (MI_STAT>0)
static void mi_stat_free(const mi_page_t* page, const mi_block_t* block) {
#if (MI_STAT < 2)  
  MI_UNUSED(block);
#endif
  mi_heap_t* const heap = mi_heap_get_default();
  const size_t bsize = mi_page_usable_block_size(page);  
#if (MI_STAT>1)
  const size_t usize = mi_page_usable_size_of(page, block);
  mi_heap_stat_decrease(heap, malloc, usize);
#endif  
  if (bsize <= MI_LARGE_OBJ_SIZE_MAX) {
    mi_heap_stat_decrease(heap, normal, bsize);
#if (MI_STAT > 1)
    mi_heap_stat_decrease(heap, normal_bins[_mi_bin(bsize)], 1);
#endif
  }
}
#else
static void mi_stat_free(const mi_page_t* page, const mi_block_t* block) {
  MI_UNUSED(page); MI_UNUSED(block);
}
#endif

#if (MI_STAT>0)
// maintain stats for huge objects
static void mi_stat_huge_free(const mi_page_t* page) {
  mi_heap_t* const heap = mi_heap_get_default();
  const size_t bsize = mi_page_block_size(page); // to match stats in `page.c:mi_page_huge_alloc`
  if (bsize <= MI_LARGE_OBJ_SIZE_MAX) {
    mi_heap_stat_decrease(heap, large, bsize);
  }
  else {
    mi_heap_stat_decrease(heap, huge, bsize);
  }
}
#else
static void mi_stat_huge_free(const mi_page_t* page) {
  MI_UNUSED(page);
}
#endif

// ------------------------------------------------------
// Free
// ------------------------------------------------------

// multi-threaded free
static mi_decl_noinline void _mi_free_block_mt(mi_page_t* page, mi_block_t* block)
{
  // The padding check may access the non-thread-owned page for the key values.
  // that is safe as these are constant and the page won't be freed (as the block is not freed yet).
  mi_check_padding(page, block);
  mi_padding_shrink(page, block, sizeof(mi_block_t)); // for small size, ensure we can fit the delayed thread pointers without triggering overflow detection
  #if (MI_DEBUG!=0)
  memset(block, MI_DEBUG_FREED, mi_usable_size(block));
  #endif

  // huge page segments are always abandoned and can be freed immediately
  mi_segment_t* segment = _mi_page_segment(page);
  if (segment->kind==MI_SEGMENT_HUGE) {
    mi_stat_huge_free(page);
    _mi_segment_huge_page_free(segment, page, block);
    return;
  }

  // Try to put the block on either the page-local thread free list, or the heap delayed free list.
  mi_thread_free_t tfreex;
  bool use_delayed;
  mi_thread_free_t tfree = mi_atomic_load_relaxed(&page->xthread_free);
  do {
    use_delayed = (mi_tf_delayed(tfree) == MI_USE_DELAYED_FREE);
    if (mi_unlikely(use_delayed)) {
      // unlikely: this only happens on the first concurrent free in a page that is in the full list
      tfreex = mi_tf_set_delayed(tfree,MI_DELAYED_FREEING);
    }
    else {
      // usual: directly add to page thread_free list
      mi_block_set_next(page, block, mi_tf_block(tfree));
      tfreex = mi_tf_set_block(tfree,block);
    }
  } while (!mi_atomic_cas_weak_release(&page->xthread_free, &tfree, tfreex));

  if (mi_unlikely(use_delayed)) {
    // racy read on `heap`, but ok because MI_DELAYED_FREEING is set (see `mi_heap_delete` and `mi_heap_collect_abandon`)
    mi_heap_t* const heap = (mi_heap_t*)(mi_atomic_load_acquire(&page->xheap)); //mi_page_heap(page);
    mi_assert_internal(heap != NULL);
    if (heap != NULL) {
      // add to the delayed free list of this heap. (do this atomically as the lock only protects heap memory validity)
      mi_block_t* dfree = mi_atomic_load_ptr_relaxed(mi_block_t, &heap->thread_delayed_free);
      do {
        mi_block_set_nextx(heap,block,dfree, heap->keys);
      } while (!mi_atomic_cas_ptr_weak_release(mi_block_t,&heap->thread_delayed_free, &dfree, block));
    }

    // and reset the MI_DELAYED_FREEING flag
    tfree = mi_atomic_load_relaxed(&page->xthread_free);
    do {
      tfreex = tfree;
      mi_assert_internal(mi_tf_delayed(tfree) == MI_DELAYED_FREEING);
      tfreex = mi_tf_set_delayed(tfree,MI_NO_DELAYED_FREE);
    } while (!mi_atomic_cas_weak_release(&page->xthread_free, &tfree, tfreex));
  }
}

// regular free
static inline void _mi_free_block(mi_page_t* page, bool local, mi_block_t* block)
{
  // and push it on the free list
  if (mi_likely(local)) {
    // owning thread can free a block directly
    mi_check_padding(page, block);
    if (mi_unlikely(mi_check_is_double_free(page, block))) return;
    #if (MI_DEBUG!=0)
    memset(block, MI_DEBUG_FREED, mi_page_block_size(page));
    #endif
    mi_block_set_next(page, block, page->local_free);
    page->local_free = block;
    page->used--;
    if (mi_unlikely(mi_page_all_free(page))) {
      _mi_page_retire(page);
    }
    else if (mi_unlikely(mi_page_is_in_full(page))) {
      _mi_page_unfull(page);
    }
  }
  else {
    _mi_free_block_mt(page,block);
  }
}


// Adjust a block that was allocated aligned, to the actual start of the block in the page.
mi_block_t* _mi_page_ptr_unalign(const mi_segment_t* segment, const mi_page_t* page, const void* p) {
  mi_assert_internal(page!=NULL && p!=NULL);
  const size_t diff   = (uint8_t*)p - _mi_page_start(segment, page, NULL);
  const size_t adjust = (diff % mi_page_block_size(page));
  return (mi_block_t*)((uintptr_t)p - adjust);
}


static void mi_decl_noinline mi_free_generic(const mi_segment_t* segment, bool local, void* p) mi_attr_noexcept {
  mi_page_t* const page = _mi_segment_page_of(segment, p);
  mi_block_t* const block = (mi_page_has_aligned(page) ? _mi_page_ptr_unalign(segment, page, p) : (mi_block_t*)p);
  mi_stat_free(page, block);
  _mi_free_block(page, local, block);
}

// Get the segment data belonging to a pointer
// This is just a single `and` in assembly but does further checks in debug mode
// (and secure mode) if this was a valid pointer.
static inline mi_segment_t* mi_checked_ptr_segment(const void* p, const char* msg) 
{
  MI_UNUSED(msg);
#if (MI_DEBUG>0)
  if (mi_unlikely(((uintptr_t)p & (MI_INTPTR_SIZE - 1)) != 0)) {
    _mi_error_message(EINVAL, "%s: invalid (unaligned) pointer: %p\n", msg, p);
    return NULL;
  }
#endif

  mi_segment_t* const segment = _mi_ptr_segment(p);
  if (mi_unlikely(segment == NULL)) return NULL;  // checks also for (p==NULL)

#if (MI_DEBUG>0)
  if (mi_unlikely(!mi_is_in_heap_region(p))) {
    _mi_warning_message("%s: pointer might not point to a valid heap region: %p\n"
      "(this may still be a valid very large allocation (over 64MiB))\n", msg, p);
    if (mi_likely(_mi_ptr_cookie(segment) == segment->cookie)) {
      _mi_warning_message("(yes, the previous pointer %p was valid after all)\n", p);
    }
  }
#endif
#if (MI_DEBUG>0 || MI_SECURE>=4)
  if (mi_unlikely(_mi_ptr_cookie(segment) != segment->cookie)) {
    _mi_error_message(EINVAL, "%s: pointer does not point to a valid heap space: %p\n", msg, p);
  }
#endif
  return segment;
}

// Free a block 
void mi_free(void* p) mi_attr_noexcept
{
  const mi_segment_t* const segment = mi_checked_ptr_segment(p,"mi_free");
  if (mi_unlikely(segment == NULL)) return; 

  mi_threadid_t tid = _mi_thread_id();
  mi_page_t* const page = _mi_segment_page_of(segment, p);

  if (mi_likely(tid == mi_atomic_load_relaxed(&segment->thread_id) && page->flags.full_aligned == 0)) {  // the thread id matches and it is not a full page, nor has aligned blocks
    // local, and not full or aligned
<<<<<<< HEAD
    mi_block_t* block = (mi_block_t*)(p);
    if (mi_unlikely(mi_check_is_double_free(page,block))) return;
=======
>>>>>>> a84df379
    mi_check_padding(page, block);
    if (mi_unlikely(mi_check_is_double_free(page,block))) return;
    mi_stat_free(page, block);
    #if (MI_DEBUG!=0)
    memset(block, MI_DEBUG_FREED, mi_page_block_size(page));
    #endif
    mi_block_set_next(page, block, page->local_free);
    page->local_free = block;
    if (mi_unlikely(--page->used == 0)) {   // using this expression generates better code than: page->used--; if (mi_page_all_free(page))    
      _mi_page_retire(page);
    }
  }
  else {
    // non-local, aligned blocks, or a full page; use the more generic path
    // note: recalc page in generic to improve code generation
    mi_free_generic(segment, tid == segment->thread_id, p);
  }
}

bool _mi_free_delayed_block(mi_block_t* block) {
  // get segment and page
  const mi_segment_t* const segment = _mi_ptr_segment(block);
  mi_assert_internal(_mi_ptr_cookie(segment) == segment->cookie);
  mi_assert_internal(_mi_thread_id() == segment->thread_id);
  mi_page_t* const page = _mi_segment_page_of(segment, block);

  // Clear the no-delayed flag so delayed freeing is used again for this page.
  // This must be done before collecting the free lists on this page -- otherwise
  // some blocks may end up in the page `thread_free` list with no blocks in the
  // heap `thread_delayed_free` list which may cause the page to be never freed!
  // (it would only be freed if we happen to scan it in `mi_page_queue_find_free_ex`)
  _mi_page_use_delayed_free(page, MI_USE_DELAYED_FREE, false /* dont overwrite never delayed */);

  // collect all other non-local frees to ensure up-to-date `used` count
  _mi_page_free_collect(page, false);

  // and free the block (possibly freeing the page as well since used is updated)
  _mi_free_block(page, true, block);
  return true;
}

// Bytes available in a block
static size_t _mi_usable_size(const void* p, const char* msg) mi_attr_noexcept {
  const mi_segment_t* const segment = mi_checked_ptr_segment(p,msg);
  if (segment==NULL) return 0;
  const mi_page_t* const page = _mi_segment_page_of(segment, p);
  const mi_block_t* block = (const mi_block_t*)p;
  if (mi_unlikely(mi_page_has_aligned(page))) {
    block = _mi_page_ptr_unalign(segment, page, p);
    size_t size = mi_page_usable_size_of(page, block);
    ptrdiff_t const adjust = (uint8_t*)p - (uint8_t*)block;
    mi_assert_internal(adjust >= 0 && (size_t)adjust <= size);
    return (size - adjust);
  }
  else {
    return mi_page_usable_size_of(page, block);
  }
}

size_t mi_usable_size(const void* p) mi_attr_noexcept {
  return _mi_usable_size(p, "mi_usable_size");
}


// ------------------------------------------------------
// ensure explicit external inline definitions are emitted!
// ------------------------------------------------------

#ifdef __cplusplus
void* _mi_externs[] = {
  (void*)&_mi_page_malloc,
  (void*)&mi_malloc,
  (void*)&mi_malloc_small,
  (void*)&mi_zalloc_small,
  (void*)&mi_heap_malloc,
  (void*)&mi_heap_zalloc,
  (void*)&mi_heap_malloc_small
};
#endif


// ------------------------------------------------------
// Allocation extensions
// ------------------------------------------------------

void mi_free_size(void* p, size_t size) mi_attr_noexcept {
  MI_UNUSED_RELEASE(size);
  mi_assert(p == NULL || size <= _mi_usable_size(p,"mi_free_size"));
  mi_free(p);
}

void mi_free_size_aligned(void* p, size_t size, size_t alignment) mi_attr_noexcept {
  MI_UNUSED_RELEASE(alignment);
  mi_assert(((uintptr_t)p % alignment) == 0);
  mi_free_size(p,size);
}

void mi_free_aligned(void* p, size_t alignment) mi_attr_noexcept {
  MI_UNUSED_RELEASE(alignment);
  mi_assert(((uintptr_t)p % alignment) == 0);
  mi_free(p);
}

extern inline mi_decl_restrict void* mi_heap_calloc(mi_heap_t* heap, size_t count, size_t size) mi_attr_noexcept {
  size_t total;
  if (mi_count_size_overflow(count,size,&total)) return NULL;
  return mi_heap_zalloc(heap,total);
}

mi_decl_restrict void* mi_calloc(size_t count, size_t size) mi_attr_noexcept {
  return mi_heap_calloc(mi_get_default_heap(),count,size);
}

// Uninitialized `calloc`
extern mi_decl_restrict void* mi_heap_mallocn(mi_heap_t* heap, size_t count, size_t size) mi_attr_noexcept {
  size_t total;
  if (mi_count_size_overflow(count, size, &total)) return NULL;
  return mi_heap_malloc(heap, total);
}

mi_decl_restrict void* mi_mallocn(size_t count, size_t size) mi_attr_noexcept {
  return mi_heap_mallocn(mi_get_default_heap(),count,size);
}

// Expand in place or fail
void* mi_expand(void* p, size_t newsize) mi_attr_noexcept {
  if (p == NULL) return NULL;
  size_t size = _mi_usable_size(p,"mi_expand");
  if (newsize > size) return NULL;
  return p; // it fits
}

void* _mi_heap_realloc_zero(mi_heap_t* heap, void* p, size_t newsize, bool zero) {
  if (p == NULL) return _mi_heap_malloc_zero(heap,newsize,zero);
  size_t size = _mi_usable_size(p,"mi_realloc");
  if (newsize <= size && newsize >= (size / 2)) {
    return p;  // reallocation still fits and not more than 50% waste
  }
  void* newp = mi_heap_malloc(heap,newsize);
  if (mi_likely(newp != NULL)) {
    if (zero && newsize > size) {
      // also set last word in the previous allocation to zero to ensure any padding is zero-initialized
      size_t start = (size >= sizeof(intptr_t) ? size - sizeof(intptr_t) : 0);
      memset((uint8_t*)newp + start, 0, newsize - start);
    }
    _mi_memcpy_aligned(newp, p, (newsize > size ? size : newsize));
    mi_free(p); // only free if successful
  }
  return newp;
}

void* mi_heap_realloc(mi_heap_t* heap, void* p, size_t newsize) mi_attr_noexcept {
  return _mi_heap_realloc_zero(heap, p, newsize, false);
}

void* mi_heap_reallocn(mi_heap_t* heap, void* p, size_t count, size_t size) mi_attr_noexcept {
  size_t total;
  if (mi_count_size_overflow(count, size, &total)) return NULL;
  return mi_heap_realloc(heap, p, total);
}


// Reallocate but free `p` on errors
void* mi_heap_reallocf(mi_heap_t* heap, void* p, size_t newsize) mi_attr_noexcept {
  void* newp = mi_heap_realloc(heap, p, newsize);
  if (newp==NULL && p!=NULL) mi_free(p);
  return newp;
}

void* mi_heap_rezalloc(mi_heap_t* heap, void* p, size_t newsize) mi_attr_noexcept {
  return _mi_heap_realloc_zero(heap, p, newsize, true);
}

void* mi_heap_recalloc(mi_heap_t* heap, void* p, size_t count, size_t size) mi_attr_noexcept {
  size_t total;
  if (mi_count_size_overflow(count, size, &total)) return NULL;
  return mi_heap_rezalloc(heap, p, total);
}


void* mi_realloc(void* p, size_t newsize) mi_attr_noexcept {
  return mi_heap_realloc(mi_get_default_heap(),p,newsize);
}

void* mi_reallocn(void* p, size_t count, size_t size) mi_attr_noexcept {
  return mi_heap_reallocn(mi_get_default_heap(),p,count,size);
}

// Reallocate but free `p` on errors
void* mi_reallocf(void* p, size_t newsize) mi_attr_noexcept {
  return mi_heap_reallocf(mi_get_default_heap(),p,newsize);
}

void* mi_rezalloc(void* p, size_t newsize) mi_attr_noexcept {
  return mi_heap_rezalloc(mi_get_default_heap(), p, newsize);
}

void* mi_recalloc(void* p, size_t count, size_t size) mi_attr_noexcept {
  return mi_heap_recalloc(mi_get_default_heap(), p, count, size);
}



// ------------------------------------------------------
// strdup, strndup, and realpath
// ------------------------------------------------------

// `strdup` using mi_malloc
mi_decl_restrict char* mi_heap_strdup(mi_heap_t* heap, const char* s) mi_attr_noexcept {
  if (s == NULL) return NULL;
  size_t n = strlen(s);
  char* t = (char*)mi_heap_malloc(heap,n+1);
  if (t != NULL) _mi_memcpy(t, s, n + 1);
  return t;
}

mi_decl_restrict char* mi_strdup(const char* s) mi_attr_noexcept {
  return mi_heap_strdup(mi_get_default_heap(), s);
}

// `strndup` using mi_malloc
mi_decl_restrict char* mi_heap_strndup(mi_heap_t* heap, const char* s, size_t n) mi_attr_noexcept {
  if (s == NULL) return NULL;
  const char* end = (const char*)memchr(s, 0, n);  // find end of string in the first `n` characters (returns NULL if not found)
  const size_t m = (end != NULL ? (size_t)(end - s) : n);  // `m` is the minimum of `n` or the end-of-string
  mi_assert_internal(m <= n);
  char* t = (char*)mi_heap_malloc(heap, m+1);
  if (t == NULL) return NULL;
  _mi_memcpy(t, s, m);
  t[m] = 0;
  return t;
}

mi_decl_restrict char* mi_strndup(const char* s, size_t n) mi_attr_noexcept {
  return mi_heap_strndup(mi_get_default_heap(),s,n);
}

#ifndef __wasi__
// `realpath` using mi_malloc
#ifdef _WIN32
#ifndef PATH_MAX
#define PATH_MAX MAX_PATH
#endif
#include <windows.h>
mi_decl_restrict char* mi_heap_realpath(mi_heap_t* heap, const char* fname, char* resolved_name) mi_attr_noexcept {
  // todo: use GetFullPathNameW to allow longer file names
  char buf[PATH_MAX];
  DWORD res = GetFullPathNameA(fname, PATH_MAX, (resolved_name == NULL ? buf : resolved_name), NULL);
  if (res == 0) {
    errno = GetLastError(); return NULL;
  }
  else if (res > PATH_MAX) {
    errno = EINVAL; return NULL;
  }
  else if (resolved_name != NULL) {
    return resolved_name;
  }
  else {
    return mi_heap_strndup(heap, buf, PATH_MAX);
  }
}
#else
#include <unistd.h>  // pathconf
static size_t mi_path_max(void) {
  static size_t path_max = 0;
  if (path_max <= 0) {
    long m = pathconf("/",_PC_PATH_MAX);
    if (m <= 0) path_max = 4096;      // guess
    else if (m < 256) path_max = 256; // at least 256
    else path_max = m;
  }
  return path_max;
}

char* mi_heap_realpath(mi_heap_t* heap, const char* fname, char* resolved_name) mi_attr_noexcept {
  if (resolved_name != NULL) {
    return realpath(fname,resolved_name);
  }
  else {
    size_t n  = mi_path_max();
    char* buf = (char*)mi_malloc(n+1);
    if (buf==NULL) return NULL;
    char* rname  = realpath(fname,buf);
    char* result = mi_heap_strndup(heap,rname,n); // ok if `rname==NULL`
    mi_free(buf);
    return result;
  }
}
#endif

mi_decl_restrict char* mi_realpath(const char* fname, char* resolved_name) mi_attr_noexcept {
  return mi_heap_realpath(mi_get_default_heap(),fname,resolved_name);
}
#endif

/*-------------------------------------------------------
C++ new and new_aligned
The standard requires calling into `get_new_handler` and
throwing the bad_alloc exception on failure. If we compile
with a C++ compiler we can implement this precisely. If we
use a C compiler we cannot throw a `bad_alloc` exception
but we call `exit` instead (i.e. not returning).
-------------------------------------------------------*/

#ifdef __cplusplus
#include <new>
static bool mi_try_new_handler(bool nothrow) {
  #if defined(_MSC_VER) || (__cplusplus >= 201103L)
    std::new_handler h = std::get_new_handler();
  #else
    std::new_handler h = std::set_new_handler();
    std::set_new_handler(h);
  #endif  
  if (h==NULL) {
    _mi_error_message(ENOMEM, "out of memory in 'new'");      
    if (!nothrow) {
      throw std::bad_alloc();
    }
    return false;
  }
  else {
    h();
    return true;
  }
}
#else
typedef void (*std_new_handler_t)(void);

#if (defined(__GNUC__) || defined(__clang__))
std_new_handler_t __attribute((weak)) _ZSt15get_new_handlerv(void) {
  return NULL;
}
static std_new_handler_t mi_get_new_handler(void) {
  return _ZSt15get_new_handlerv();
}
#else
// note: on windows we could dynamically link to `?get_new_handler@std@@YAP6AXXZXZ`.
static std_new_handler_t mi_get_new_handler() {
  return NULL;
}
#endif

static bool mi_try_new_handler(bool nothrow) {
  std_new_handler_t h = mi_get_new_handler();
  if (h==NULL) {
    _mi_error_message(ENOMEM, "out of memory in 'new'");       
    if (!nothrow) {
      abort();  // cannot throw in plain C, use abort
    }
    return false;
  }
  else {
    h();
    return true;
  }
}
#endif

static mi_decl_noinline void* mi_try_new(size_t size, bool nothrow ) {
  void* p = NULL;
  while(p == NULL && mi_try_new_handler(nothrow)) {
    p = mi_malloc(size);
  }
  return p;
}

mi_decl_restrict void* mi_new(size_t size) {
  void* p = mi_malloc(size);
  if (mi_unlikely(p == NULL)) return mi_try_new(size,false);
  return p;
}

mi_decl_restrict void* mi_new_nothrow(size_t size) mi_attr_noexcept {
  void* p = mi_malloc(size);
  if (mi_unlikely(p == NULL)) return mi_try_new(size, true);
  return p;
}

mi_decl_restrict void* mi_new_aligned(size_t size, size_t alignment) {
  void* p;
  do {
    p = mi_malloc_aligned(size, alignment);
  }
  while(p == NULL && mi_try_new_handler(false));
  return p;
}

mi_decl_restrict void* mi_new_aligned_nothrow(size_t size, size_t alignment) mi_attr_noexcept {
  void* p;
  do {
    p = mi_malloc_aligned(size, alignment);
  }
  while(p == NULL && mi_try_new_handler(true));
  return p;
}

mi_decl_restrict void* mi_new_n(size_t count, size_t size) {
  size_t total;
  if (mi_unlikely(mi_count_size_overflow(count, size, &total))) {
    mi_try_new_handler(false);  // on overflow we invoke the try_new_handler once to potentially throw std::bad_alloc
    return NULL;
  }
  else {
    return mi_new(total);
  }
}

void* mi_new_realloc(void* p, size_t newsize) {
  void* q;
  do {
    q = mi_realloc(p, newsize);
  } while (q == NULL && mi_try_new_handler(false));
  return q;
}

void* mi_new_reallocn(void* p, size_t newcount, size_t size) {
  size_t total;
  if (mi_unlikely(mi_count_size_overflow(newcount, size, &total))) {
    mi_try_new_handler(false);  // on overflow we invoke the try_new_handler once to potentially throw std::bad_alloc
    return NULL;
  }
  else {
    return mi_new_realloc(p, total);
  }
}<|MERGE_RESOLUTION|>--- conflicted
+++ resolved
@@ -511,11 +511,7 @@
 
   if (mi_likely(tid == mi_atomic_load_relaxed(&segment->thread_id) && page->flags.full_aligned == 0)) {  // the thread id matches and it is not a full page, nor has aligned blocks
     // local, and not full or aligned
-<<<<<<< HEAD
     mi_block_t* block = (mi_block_t*)(p);
-    if (mi_unlikely(mi_check_is_double_free(page,block))) return;
-=======
->>>>>>> a84df379
     mi_check_padding(page, block);
     if (mi_unlikely(mi_check_is_double_free(page,block))) return;
     mi_stat_free(page, block);
