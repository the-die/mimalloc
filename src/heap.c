--- conflicted
+++ resolved
@@ -272,15 +272,9 @@
 
   // stats
   const size_t bsize = mi_page_block_size(page);
-<<<<<<< HEAD
   if (bsize > MI_MEDIUM_OBJ_SIZE_MAX) {
     if (bsize <= MI_LARGE_OBJ_SIZE_MAX) {
-      _mi_stat_decrease(&heap->tld->stats.large,bsize);
-=======
-  if (bsize > MI_LARGE_OBJ_SIZE_MAX) {
-    if (bsize > MI_HUGE_OBJ_SIZE_MAX) {
-      mi_heap_stat_decrease(heap, giant, bsize);
->>>>>>> 745cf1e2
+      mi_heap_stat_decrease(heap, large, bsize);
     }
     else {
       mi_heap_stat_decrease(heap, huge, bsize);
