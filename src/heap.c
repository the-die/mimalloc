/*----------------------------------------------------------------------------
Copyright (c) 2018-2021, Microsoft Research, Daan Leijen
This is free software; you can redistribute it and/or modify it under the
terms of the MIT license. A copy of the license can be found in the file
"LICENSE" at the root of this distribution.
-----------------------------------------------------------------------------*/

#include "mimalloc.h"
#include "mimalloc/internal.h"
#include "mimalloc/atomic.h"
#include "mimalloc/prim.h"  // mi_prim_get_default_heap

#include <string.h>  // memset, memcpy

#if defined(_MSC_VER) && (_MSC_VER < 1920)
#pragma warning(disable:4204)  // non-constant aggregate initializer
#endif

/* -----------------------------------------------------------
  Helpers
----------------------------------------------------------- */

// return `true` if ok, `false` to break
typedef bool (heap_page_visitor_fun)(mi_heap_t* heap, mi_page_queue_t* pq, mi_page_t* page, void* arg1, void* arg2);

// Visit all pages in a heap; returns `false` if break was called.
static bool mi_heap_visit_pages(mi_heap_t* heap, heap_page_visitor_fun* fn, void* arg1, void* arg2)
{
  if (heap==NULL || heap->page_count==0) return 0;

  // visit all pages
  #if MI_DEBUG>1
  size_t total = heap->page_count;
  size_t count = 0;
  #endif  

  for (size_t i = 0; i <= MI_BIN_FULL; i++) {
    mi_page_queue_t* pq = &heap->pages[i];
    mi_page_t* page = pq->first;
    while(page != NULL) {
      mi_page_t* next = page->next; // save next in case the page gets removed from the queue
      mi_assert_internal(mi_page_heap(page) == heap);
      #if MI_DEBUG>1
      count++;
      #endif
      if (!fn(heap, pq, page, arg1, arg2)) return false;
      page = next; // and continue
    }
  }
  mi_assert_internal(count == total);
  return true;
}


#if MI_DEBUG>=2
static bool mi_heap_page_is_valid(mi_heap_t* heap, mi_page_queue_t* pq, mi_page_t* page, void* arg1, void* arg2) {
  MI_UNUSED(arg1);
  MI_UNUSED(arg2);
  MI_UNUSED(pq);
  mi_assert_internal(mi_page_heap(page) == heap);
  mi_segment_t* segment = _mi_page_segment(page);
  mi_assert_internal(segment->thread_id == heap->thread_id);
  mi_assert_expensive(_mi_page_is_valid(page));
  return true;
}
#endif
#if MI_DEBUG>=3
static bool mi_heap_is_valid(mi_heap_t* heap) {
  mi_assert_internal(heap!=NULL);
  mi_heap_visit_pages(heap, &mi_heap_page_is_valid, NULL, NULL);
  return true;
}
#endif




/* -----------------------------------------------------------
  "Collect" pages by migrating `local_free` and `thread_free`
  lists and freeing empty pages. This is done when a thread
  stops (and in that case abandons pages if there are still
  blocks alive)
----------------------------------------------------------- */

typedef enum mi_collect_e {
  MI_NORMAL,
  MI_FORCE,
  MI_ABANDON
} mi_collect_t;


static bool mi_heap_page_collect(mi_heap_t* heap, mi_page_queue_t* pq, mi_page_t* page, void* arg_collect, void* arg2 ) {
  MI_UNUSED(arg2);
  MI_UNUSED(heap);
  mi_assert_internal(mi_heap_page_is_valid(heap, pq, page, NULL, NULL));
  mi_collect_t collect = *((mi_collect_t*)arg_collect);
  _mi_page_free_collect(page, collect >= MI_FORCE);
  if (mi_page_all_free(page)) {
    // no more used blocks, free the page.
    // note: this will free retired pages as well.
    _mi_page_free(page, pq, collect >= MI_FORCE);
  }
  else if (collect == MI_ABANDON) {
    // still used blocks but the thread is done; abandon the page
    _mi_page_abandon(page, pq);
  }
  return true; // don't break
}

static bool mi_heap_page_never_delayed_free(mi_heap_t* heap, mi_page_queue_t* pq, mi_page_t* page, void* arg1, void* arg2) {
  MI_UNUSED(arg1);
  MI_UNUSED(arg2);
  MI_UNUSED(heap);
  MI_UNUSED(pq);
  _mi_page_use_delayed_free(page, MI_NEVER_DELAYED_FREE, false);
  return true; // don't break
}

static void mi_heap_collect_ex(mi_heap_t* heap, mi_collect_t collect)
{
  if (heap==NULL || !mi_heap_is_initialized(heap)) return;

  const bool force = collect >= MI_FORCE;  
  _mi_deferred_free(heap, force);

  // note: never reclaim on collect but leave it to threads that need storage to reclaim 
  const bool force_main = 
    #ifdef NDEBUG
      collect == MI_FORCE
    #else
      collect >= MI_FORCE
    #endif
      && _mi_is_main_thread() && mi_heap_is_backing(heap) && !heap->no_reclaim;

  if (force_main) {
    // the main thread is abandoned (end-of-program), try to reclaim all abandoned segments.
    // if all memory is freed by now, all segments should be freed.
    _mi_abandoned_reclaim_all(heap, &heap->tld->segments);
  }

  // if abandoning, mark all pages to no longer add to delayed_free
  if (collect == MI_ABANDON) {
    mi_heap_visit_pages(heap, &mi_heap_page_never_delayed_free, NULL, NULL);
  }

  // free all current thread delayed blocks.
  // (if abandoning, after this there are no more thread-delayed references into the pages.)
  _mi_heap_delayed_free_all(heap);

  // collect retired pages
  _mi_heap_collect_retired(heap, force);

  // collect all pages owned by this thread
  mi_heap_visit_pages(heap, &mi_heap_page_collect, &collect, NULL);
  mi_assert_internal( collect != MI_ABANDON || mi_atomic_load_ptr_acquire(mi_block_t,&heap->thread_delayed_free) == NULL );

<<<<<<< HEAD
  // collect abandoned segments (in particular, decommit expired parts of segments in the abandoned segment list)
  // note: forced decommit can be quite expensive if many threads are created/destroyed so we do not force on abandonment
  _mi_abandoned_collect(heap, collect == MI_FORCE /* force? */, &heap->tld->segments);

  // collect segment local caches
  if (force) {
    _mi_segment_thread_collect(&heap->tld->segments);
  }

  // collect regions on program-exit (or shared library unload)
  if (force && _mi_is_main_thread() && mi_heap_is_backing(heap)) {
    _mi_arena_collect(false /* destroy arenas */, true /* force purge */, &heap->tld->stats);
=======
  // collect segment and thread caches
  if (collect >= MI_FORCE) {
    _mi_segment_thread_collect(&heap->tld->segments);
  }

  // collect arenas on program-exit (or shared library unload)
  if (collect >= MI_FORCE && _mi_is_main_thread() && mi_heap_is_backing(heap)) {
    _mi_thread_data_collect();  // collect thread data cache
    _mi_arena_collect(true /* force purge */, &heap->tld->stats);
>>>>>>> 0fc4de14
  }
}

void _mi_heap_collect_abandon(mi_heap_t* heap) {
  mi_heap_collect_ex(heap, MI_ABANDON);
}

void mi_heap_collect(mi_heap_t* heap, bool force) mi_attr_noexcept {
  mi_heap_collect_ex(heap, (force ? MI_FORCE : MI_NORMAL));
}

void mi_collect(bool force) mi_attr_noexcept {
  mi_heap_collect(mi_prim_get_default_heap(), force);
}


/* -----------------------------------------------------------
  Heap new
----------------------------------------------------------- */

mi_heap_t* mi_heap_get_default(void) {
  mi_thread_init();
  return mi_prim_get_default_heap();
}

static bool mi_heap_is_default(const mi_heap_t* heap) {
  return (heap == mi_prim_get_default_heap());
}


mi_heap_t* mi_heap_get_backing(void) {
  mi_heap_t* heap = mi_heap_get_default();
  mi_assert_internal(heap!=NULL);
  mi_heap_t* bheap = heap->tld->heap_backing;
  mi_assert_internal(bheap!=NULL);
  mi_assert_internal(bheap->thread_id == _mi_thread_id());
  return bheap;
}

mi_decl_nodiscard mi_heap_t* mi_heap_new_in_arena(mi_arena_id_t arena_id) {
  mi_heap_t* bheap = mi_heap_get_backing();
  mi_heap_t* heap = mi_heap_malloc_tp(bheap, mi_heap_t);  // todo: OS allocate in secure mode?
  if (heap == NULL) return NULL;
  _mi_memcpy_aligned(heap, &_mi_heap_empty, sizeof(mi_heap_t));
  heap->tld = bheap->tld;
  heap->thread_id = _mi_thread_id();
  heap->arena_id = arena_id;
  _mi_random_split(&bheap->random, &heap->random);
  heap->cookie = _mi_heap_random_next(heap) | 1;
  heap->keys[0] = _mi_heap_random_next(heap);
  heap->keys[1] = _mi_heap_random_next(heap);
  heap->no_reclaim = true;  // don't reclaim abandoned pages or otherwise destroy is unsafe
  // push on the thread local heaps list
  heap->next = heap->tld->heaps;
  heap->tld->heaps = heap;
  return heap;
}

mi_decl_nodiscard mi_heap_t* mi_heap_new(void) {
  return mi_heap_new_in_arena(_mi_arena_id_none());
}

bool _mi_heap_memid_is_suitable(mi_heap_t* heap, mi_memid_t memid) {
  return _mi_arena_memid_is_suitable(memid, heap->arena_id);
}

uintptr_t _mi_heap_random_next(mi_heap_t* heap) {
  return _mi_random_next(&heap->random);
}

// zero out the page queues
static void mi_heap_reset_pages(mi_heap_t* heap) {
  mi_assert_internal(heap != NULL);
  mi_assert_internal(mi_heap_is_initialized(heap));
  // TODO: copy full empty heap instead?
  memset(&heap->pages_free_direct, 0, sizeof(heap->pages_free_direct));
  _mi_memcpy_aligned(&heap->pages, &_mi_heap_empty.pages, sizeof(heap->pages));
  heap->thread_delayed_free = NULL;
  heap->page_count = 0;
}

// called from `mi_heap_destroy` and `mi_heap_delete` to free the internal heap resources.
static void mi_heap_free(mi_heap_t* heap) {
  mi_assert(heap != NULL);
  mi_assert_internal(mi_heap_is_initialized(heap));
  if (heap==NULL || !mi_heap_is_initialized(heap)) return;
  if (mi_heap_is_backing(heap)) return; // dont free the backing heap

  // reset default
  if (mi_heap_is_default(heap)) {
    _mi_heap_set_default_direct(heap->tld->heap_backing);
  }

  // remove ourselves from the thread local heaps list
  // linear search but we expect the number of heaps to be relatively small
  mi_heap_t* prev = NULL;
  mi_heap_t* curr = heap->tld->heaps;
  while (curr != heap && curr != NULL) {
    prev = curr;
    curr = curr->next;
  }
  mi_assert_internal(curr == heap);
  if (curr == heap) {
    if (prev != NULL) { prev->next = heap->next; }
                 else { heap->tld->heaps = heap->next; }
  }
  mi_assert_internal(heap->tld->heaps != NULL);

  // and free the used memory
  mi_free(heap);
}


/* -----------------------------------------------------------
  Heap destroy
----------------------------------------------------------- */

static bool _mi_heap_page_destroy(mi_heap_t* heap, mi_page_queue_t* pq, mi_page_t* page, void* arg1, void* arg2) {
  MI_UNUSED(arg1);
  MI_UNUSED(arg2);
  MI_UNUSED(heap);
  MI_UNUSED(pq);

  // ensure no more thread_delayed_free will be added
  _mi_page_use_delayed_free(page, MI_NEVER_DELAYED_FREE, false);

  // stats
  const size_t bsize = mi_page_block_size(page);
  if (bsize > MI_MEDIUM_OBJ_SIZE_MAX) {
    if (bsize <= MI_LARGE_OBJ_SIZE_MAX) {
      mi_heap_stat_decrease(heap, large, bsize);
    }
    else {
      mi_heap_stat_decrease(heap, huge, bsize);
    }
  }
#if (MI_STAT)
  _mi_page_free_collect(page, false);  // update used count
  const size_t inuse = page->used;
  if (bsize <= MI_LARGE_OBJ_SIZE_MAX) {
    mi_heap_stat_decrease(heap, normal, bsize * inuse);
#if (MI_STAT>1)
    mi_heap_stat_decrease(heap, normal_bins[_mi_bin(bsize)], inuse);
#endif
  }
  mi_heap_stat_decrease(heap, malloc, bsize * inuse);  // todo: off for aligned blocks...
#endif

  /// pretend it is all free now
  mi_assert_internal(mi_page_thread_free(page) == NULL);
  page->used = 0;

  // and free the page
  // mi_page_free(page,false);
  page->next = NULL;
  page->prev = NULL;
  _mi_segment_page_free(page,false /* no force? */, &heap->tld->segments);

  return true; // keep going
}

void _mi_heap_destroy_pages(mi_heap_t* heap) {
  mi_heap_visit_pages(heap, &_mi_heap_page_destroy, NULL, NULL);
  mi_heap_reset_pages(heap);
}

#if MI_TRACK_HEAP_DESTROY
static bool mi_cdecl mi_heap_track_block_free(const mi_heap_t* heap, const mi_heap_area_t* area, void* block, size_t block_size, void* arg) {
  MI_UNUSED(heap); MI_UNUSED(area);  MI_UNUSED(arg); MI_UNUSED(block_size);
  mi_track_free_size(block,mi_usable_size(block));
  return true;
}
#endif

void mi_heap_destroy(mi_heap_t* heap) {
  mi_assert(heap != NULL);
  mi_assert(mi_heap_is_initialized(heap));
  mi_assert(heap->no_reclaim);
  mi_assert_expensive(mi_heap_is_valid(heap));
  if (heap==NULL || !mi_heap_is_initialized(heap)) return;
  if (!heap->no_reclaim) {
    // don't free in case it may contain reclaimed pages
    mi_heap_delete(heap);
  }
  else {
    // track all blocks as freed
    #if MI_TRACK_HEAP_DESTROY
    mi_heap_visit_blocks(heap, true, mi_heap_track_block_free, NULL);
    #endif
    // free all pages
    _mi_heap_destroy_pages(heap);
    mi_heap_free(heap);
  }
}

// forcefully destroy all heaps in the current thread
void _mi_heap_unsafe_destroy_all(void) {
  mi_heap_t* bheap = mi_heap_get_backing();
  mi_heap_t* curr = bheap->tld->heaps;
  while (curr != NULL) {
    mi_heap_t* next = curr->next;
    if (curr->no_reclaim) {
      mi_heap_destroy(curr);
    }
    else {
      _mi_heap_destroy_pages(curr);
    }
    curr = next;
  }
}

/* -----------------------------------------------------------
  Safe Heap delete
----------------------------------------------------------- */

// Transfer the pages from one heap to the other
static void mi_heap_absorb(mi_heap_t* heap, mi_heap_t* from) {
  mi_assert_internal(heap!=NULL);
  if (from==NULL || from->page_count == 0) return;

  // reduce the size of the delayed frees
  _mi_heap_delayed_free_partial(from);

  // transfer all pages by appending the queues; this will set a new heap field
  // so threads may do delayed frees in either heap for a while.
  // note: appending waits for each page to not be in the `MI_DELAYED_FREEING` state
  // so after this only the new heap will get delayed frees
  for (size_t i = 0; i <= MI_BIN_FULL; i++) {
    mi_page_queue_t* pq = &heap->pages[i];
    mi_page_queue_t* append = &from->pages[i];
    size_t pcount = _mi_page_queue_append(heap, pq, append);
    heap->page_count += pcount;
    from->page_count -= pcount;
  }
  mi_assert_internal(from->page_count == 0);

  // and do outstanding delayed frees in the `from` heap
  // note: be careful here as the `heap` field in all those pages no longer point to `from`,
  // turns out to be ok as `_mi_heap_delayed_free` only visits the list and calls a
  // the regular `_mi_free_delayed_block` which is safe.
  _mi_heap_delayed_free_all(from);
  #if !defined(_MSC_VER) || (_MSC_VER > 1900) // somehow the following line gives an error in VS2015, issue #353
  mi_assert_internal(mi_atomic_load_ptr_relaxed(mi_block_t,&from->thread_delayed_free) == NULL);
  #endif

  // and reset the `from` heap
  mi_heap_reset_pages(from);
}

// Safe delete a heap without freeing any still allocated blocks in that heap.
void mi_heap_delete(mi_heap_t* heap)
{
  mi_assert(heap != NULL);
  mi_assert(mi_heap_is_initialized(heap));
  mi_assert_expensive(mi_heap_is_valid(heap));
  if (heap==NULL || !mi_heap_is_initialized(heap)) return;

  if (!mi_heap_is_backing(heap)) {
    // tranfer still used pages to the backing heap
    mi_heap_absorb(heap->tld->heap_backing, heap);
  }
  else {
    // the backing heap abandons its pages
    _mi_heap_collect_abandon(heap);
  }
  mi_assert_internal(heap->page_count==0);
  mi_heap_free(heap);
}

mi_heap_t* mi_heap_set_default(mi_heap_t* heap) {
  mi_assert(heap != NULL);
  mi_assert(mi_heap_is_initialized(heap));
  if (heap==NULL || !mi_heap_is_initialized(heap)) return NULL;
  mi_assert_expensive(mi_heap_is_valid(heap));
  mi_heap_t* old = mi_prim_get_default_heap();
  _mi_heap_set_default_direct(heap);
  return old;
}




/* -----------------------------------------------------------
  Analysis
----------------------------------------------------------- */

// static since it is not thread safe to access heaps from other threads.
static mi_heap_t* mi_heap_of_block(const void* p) {
  if (p == NULL) return NULL;
  mi_segment_t* segment = _mi_ptr_segment(p);
  bool valid = (_mi_ptr_cookie(segment) == segment->cookie);
  mi_assert_internal(valid);
  if mi_unlikely(!valid) return NULL;
  return mi_page_heap(_mi_segment_page_of(segment,p));
}

bool mi_heap_contains_block(mi_heap_t* heap, const void* p) {
  mi_assert(heap != NULL);
  if (heap==NULL || !mi_heap_is_initialized(heap)) return false;
  return (heap == mi_heap_of_block(p));
}


static bool mi_heap_page_check_owned(mi_heap_t* heap, mi_page_queue_t* pq, mi_page_t* page, void* p, void* vfound) {
  MI_UNUSED(heap);
  MI_UNUSED(pq);
  bool* found = (bool*)vfound;
  mi_segment_t* segment = _mi_page_segment(page);
  void* start = _mi_page_start(segment, page, NULL);
  void* end   = (uint8_t*)start + (page->capacity * mi_page_block_size(page));
  *found = (p >= start && p < end);
  return (!*found); // continue if not found
}

bool mi_heap_check_owned(mi_heap_t* heap, const void* p) {
  mi_assert(heap != NULL);
  if (heap==NULL || !mi_heap_is_initialized(heap)) return false;
  if (((uintptr_t)p & (MI_INTPTR_SIZE - 1)) != 0) return false;  // only aligned pointers
  bool found = false;
  mi_heap_visit_pages(heap, &mi_heap_page_check_owned, (void*)p, &found);
  return found;
}

bool mi_check_owned(const void* p) {
  return mi_heap_check_owned(mi_prim_get_default_heap(), p);
}

/* -----------------------------------------------------------
  Visit all heap blocks and areas
  Todo: enable visiting abandoned pages, and
        enable visiting all blocks of all heaps across threads
----------------------------------------------------------- */

// Separate struct to keep `mi_page_t` out of the public interface
typedef struct mi_heap_area_ex_s {
  mi_heap_area_t area;
  mi_page_t*     page;
} mi_heap_area_ex_t;

static bool mi_heap_area_visit_blocks(const mi_heap_area_ex_t* xarea, mi_block_visit_fun* visitor, void* arg) {
  mi_assert(xarea != NULL);
  if (xarea==NULL) return true;
  const mi_heap_area_t* area = &xarea->area;
  mi_page_t* page = xarea->page;
  mi_assert(page != NULL);
  if (page == NULL) return true;

  _mi_page_free_collect(page,true);
  mi_assert_internal(page->local_free == NULL);
  if (page->used == 0) return true;

  const size_t bsize = mi_page_block_size(page);
  const size_t ubsize = mi_page_usable_block_size(page); // without padding
  size_t   psize;
  uint8_t* pstart = _mi_page_start(_mi_page_segment(page), page, &psize);

  if (page->capacity == 1) {
    // optimize page with one block
    mi_assert_internal(page->used == 1 && page->free == NULL);
    return visitor(mi_page_heap(page), area, pstart, ubsize, arg);
  }

  // create a bitmap of free blocks.
  #define MI_MAX_BLOCKS   (MI_SMALL_PAGE_SIZE / sizeof(void*))
  uintptr_t free_map[MI_MAX_BLOCKS / sizeof(uintptr_t)];
  memset(free_map, 0, sizeof(free_map));

  #if MI_DEBUG>1
  size_t free_count = 0;
  #endif
  for (mi_block_t* block = page->free; block != NULL; block = mi_block_next(page,block)) {
    #if MI_DEBUG>1
    free_count++;
    #endif
    mi_assert_internal((uint8_t*)block >= pstart && (uint8_t*)block < (pstart + psize));
    size_t offset = (uint8_t*)block - pstart;
    mi_assert_internal(offset % bsize == 0);
    size_t blockidx = offset / bsize;  // Todo: avoid division?
    mi_assert_internal( blockidx < MI_MAX_BLOCKS);
    size_t bitidx = (blockidx / sizeof(uintptr_t));
    size_t bit = blockidx - (bitidx * sizeof(uintptr_t));
    free_map[bitidx] |= ((uintptr_t)1 << bit);
  }
  mi_assert_internal(page->capacity == (free_count + page->used));

  // walk through all blocks skipping the free ones
  #if MI_DEBUG>1
  size_t used_count = 0;
  #endif
  for (size_t i = 0; i < page->capacity; i++) {
    size_t bitidx = (i / sizeof(uintptr_t));
    size_t bit = i - (bitidx * sizeof(uintptr_t));
    uintptr_t m = free_map[bitidx];
    if (bit == 0 && m == UINTPTR_MAX) {
      i += (sizeof(uintptr_t) - 1); // skip a run of free blocks
    }
    else if ((m & ((uintptr_t)1 << bit)) == 0) {
      #if MI_DEBUG>1
      used_count++;
      #endif
      uint8_t* block = pstart + (i * bsize);
      if (!visitor(mi_page_heap(page), area, block, ubsize, arg)) return false;
    }
  }
  mi_assert_internal(page->used == used_count);
  return true;
}

typedef bool (mi_heap_area_visit_fun)(const mi_heap_t* heap, const mi_heap_area_ex_t* area, void* arg);


static bool mi_heap_visit_areas_page(mi_heap_t* heap, mi_page_queue_t* pq, mi_page_t* page, void* vfun, void* arg) {
  MI_UNUSED(heap);
  MI_UNUSED(pq);
  mi_heap_area_visit_fun* fun = (mi_heap_area_visit_fun*)vfun;
  mi_heap_area_ex_t xarea;
  const size_t bsize = mi_page_block_size(page);
  const size_t ubsize = mi_page_usable_block_size(page);
  xarea.page = page;
  xarea.area.reserved = page->reserved * bsize;
  xarea.area.committed = page->capacity * bsize;
  xarea.area.blocks = _mi_page_start(_mi_page_segment(page), page, NULL);
  xarea.area.used = page->used;   // number of blocks in use (#553)
  xarea.area.block_size = ubsize;
  xarea.area.full_block_size = bsize;
  return fun(heap, &xarea, arg);
}

// Visit all heap pages as areas
static bool mi_heap_visit_areas(const mi_heap_t* heap, mi_heap_area_visit_fun* visitor, void* arg) {
  if (visitor == NULL) return false;
  return mi_heap_visit_pages((mi_heap_t*)heap, &mi_heap_visit_areas_page, (void*)(visitor), arg); // note: function pointer to void* :-{
}

// Just to pass arguments
typedef struct mi_visit_blocks_args_s {
  bool  visit_blocks;
  mi_block_visit_fun* visitor;
  void* arg;
} mi_visit_blocks_args_t;

static bool mi_heap_area_visitor(const mi_heap_t* heap, const mi_heap_area_ex_t* xarea, void* arg) {
  mi_visit_blocks_args_t* args = (mi_visit_blocks_args_t*)arg;
  if (!args->visitor(heap, &xarea->area, NULL, xarea->area.block_size, args->arg)) return false;
  if (args->visit_blocks) {
    return mi_heap_area_visit_blocks(xarea, args->visitor, args->arg);
  }
  else {
    return true;
  }
}

// Visit all blocks in a heap
bool mi_heap_visit_blocks(const mi_heap_t* heap, bool visit_blocks, mi_block_visit_fun* visitor, void* arg) {
  mi_visit_blocks_args_t args = { visit_blocks, visitor, arg };
  return mi_heap_visit_areas(heap, &mi_heap_area_visitor, &args);
}<|MERGE_RESOLUTION|>--- conflicted
+++ resolved
@@ -154,9 +154,8 @@
   mi_heap_visit_pages(heap, &mi_heap_page_collect, &collect, NULL);
   mi_assert_internal( collect != MI_ABANDON || mi_atomic_load_ptr_acquire(mi_block_t,&heap->thread_delayed_free) == NULL );
 
-<<<<<<< HEAD
-  // collect abandoned segments (in particular, decommit expired parts of segments in the abandoned segment list)
-  // note: forced decommit can be quite expensive if many threads are created/destroyed so we do not force on abandonment
+  // collect abandoned segments (in particular, purge expired parts of segments in the abandoned segment list)
+  // note: forced purge can be quite expensive if many threads are created/destroyed so we do not force on abandonment
   _mi_abandoned_collect(heap, collect == MI_FORCE /* force? */, &heap->tld->segments);
 
   // collect segment local caches
@@ -166,18 +165,8 @@
 
   // collect regions on program-exit (or shared library unload)
   if (force && _mi_is_main_thread() && mi_heap_is_backing(heap)) {
-    _mi_arena_collect(false /* destroy arenas */, true /* force purge */, &heap->tld->stats);
-=======
-  // collect segment and thread caches
-  if (collect >= MI_FORCE) {
-    _mi_segment_thread_collect(&heap->tld->segments);
-  }
-
-  // collect arenas on program-exit (or shared library unload)
-  if (collect >= MI_FORCE && _mi_is_main_thread() && mi_heap_is_backing(heap)) {
     _mi_thread_data_collect();  // collect thread data cache
     _mi_arena_collect(true /* force purge */, &heap->tld->stats);
->>>>>>> 0fc4de14
   }
 }
 
