--- conflicted
+++ resolved
@@ -97,11 +97,10 @@
   }
 }
 
-<<<<<<< HEAD
 bool _mi_arena_memid_is_os_allocated(mi_memid_t memid) {
   return (memid.memkind == MI_MEM_OS);
 }
-=======
+
 size_t mi_arena_get_count(void) {
   return mi_atomic_load_relaxed(&mi_arena_count);
 }
@@ -111,7 +110,6 @@
   return mi_atomic_load_ptr_acquire(mi_arena_t, &mi_arenas[idx]);
 }
 
->>>>>>> 537c51e2
 
 /* -----------------------------------------------------------
   Arena allocations get a (currently) 16-bit memory id where the
