--- conflicted
+++ resolved
@@ -1,9 +1,5 @@
 /* ----------------------------------------------------------------------------
-<<<<<<< HEAD
-Copyright (c) 2019, 2020, Microsoft Research, Daan Leijen
-=======
 Copyright (c) 2019-2021, Microsoft Research, Daan Leijen
->>>>>>> 16b3329b
 This is free software; you can redistribute it and/or modify it under the
 terms of the MIT license. A copy of the license can be found in the file
 "LICENSE" at the root of this distribution.
