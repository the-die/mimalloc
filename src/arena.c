--- conflicted
+++ resolved
@@ -196,11 +196,7 @@
     *commit = _mi_bitmap_is_claimed_across(arena->blocks_committed, arena->field_count, needed_bcount, bitmap_index);
   }
   
-<<<<<<< HEAD
   mi_track_mem_undefined(p,needed_bcount*MI_ARENA_BLOCK_SIZE); // todo: should not be needed?
-=======
-  // mi_track_mem_undefined(p,mi_arena_block_size(needed_bcount));
->>>>>>> d01017ff
   return p;
 }
 
