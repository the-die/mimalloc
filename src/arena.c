--- conflicted
+++ resolved
@@ -832,20 +832,12 @@
     if (arena != NULL) {
       // visit the abandoned fields (starting at previous_idx)
       for ( ; field_idx < arena->field_count; field_idx++, bit_idx = 0) {
-<<<<<<< HEAD
-        mi_bitmap_field_t field = mi_atomic_load_relaxed(&arena->blocks_abandoned[field_idx]);
-=======
         size_t field = mi_atomic_load_relaxed(&arena->blocks_abandoned[field_idx]);
->>>>>>> 70e3ce07
         if mi_unlikely(field != 0) { // skip zero fields quickly
           // visit each set bit in the field  (todo: maybe use `ctz` here?)
           for ( ; bit_idx < MI_BITMAP_FIELD_BITS; bit_idx++) {
             // pre-check if the bit is set
-<<<<<<< HEAD
-            mi_bitmap_field_t mask = ((mi_bitmap_field_t)1 << bit_idx);
-=======
             size_t mask = ((size_t)1 << bit_idx);
->>>>>>> 70e3ce07
             if mi_unlikely((field & mask) == mask) {
               mi_bitmap_index_t bitmap_idx = mi_bitmap_index_create(field_idx, bit_idx);
               // try to reclaim it atomically
