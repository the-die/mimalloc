/* ----------------------------------------------------------------------------
Copyright (c) 2019-2022, Microsoft Research, Daan Leijen
This is free software; you can redistribute it and/or modify it under the
terms of the MIT license. A copy of the license can be found in the file
"LICENSE" at the root of this distribution.
-----------------------------------------------------------------------------*/

/* ----------------------------------------------------------------------------
"Arenas" are fixed area's of OS memory from which we can allocate
large blocks (>= MI_ARENA_MIN_BLOCK_SIZE, 4MiB).
In contrast to the rest of mimalloc, the arenas are shared between
threads and need to be accessed using atomic operations.

Currently arenas are only used to for huge OS page (1GiB) reservations,
or direct OS memory reservations -- otherwise it delegates to direct allocation from the OS.
In the future, we can expose an API to manually add more kinds of arenas
which is sometimes needed for embedded devices or shared memory for example.
(We can also employ this with WASI or `sbrk` systems to reserve large arenas
 on demand and be able to reuse them efficiently).

The arena allocation needs to be thread safe and we use an atomic bitmap to allocate. 
-----------------------------------------------------------------------------*/
#include "mimalloc.h"
#include "mimalloc-internal.h"
#include "mimalloc-atomic.h"

#include <string.h>  // memset
#include <errno.h> // ENOMEM

#include "bitmap.h"  // atomic bitmap


// os.c
void* _mi_os_alloc_aligned(size_t size, size_t alignment, bool commit, bool* large, mi_stats_t* stats);
void  _mi_os_free_ex(void* p, size_t size, bool was_committed, mi_stats_t* stats);

void* _mi_os_alloc_huge_os_pages(size_t pages, int numa_node, mi_msecs_t max_secs, size_t* pages_reserved, size_t* psize);
void  _mi_os_free_huge_pages(void* p, size_t size, mi_stats_t* stats);

bool  _mi_os_commit(void* p, size_t size, bool* is_zero, mi_stats_t* stats);
bool  _mi_os_decommit(void* addr, size_t size, mi_stats_t* stats);


/* -----------------------------------------------------------
  Arena allocation
----------------------------------------------------------- */

// Block info: bit 0 contains the `in_use` bit, the upper bits the
// size in count of arena blocks.
typedef uintptr_t mi_block_info_t;
#define MI_ARENA_BLOCK_SIZE   (MI_SEGMENT_SIZE)        // 8MiB  (must be at least MI_SEGMENT_ALIGN)
#define MI_ARENA_MIN_OBJ_SIZE (MI_ARENA_BLOCK_SIZE/2)  // 4MiB
#define MI_MAX_ARENAS         (64)                     // not more than 126 (since we use 7 bits in the memid and an arena index + 1)

// A memory arena descriptor
typedef struct mi_arena_s {
  mi_arena_id_t id;                       // arena id; 0 for non-specific
  bool     exclusive;                     // only allow allocations if specifically for this arena
  _Atomic(uint8_t*) start;                // the start of the memory area
  size_t   block_count;                   // size of the area in arena blocks (of `MI_ARENA_BLOCK_SIZE`)
  size_t   field_count;                   // number of bitmap fields (where `field_count * MI_BITMAP_FIELD_BITS >= block_count`)
  int      numa_node;                     // associated NUMA node
  bool     is_zero_init;                  // is the arena zero initialized?
  bool     allow_decommit;                // is decommit allowed? if true, is_large should be false and blocks_committed != NULL
  bool     is_large;                      // large- or huge OS pages (always committed)
  _Atomic(size_t) search_idx;             // optimization to start the search for free blocks
  mi_bitmap_field_t* blocks_dirty;        // are the blocks potentially non-zero?
  mi_bitmap_field_t* blocks_committed;    // are the blocks committed? (can be NULL for memory that cannot be decommitted)
  mi_bitmap_field_t  blocks_inuse[1];     // in-place bitmap of in-use blocks (of size `field_count`)
} mi_arena_t;


// The available arenas
static mi_decl_cache_align _Atomic(mi_arena_t*) mi_arenas[MI_MAX_ARENAS];
static mi_decl_cache_align _Atomic(size_t)      mi_arena_count; // = 0


/* -----------------------------------------------------------
  Arena id's
  0 is used for non-arena's (like OS memory)
  id = arena_index + 1
----------------------------------------------------------- */

static size_t mi_arena_id_index(mi_arena_id_t id) {
  return (size_t)(id <= 0 ? MI_MAX_ARENAS : id - 1);
}

static mi_arena_id_t mi_arena_id_create(size_t arena_index) {
  mi_assert_internal(arena_index < MI_MAX_ARENAS);
  mi_assert_internal(MI_MAX_ARENAS <= 126);
  int id = (int)arena_index + 1;
  mi_assert_internal(id >= 1 && id <= 127);
  return id;
}

mi_arena_id_t _mi_arena_id_none(void) {
  return 0;
}

static bool mi_arena_id_is_suitable(mi_arena_id_t arena_id, bool arena_is_exclusive, mi_arena_id_t req_arena_id) {
  return ((!arena_is_exclusive && req_arena_id == _mi_arena_id_none()) ||
          (arena_id == req_arena_id));
}


/* -----------------------------------------------------------
  Arena allocations get a memory id where the lower 8 bits are
  the arena id, and the upper bits the block index.
----------------------------------------------------------- */

// Use `0` as a special id for direct OS allocated memory.
#define MI_MEMID_OS   0

static size_t mi_arena_memid_create(mi_arena_id_t id, bool exclusive, mi_bitmap_index_t bitmap_index) {
  mi_assert_internal(((bitmap_index << 8) >> 8) == bitmap_index); // no overflow?
  mi_assert_internal(id >= 0 && id <= 0x7F);
  return ((bitmap_index << 8) | ((uint8_t)id & 0x7F) | (exclusive ? 0x80 : 0));
}

static bool mi_arena_memid_indices(size_t arena_memid, size_t* arena_index, mi_bitmap_index_t* bitmap_index) {
  *bitmap_index = (arena_memid >> 8);
  mi_arena_id_t id = (int)(arena_memid & 0x7F);
  *arena_index = mi_arena_id_index(id);
  return ((arena_memid & 0x80) != 0);
}

bool _mi_arena_memid_is_suitable(size_t arena_memid, mi_arena_id_t request_arena_id) {
  mi_arena_id_t id = (int)(arena_memid & 0x7F);
  bool exclusive = ((arena_memid & 0x80) != 0);
  return mi_arena_id_is_suitable(id, exclusive, request_arena_id);
}

static size_t mi_block_count_of_size(size_t size) {
  return _mi_divide_up(size, MI_ARENA_BLOCK_SIZE);
}

/* -----------------------------------------------------------
  Thread safe allocation in an arena
----------------------------------------------------------- */
static bool mi_arena_alloc(mi_arena_t* arena, size_t blocks, mi_bitmap_index_t* bitmap_idx)
{
  size_t idx = 0; // mi_atomic_load_relaxed(&arena->search_idx);  // start from last search; ok to be relaxed as the exact start does not matter
  if (_mi_bitmap_try_find_from_claim_across(arena->blocks_inuse, arena->field_count, idx, blocks, bitmap_idx)) {
    mi_atomic_store_relaxed(&arena->search_idx, mi_bitmap_index_field(*bitmap_idx));  // start search from found location next time around
    return true;
  };
  return false;
}


/* -----------------------------------------------------------
  Arena Allocation
----------------------------------------------------------- */

static mi_decl_noinline void* mi_arena_alloc_from(mi_arena_t* arena, size_t arena_index, size_t needed_bcount,
                                                   bool* commit, bool* large, bool* is_pinned, bool* is_zero, 
                                                   mi_arena_id_t req_arena_id, size_t* memid, mi_os_tld_t* tld)
{
  MI_UNUSED(arena_index);
  mi_assert_internal(mi_arena_id_index(arena->id) == arena_index);
  if (!mi_arena_id_is_suitable(arena->id, arena->exclusive, req_arena_id)) return NULL;

  mi_bitmap_index_t bitmap_index;
  if (!mi_arena_alloc(arena, needed_bcount, &bitmap_index)) return NULL;

  // claimed it! set the dirty bits (todo: no need for an atomic op here?)
  void* p    = arena->start + (mi_bitmap_index_bit(bitmap_index)*MI_ARENA_BLOCK_SIZE);
  *memid     = mi_arena_memid_create(arena->id, arena->exclusive, bitmap_index);
  *is_zero   = _mi_bitmap_claim_across(arena->blocks_dirty, arena->field_count, needed_bcount, bitmap_index, NULL);
  *large     = arena->is_large;
  *is_pinned = (arena->is_large || !arena->allow_decommit);
  if (arena->blocks_committed == NULL) {
    // always committed
    *commit = true;
  }
  else if (*commit) {
    // arena not committed as a whole, but commit requested: ensure commit now
    bool any_uncommitted;
    _mi_bitmap_claim_across(arena->blocks_committed, arena->field_count, needed_bcount, bitmap_index, &any_uncommitted);
    if (any_uncommitted) {
      bool commit_zero;
      _mi_os_commit(p, needed_bcount * MI_ARENA_BLOCK_SIZE, &commit_zero, tld->stats);
      if (commit_zero) *is_zero = true;
    }
  }
  else {
    // no need to commit, but check if already fully committed
    *commit = _mi_bitmap_is_claimed_across(arena->blocks_committed, arena->field_count, needed_bcount, bitmap_index);
  }
  return p;
}

<<<<<<< HEAD
static mi_decl_noinline void* mi_arena_allocate(int numa_node, size_t size, size_t alignment, bool* commit, bool* large, 
                                                bool* is_pinned, bool* is_zero, 
                                                mi_arena_id_t req_arena_id, size_t* memid, mi_os_tld_t* tld)
{  
  MI_UNUSED_RELEASE(alignment);
  mi_assert_internal(alignment <= MI_SEGMENT_ALIGN);
  const size_t max_arena = mi_atomic_load_relaxed(&mi_arena_count);  
  const size_t bcount = mi_block_count_of_size(size);
  if mi_likely(max_arena == 0) return NULL;
  mi_assert_internal(size <= bcount*MI_ARENA_BLOCK_SIZE);

  size_t arena_index = mi_arena_id_index(req_arena_id);
  if (arena_index < MI_MAX_ARENAS) {
    // try a specific arena if requested
    mi_arena_t* arena = mi_atomic_load_ptr_relaxed(mi_arena_t, &mi_arenas[arena_index]);
    if (arena != NULL &&
        (arena->numa_node < 0 || arena->numa_node == numa_node) && // numa local?
        (*large || !arena->is_large)) // large OS pages allowed, or arena is not large OS pages
    {
      void* p = mi_arena_alloc_from(arena, arena_index, bcount, commit, large, is_pinned, is_zero, req_arena_id, memid, tld);
      mi_assert_internal((uintptr_t)p % alignment == 0);
      if (p != NULL) return p;
=======
void* _mi_arena_alloc_aligned(size_t size, size_t alignment, size_t align_offset, bool* commit, bool* large, bool* is_pinned, bool* is_zero,
                              mi_arena_id_t arena_id, size_t* memid, mi_os_tld_t* tld)
{
  mi_assert_internal(commit != NULL && is_pinned != NULL && is_zero != NULL && memid != NULL && tld != NULL);
  mi_assert_internal(size > 0);
  *memid   = MI_MEMID_OS;
  *is_zero = false;
  *is_pinned = false;

  // try to allocate in an arena if the alignment is small enough
  // and the object is not too large or too small.
  if (alignment <= MI_SEGMENT_ALIGN && align_offset == 0 &&
      size >= MI_ARENA_MIN_OBJ_SIZE &&
      mi_atomic_load_relaxed(&mi_arena_count) > 0)
  {
    const size_t bcount = mi_block_count_of_size(size);
    const int numa_node = _mi_os_numa_node(tld); // current numa node
    mi_assert_internal(size <= bcount*MI_ARENA_BLOCK_SIZE);

    // try specific arena if so requested
    size_t arena_index = mi_arena_id_index(arena_id);
    if (arena_index < MI_MAX_ARENAS) {
      mi_arena_t* arena = mi_atomic_load_ptr_relaxed(mi_arena_t, &mi_arenas[arena_index]);
      if ((arena != NULL) && 
          (arena->numa_node < 0 || arena->numa_node == numa_node) && // numa local?
          (*large || !arena->is_large)) // large OS pages allowed, or arena is not large OS pages
      {
        void* p = mi_arena_alloc_from(arena, arena_index, bcount, commit, large, is_pinned, is_zero, arena_id, memid, tld);
        mi_assert_internal((uintptr_t)p % alignment == 0);
        if (p != NULL) return p;
      }
>>>>>>> d1ae630d
    }
  }
  else {
    // try numa affine allocation
    for (size_t i = 0; i < max_arena; i++) {
      mi_arena_t* arena = mi_atomic_load_ptr_relaxed(mi_arena_t, &mi_arenas[i]);
      if (arena == NULL) break; // end reached
      if ((arena->numa_node < 0 || arena->numa_node == numa_node) && // numa local?
        (*large || !arena->is_large)) // large OS pages allowed, or arena is not large OS pages
      {
        void* p = mi_arena_alloc_from(arena, i, bcount, commit, large, is_pinned, is_zero, req_arena_id, memid, tld);
        mi_assert_internal((uintptr_t)p % alignment == 0);
        if (p != NULL) return p;
      }
    }

    // try from another numa node instead..
    for (size_t i = 0; i < max_arena; i++) {
      mi_arena_t* arena = mi_atomic_load_ptr_relaxed(mi_arena_t, &mi_arenas[i]);
      if (arena == NULL) break; // end reached
      if ((arena->numa_node >= 0 && arena->numa_node != numa_node) && // not numa local!
        (*large || !arena->is_large)) // large OS pages allowed, or arena is not large OS pages
      {
        void* p = mi_arena_alloc_from(arena, i, bcount, commit, large, is_pinned, is_zero, req_arena_id, memid, tld);
        mi_assert_internal((uintptr_t)p % alignment == 0);
        if (p != NULL) return p;
      }
    }
  }
  return NULL;
}


void* _mi_arena_alloc_aligned(size_t size, size_t alignment, bool* commit, bool* large, bool* is_pinned, bool* is_zero,
                              mi_arena_id_t req_arena_id, size_t* memid, mi_os_tld_t* tld)
{
  mi_assert_internal(commit != NULL && is_pinned != NULL && is_zero != NULL && memid != NULL && tld != NULL);
  mi_assert_internal(size > 0);
  *memid   = MI_MEMID_OS;
  *is_zero = false;
  *is_pinned = false;

  bool default_large = false;
  if (large==NULL) large = &default_large;     // ensure `large != NULL`
  const int numa_node = _mi_os_numa_node(tld); // current numa node

  // try to allocate in an arena if the alignment is small enough and the object is not too small (as for heap meta data)
  if (size >= MI_ARENA_MIN_OBJ_SIZE && alignment <= MI_SEGMENT_ALIGN) {
    void* p = mi_arena_allocate(numa_node, size, alignment, commit, large, is_pinned, is_zero, req_arena_id, memid, tld);
    if (p != NULL) return p;
  }

  // finally, fall back to the OS
  if (mi_option_is_enabled(mi_option_limit_os_alloc) || req_arena_id != _mi_arena_id_none()) {
    errno = ENOMEM;
    return NULL;
  }
  *is_zero = true;
  *memid   = MI_MEMID_OS;  
  void* p = _mi_os_alloc_aligned_offset(size, alignment, align_offset, *commit, large, tld->stats);
  if (p != NULL) *is_pinned = *large;
  return p;
}

void* _mi_arena_alloc(size_t size, bool* commit, bool* large, bool* is_pinned, bool* is_zero, mi_arena_id_t req_arena_id, size_t* memid, mi_os_tld_t* tld)
{
<<<<<<< HEAD
  return _mi_arena_alloc_aligned(size, MI_ARENA_BLOCK_SIZE, commit, large, is_pinned, is_zero, req_arena_id, memid, tld);
=======
  return _mi_arena_alloc_aligned(size, MI_ARENA_BLOCK_SIZE, 0, commit, large, is_pinned, is_zero, arena_id, memid, tld);
>>>>>>> d1ae630d
}

void* mi_arena_area(mi_arena_id_t arena_id, size_t* size) {
  if (size != NULL) *size = 0;
  size_t arena_index = mi_arena_id_index(arena_id);
  if (arena_index >= MI_MAX_ARENAS) return NULL;
  mi_arena_t* arena = mi_atomic_load_ptr_relaxed(mi_arena_t, &mi_arenas[arena_index]);
  if (arena == NULL) return NULL;
  if (size != NULL) *size = arena->block_count * MI_ARENA_BLOCK_SIZE;
  return arena->start;
}

/* -----------------------------------------------------------
  Arena free
----------------------------------------------------------- */

<<<<<<< HEAD
void _mi_arena_free(void* p, size_t size, size_t memid, bool all_committed, mi_os_tld_t* tld) {
  mi_assert_internal(size > 0 && tld->stats != NULL);
=======
void _mi_arena_free(void* p, size_t size, size_t alignment, size_t align_offset, size_t memid, bool all_committed, mi_stats_t* stats) {
  mi_assert_internal(size > 0 && stats != NULL);
>>>>>>> d1ae630d
  if (p==NULL) return;
  if (size==0) return;

  if (memid == MI_MEMID_OS) {
    // was a direct OS allocation, pass through
<<<<<<< HEAD
    _mi_os_free_ex(p, size, all_committed, tld->stats);
=======
    _mi_os_free_aligned(p, size, alignment, align_offset, all_committed, stats);
>>>>>>> d1ae630d
  }
  else {
    // allocated in an arena
    mi_assert_internal(align_offset == 0);
    size_t arena_idx;
    size_t bitmap_idx;
    mi_arena_memid_indices(memid, &arena_idx, &bitmap_idx);
    mi_assert_internal(arena_idx < MI_MAX_ARENAS);
    mi_arena_t* arena = mi_atomic_load_ptr_relaxed(mi_arena_t,&mi_arenas[arena_idx]);
    mi_assert_internal(arena != NULL);
    const size_t blocks = mi_block_count_of_size(size);
    // checks
    if (arena == NULL) {
      _mi_error_message(EINVAL, "trying to free from non-existent arena: %p, size %zu, memid: 0x%zx\n", p, size, memid);
      return;
    }
    mi_assert_internal(arena->field_count > mi_bitmap_index_field(bitmap_idx));
    if (arena->field_count <= mi_bitmap_index_field(bitmap_idx)) {
      _mi_error_message(EINVAL, "trying to free from non-existent arena block: %p, size %zu, memid: 0x%zx\n", p, size, memid);
      return;
    }
    // potentially decommit
    if (!arena->allow_decommit || arena->blocks_committed == NULL) {
      mi_assert_internal(all_committed); // note: may be not true as we may "pretend" to be not committed (in segment.c)
    }
    else {
      mi_assert_internal(arena->blocks_committed != NULL);
      _mi_os_decommit(p, blocks * MI_ARENA_BLOCK_SIZE, tld->stats); // ok if this fails
      _mi_bitmap_unclaim_across(arena->blocks_committed, arena->field_count, blocks, bitmap_idx);
    }
    // and make it available to others again 
    bool all_inuse = _mi_bitmap_unclaim_across(arena->blocks_inuse, arena->field_count, blocks, bitmap_idx);
    if (!all_inuse) {
      _mi_error_message(EAGAIN, "trying to free an already freed block: %p, size %zu\n", p, size);
      return;
    };
  }
}

/* -----------------------------------------------------------
  Add an arena.
----------------------------------------------------------- */

static bool mi_arena_add(mi_arena_t* arena, mi_arena_id_t* arena_id) {
  mi_assert_internal(arena != NULL);
  mi_assert_internal((uintptr_t)mi_atomic_load_ptr_relaxed(uint8_t,&arena->start) % MI_SEGMENT_ALIGN == 0);
  mi_assert_internal(arena->block_count > 0);
  if (arena_id != NULL) *arena_id = -1;

  size_t i = mi_atomic_increment_acq_rel(&mi_arena_count);
  if (i >= MI_MAX_ARENAS) {
    mi_atomic_decrement_acq_rel(&mi_arena_count);
    return false;
  }
  mi_atomic_store_ptr_release(mi_arena_t,&mi_arenas[i], arena);
  arena->id = mi_arena_id_create(i);
  if (arena_id != NULL) *arena_id = arena->id;
  return true;
}

bool mi_manage_os_memory_ex(void* start, size_t size, bool is_committed, bool is_large, bool is_zero, int numa_node, bool exclusive, mi_arena_id_t* arena_id) mi_attr_noexcept
{
  if (arena_id != NULL) *arena_id = _mi_arena_id_none();
  if (size < MI_ARENA_BLOCK_SIZE) return false;

  if (is_large) {
    mi_assert_internal(is_committed);
    is_committed = true;
  }
  
  const size_t bcount = size / MI_ARENA_BLOCK_SIZE; 
  const size_t fields = _mi_divide_up(bcount, MI_BITMAP_FIELD_BITS);
  const size_t bitmaps = (is_committed ? 2 : 3);
  const size_t asize  = sizeof(mi_arena_t) + (bitmaps*fields*sizeof(mi_bitmap_field_t));
  mi_arena_t* arena   = (mi_arena_t*)_mi_os_alloc(asize, &_mi_stats_main); // TODO: can we avoid allocating from the OS?
  if (arena == NULL) return false;

  arena->id = _mi_arena_id_none();
  arena->exclusive = exclusive;
  arena->block_count = bcount;
  arena->field_count = fields;
  arena->start = (uint8_t*)start;
  arena->numa_node    = numa_node; // TODO: or get the current numa node if -1? (now it allows anyone to allocate on -1)
  arena->is_large     = is_large;
  arena->is_zero_init = is_zero;
  arena->allow_decommit = !is_large && !is_committed; // only allow decommit for initially uncommitted memory
  arena->search_idx   = 0;
  arena->blocks_dirty = &arena->blocks_inuse[fields]; // just after inuse bitmap
  arena->blocks_committed = (!arena->allow_decommit ? NULL : &arena->blocks_inuse[2*fields]); // just after dirty bitmap
  // the bitmaps are already zero initialized due to os_alloc
  // initialize committed bitmap?
  if (arena->blocks_committed != NULL && is_committed) {
    memset((void*)arena->blocks_committed, 0xFF, fields*sizeof(mi_bitmap_field_t)); // cast to void* to avoid atomic warning
  }
  // and claim leftover blocks if needed (so we never allocate there)
  ptrdiff_t post = (fields * MI_BITMAP_FIELD_BITS) - bcount;
  mi_assert_internal(post >= 0);
  if (post > 0) {
    // don't use leftover bits at the end
    mi_bitmap_index_t postidx = mi_bitmap_index_create(fields - 1, MI_BITMAP_FIELD_BITS - post);
    _mi_bitmap_claim(arena->blocks_inuse, fields, post, postidx, NULL);
  }

  return mi_arena_add(arena, arena_id);

}

// Reserve a range of regular OS memory
int mi_reserve_os_memory_ex(size_t size, bool commit, bool allow_large, bool exclusive, mi_arena_id_t* arena_id) mi_attr_noexcept 
{
  if (arena_id != NULL) *arena_id = _mi_arena_id_none();
  size = _mi_align_up(size, MI_ARENA_BLOCK_SIZE); // at least one block
  bool large = allow_large;
  void* start = _mi_os_alloc_aligned(size, MI_SEGMENT_ALIGN, commit, &large, &_mi_stats_main);
  if (start==NULL) return ENOMEM;
  if (!mi_manage_os_memory_ex(start, size, (large || commit), large, true, -1, exclusive, arena_id)) {
    _mi_os_free_ex(start, size, commit, &_mi_stats_main);
    _mi_verbose_message("failed to reserve %zu k memory\n", _mi_divide_up(size,1024));
    return ENOMEM;
  }
  _mi_verbose_message("reserved %zu KiB memory%s\n", _mi_divide_up(size,1024), large ? " (in large os pages)" : "");
  return 0;
}

bool mi_manage_os_memory(void* start, size_t size, bool is_committed, bool is_large, bool is_zero, int numa_node) mi_attr_noexcept {
  return mi_manage_os_memory_ex(start, size, is_committed, is_large, is_zero, numa_node, false, NULL);
}

int mi_reserve_os_memory(size_t size, bool commit, bool allow_large) mi_attr_noexcept {
  return mi_reserve_os_memory_ex(size, commit, allow_large, false, NULL);
}


/* -----------------------------------------------------------
  Debugging
----------------------------------------------------------- */

static size_t mi_debug_show_bitmap(const char* prefix, mi_bitmap_field_t* fields, size_t field_count ) {
  size_t inuse_count = 0;
  for (size_t i = 0; i < field_count; i++) {
    char buf[MI_BITMAP_FIELD_BITS + 1];
    uintptr_t field = mi_atomic_load_relaxed(&fields[i]);
    for (size_t bit = 0; bit < MI_BITMAP_FIELD_BITS; bit++) {
      bool inuse = ((((uintptr_t)1 << bit) & field) != 0);
      if (inuse) inuse_count++;
      buf[MI_BITMAP_FIELD_BITS - 1 - bit] = (inuse ? 'x' : '.');
    }
    buf[MI_BITMAP_FIELD_BITS] = 0;
    _mi_verbose_message("%s%s\n", prefix, buf);
  }
  return inuse_count;
}

void mi_debug_show_arenas(void) mi_attr_noexcept {
  size_t max_arenas = mi_atomic_load_relaxed(&mi_arena_count);
  for (size_t i = 0; i < max_arenas; i++) {
    mi_arena_t* arena = mi_atomic_load_ptr_relaxed(mi_arena_t, &mi_arenas[i]);
    if (arena == NULL) break;
    size_t inuse_count = 0;
    _mi_verbose_message("arena %zu: %zu blocks with %zu fields\n", i, arena->block_count, arena->field_count);
    inuse_count += mi_debug_show_bitmap("  ", arena->blocks_inuse, arena->field_count);
    _mi_verbose_message("  blocks in use ('x'): %zu\n", inuse_count);
  }
}


/* -----------------------------------------------------------
  Reserve a huge page arena.
----------------------------------------------------------- */
// reserve at a specific numa node
int mi_reserve_huge_os_pages_at_ex(size_t pages, int numa_node, size_t timeout_msecs, bool exclusive, mi_arena_id_t* arena_id) mi_attr_noexcept {
  if (arena_id != NULL) *arena_id = -1;
  if (pages==0) return 0;
  if (numa_node < -1) numa_node = -1;
  if (numa_node >= 0) numa_node = numa_node % _mi_os_numa_node_count();
  size_t hsize = 0;
  size_t pages_reserved = 0;
  void* p = _mi_os_alloc_huge_os_pages(pages, numa_node, timeout_msecs, &pages_reserved, &hsize);
  if (p==NULL || pages_reserved==0) {
    _mi_warning_message("failed to reserve %zu GiB huge pages\n", pages);
    return ENOMEM;
  }
  _mi_verbose_message("numa node %i: reserved %zu GiB huge pages (of the %zu GiB requested)\n", numa_node, pages_reserved, pages);

  if (!mi_manage_os_memory_ex(p, hsize, true, true, true, numa_node, exclusive, arena_id)) {
    _mi_os_free_huge_pages(p, hsize, &_mi_stats_main);
    return ENOMEM;
  }
  return 0;
}

int mi_reserve_huge_os_pages_at(size_t pages, int numa_node, size_t timeout_msecs) mi_attr_noexcept {
  return mi_reserve_huge_os_pages_at_ex(pages, numa_node, timeout_msecs, false, NULL);
}

// reserve huge pages evenly among the given number of numa nodes (or use the available ones as detected)
int mi_reserve_huge_os_pages_interleave(size_t pages, size_t numa_nodes, size_t timeout_msecs) mi_attr_noexcept {
  if (pages == 0) return 0;

  // pages per numa node
  size_t numa_count = (numa_nodes > 0 ? numa_nodes : _mi_os_numa_node_count());
  if (numa_count <= 0) numa_count = 1;
  const size_t pages_per = pages / numa_count;
  const size_t pages_mod = pages % numa_count;
  const size_t timeout_per = (timeout_msecs==0 ? 0 : (timeout_msecs / numa_count) + 50);

  // reserve evenly among numa nodes
  for (size_t numa_node = 0; numa_node < numa_count && pages > 0; numa_node++) {
    size_t node_pages = pages_per;  // can be 0
    if (numa_node < pages_mod) node_pages++;
    int err = mi_reserve_huge_os_pages_at(node_pages, (int)numa_node, timeout_per);
    if (err) return err;
    if (pages < node_pages) {
      pages = 0;
    }
    else {
      pages -= node_pages;
    }
  }

  return 0;
}

int mi_reserve_huge_os_pages(size_t pages, double max_secs, size_t* pages_reserved) mi_attr_noexcept {
  MI_UNUSED(max_secs);
  _mi_warning_message("mi_reserve_huge_os_pages is deprecated: use mi_reserve_huge_os_pages_interleave/at instead\n");
  if (pages_reserved != NULL) *pages_reserved = 0;
  int err = mi_reserve_huge_os_pages_interleave(pages, 0, (size_t)(max_secs * 1000.0));
  if (err==0 && pages_reserved!=NULL) *pages_reserved = pages;
  return err;
}<|MERGE_RESOLUTION|>--- conflicted
+++ resolved
@@ -190,7 +190,6 @@
   return p;
 }
 
-<<<<<<< HEAD
 static mi_decl_noinline void* mi_arena_allocate(int numa_node, size_t size, size_t alignment, bool* commit, bool* large, 
                                                 bool* is_pinned, bool* is_zero, 
                                                 mi_arena_id_t req_arena_id, size_t* memid, mi_os_tld_t* tld)
@@ -213,39 +212,6 @@
       void* p = mi_arena_alloc_from(arena, arena_index, bcount, commit, large, is_pinned, is_zero, req_arena_id, memid, tld);
       mi_assert_internal((uintptr_t)p % alignment == 0);
       if (p != NULL) return p;
-=======
-void* _mi_arena_alloc_aligned(size_t size, size_t alignment, size_t align_offset, bool* commit, bool* large, bool* is_pinned, bool* is_zero,
-                              mi_arena_id_t arena_id, size_t* memid, mi_os_tld_t* tld)
-{
-  mi_assert_internal(commit != NULL && is_pinned != NULL && is_zero != NULL && memid != NULL && tld != NULL);
-  mi_assert_internal(size > 0);
-  *memid   = MI_MEMID_OS;
-  *is_zero = false;
-  *is_pinned = false;
-
-  // try to allocate in an arena if the alignment is small enough
-  // and the object is not too large or too small.
-  if (alignment <= MI_SEGMENT_ALIGN && align_offset == 0 &&
-      size >= MI_ARENA_MIN_OBJ_SIZE &&
-      mi_atomic_load_relaxed(&mi_arena_count) > 0)
-  {
-    const size_t bcount = mi_block_count_of_size(size);
-    const int numa_node = _mi_os_numa_node(tld); // current numa node
-    mi_assert_internal(size <= bcount*MI_ARENA_BLOCK_SIZE);
-
-    // try specific arena if so requested
-    size_t arena_index = mi_arena_id_index(arena_id);
-    if (arena_index < MI_MAX_ARENAS) {
-      mi_arena_t* arena = mi_atomic_load_ptr_relaxed(mi_arena_t, &mi_arenas[arena_index]);
-      if ((arena != NULL) && 
-          (arena->numa_node < 0 || arena->numa_node == numa_node) && // numa local?
-          (*large || !arena->is_large)) // large OS pages allowed, or arena is not large OS pages
-      {
-        void* p = mi_arena_alloc_from(arena, arena_index, bcount, commit, large, is_pinned, is_zero, arena_id, memid, tld);
-        mi_assert_internal((uintptr_t)p % alignment == 0);
-        if (p != NULL) return p;
-      }
->>>>>>> d1ae630d
     }
   }
   else {
@@ -279,7 +245,7 @@
 }
 
 
-void* _mi_arena_alloc_aligned(size_t size, size_t alignment, bool* commit, bool* large, bool* is_pinned, bool* is_zero,
+void* _mi_arena_alloc_aligned(size_t size, size_t alignment, size_t align_offset, bool* commit, bool* large, bool* is_pinned, bool* is_zero,
                               mi_arena_id_t req_arena_id, size_t* memid, mi_os_tld_t* tld)
 {
   mi_assert_internal(commit != NULL && is_pinned != NULL && is_zero != NULL && memid != NULL && tld != NULL);
@@ -293,7 +259,7 @@
   const int numa_node = _mi_os_numa_node(tld); // current numa node
 
   // try to allocate in an arena if the alignment is small enough and the object is not too small (as for heap meta data)
-  if (size >= MI_ARENA_MIN_OBJ_SIZE && alignment <= MI_SEGMENT_ALIGN) {
+  if (size >= MI_ARENA_MIN_OBJ_SIZE && alignment <= MI_SEGMENT_ALIGN && align_offset == 0) {
     void* p = mi_arena_allocate(numa_node, size, alignment, commit, large, is_pinned, is_zero, req_arena_id, memid, tld);
     if (p != NULL) return p;
   }
@@ -312,11 +278,7 @@
 
 void* _mi_arena_alloc(size_t size, bool* commit, bool* large, bool* is_pinned, bool* is_zero, mi_arena_id_t req_arena_id, size_t* memid, mi_os_tld_t* tld)
 {
-<<<<<<< HEAD
-  return _mi_arena_alloc_aligned(size, MI_ARENA_BLOCK_SIZE, commit, large, is_pinned, is_zero, req_arena_id, memid, tld);
-=======
-  return _mi_arena_alloc_aligned(size, MI_ARENA_BLOCK_SIZE, 0, commit, large, is_pinned, is_zero, arena_id, memid, tld);
->>>>>>> d1ae630d
+  return _mi_arena_alloc_aligned(size, MI_ARENA_BLOCK_SIZE, 0, commit, large, is_pinned, is_zero, req_arena_id, memid, tld);
 }
 
 void* mi_arena_area(mi_arena_id_t arena_id, size_t* size) {
@@ -333,23 +295,14 @@
   Arena free
 ----------------------------------------------------------- */
 
-<<<<<<< HEAD
-void _mi_arena_free(void* p, size_t size, size_t memid, bool all_committed, mi_os_tld_t* tld) {
-  mi_assert_internal(size > 0 && tld->stats != NULL);
-=======
 void _mi_arena_free(void* p, size_t size, size_t alignment, size_t align_offset, size_t memid, bool all_committed, mi_stats_t* stats) {
   mi_assert_internal(size > 0 && stats != NULL);
->>>>>>> d1ae630d
   if (p==NULL) return;
   if (size==0) return;
 
   if (memid == MI_MEMID_OS) {
     // was a direct OS allocation, pass through
-<<<<<<< HEAD
-    _mi_os_free_ex(p, size, all_committed, tld->stats);
-=======
     _mi_os_free_aligned(p, size, alignment, align_offset, all_committed, stats);
->>>>>>> d1ae630d
   }
   else {
     // allocated in an arena
@@ -377,7 +330,7 @@
     }
     else {
       mi_assert_internal(arena->blocks_committed != NULL);
-      _mi_os_decommit(p, blocks * MI_ARENA_BLOCK_SIZE, tld->stats); // ok if this fails
+      _mi_os_decommit(p, blocks * MI_ARENA_BLOCK_SIZE, stats); // ok if this fails
       _mi_bitmap_unclaim_across(arena->blocks_committed, arena->field_count, blocks, bitmap_idx);
     }
     // and make it available to others again 
