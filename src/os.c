/* ----------------------------------------------------------------------------
Copyright (c) 2018, Microsoft Research, Daan Leijen
This is free software; you can redistribute it and/or modify it under the
terms of the MIT license. A copy of the license can be found in the file
"LICENSE" at the root of this distribution.
-----------------------------------------------------------------------------*/
#ifndef _DEFAULT_SOURCE
#define _DEFAULT_SOURCE   // ensure mmap flags are defined
#endif

#include "mimalloc.h"
#include "mimalloc-internal.h"
#include "mimalloc-atomic.h"

#include <string.h>  // strerror
#include <errno.h>

#if defined(_WIN32)
#include <windows.h>
#elif defined(__wasi__)
// stdlib.h is all we need, and has already been included in mimalloc.h
#else
#include <sys/mman.h>  // mmap
#include <unistd.h>    // sysconf
#if defined(__linux__)
#include <linux/mman.h> // linux mmap flags
#endif
#if defined(__APPLE__)
#include <mach/vm_statistics.h>
#endif
#endif

/* -----------------------------------------------------------
  Initialization.
  On windows initializes support for aligned allocation and
  large OS pages (if MIMALLOC_LARGE_OS_PAGES is true).
----------------------------------------------------------- */
bool    _mi_os_decommit(void* addr, size_t size, mi_stats_t* stats);

static void* mi_align_up_ptr(void* p, size_t alignment) {
  return (void*)_mi_align_up((uintptr_t)p, alignment);
}

static void* mi_align_down_ptr(void* p, size_t alignment) {
  return (void*)_mi_align_down((uintptr_t)p, alignment);
}

// page size (initialized properly in `os_init`)
static size_t os_page_size = 4096;

// minimal allocation granularity
static size_t os_alloc_granularity = 4096;

// if non-zero, use large page allocation
static size_t large_os_page_size = 0;

// OS (small) page size
size_t _mi_os_page_size() {
  return os_page_size;
}

// if large OS pages are supported (2 or 4MiB), then return the size, otherwise return the small page size (4KiB)
size_t _mi_os_large_page_size() {
  return (large_os_page_size != 0 ? large_os_page_size : _mi_os_page_size());
}

static bool use_large_os_page(size_t size, size_t alignment) {
  // if we have access, check the size and alignment requirements
  if (large_os_page_size == 0 || !mi_option_is_enabled(mi_option_large_os_pages)) return false;
  return ((size % large_os_page_size) == 0 && (alignment % large_os_page_size) == 0);
}

// round to a good OS allocation size (bounded by max 12.5% waste)
size_t _mi_os_good_alloc_size(size_t size) {
  size_t align_size;
  if (size < 512*KiB) align_size = _mi_os_page_size();
  else if (size < 2*MiB) align_size = 64*KiB;
  else if (size < 8*MiB) align_size = 256*KiB;
  else if (size < 32*MiB) align_size = 1*MiB;
  else align_size = 4*MiB;
  if (size >= (SIZE_MAX - align_size)) return size; // possible overflow?
  return _mi_align_up(size, align_size);
}

#if defined(_WIN32)
// We use VirtualAlloc2 for aligned allocation, but it is only supported on Windows 10 and Windows Server 2016.
// So, we need to look it up dynamically to run on older systems. (use __stdcall for 32-bit compatibility)
// NtAllocateVirtualAllocEx is used for huge OS page allocation (1GiB)
// We hide MEM_EXTENDED_PARAMETER to compile with older SDK's.
#include <winternl.h>
typedef PVOID    (__stdcall *PVirtualAlloc2)(HANDLE, PVOID, SIZE_T, ULONG, ULONG, /* MEM_EXTENDED_PARAMETER* */ void*, ULONG);
typedef NTSTATUS (__stdcall *PNtAllocateVirtualMemoryEx)(HANDLE, PVOID*, SIZE_T*, ULONG, ULONG, /* MEM_EXTENDED_PARAMETER* */ PVOID, ULONG);
static PVirtualAlloc2 pVirtualAlloc2 = NULL;
static PNtAllocateVirtualMemoryEx pNtAllocateVirtualMemoryEx = NULL;

static bool mi_win_enable_large_os_pages()
{
  if (large_os_page_size > 0) return true;

  // Try to see if large OS pages are supported
  // To use large pages on Windows, we first need access permission
  // Set "Lock pages in memory" permission in the group policy editor
  // <https://devblogs.microsoft.com/oldnewthing/20110128-00/?p=11643>
  unsigned long err = 0;
  HANDLE token = NULL;
  BOOL ok = OpenProcessToken(GetCurrentProcess(), TOKEN_ADJUST_PRIVILEGES | TOKEN_QUERY, &token);
  if (ok) {
    TOKEN_PRIVILEGES tp;
    ok = LookupPrivilegeValue(NULL, TEXT("SeLockMemoryPrivilege"), &tp.Privileges[0].Luid);
    if (ok) {
      tp.PrivilegeCount = 1;
      tp.Privileges[0].Attributes = SE_PRIVILEGE_ENABLED;
      ok = AdjustTokenPrivileges(token, FALSE, &tp, 0, (PTOKEN_PRIVILEGES)NULL, 0);
      if (ok) {
        err = GetLastError();
        ok = (err == ERROR_SUCCESS);
        if (ok) {
          large_os_page_size = GetLargePageMinimum();
        }
      }
    }
    CloseHandle(token);
  }
  if (!ok) {
    if (err == 0) err = GetLastError();
    _mi_warning_message("cannot enable large OS page support, error %lu\n", err);
  }
  return (ok!=0);
}

void _mi_os_init(void) {
  // get the page size
  SYSTEM_INFO si;
  GetSystemInfo(&si);
  if (si.dwPageSize > 0) os_page_size = si.dwPageSize;
  if (si.dwAllocationGranularity > 0) os_alloc_granularity = si.dwAllocationGranularity;
  // get the VirtualAlloc2 function
  HINSTANCE  hDll;
  hDll = LoadLibrary(TEXT("kernelbase.dll"));
  if (hDll != NULL) {
    // use VirtualAlloc2FromApp if possible as it is available to Windows store apps
    pVirtualAlloc2 = (PVirtualAlloc2)(void (*)(void))GetProcAddress(hDll, "VirtualAlloc2FromApp");
    if (pVirtualAlloc2==NULL) pVirtualAlloc2 = (PVirtualAlloc2)(void (*)(void))GetProcAddress(hDll, "VirtualAlloc2");
    FreeLibrary(hDll);
  }
  hDll = LoadLibrary(TEXT("ntdll.dll"));
  if (hDll != NULL) {    
    pNtAllocateVirtualMemoryEx = (PNtAllocateVirtualMemoryEx)(void (*)(void))GetProcAddress(hDll, "NtAllocateVirtualMemoryEx");
    FreeLibrary(hDll);
  }
  if (mi_option_is_enabled(mi_option_large_os_pages) || mi_option_is_enabled(mi_option_reserve_huge_os_pages)) {
    mi_win_enable_large_os_pages();
  }
}
#elif defined(__wasi__)
void _mi_os_init() {
  os_page_size = 0x10000; // WebAssembly has a fixed page size: 64KB
  os_alloc_granularity = 16;
}
#else
void _mi_os_init() {
  // get the page size
  long result = sysconf(_SC_PAGESIZE);
  if (result > 0) {
    os_page_size = (size_t)result;
    os_alloc_granularity = os_page_size;
  }
  if (mi_option_is_enabled(mi_option_large_os_pages)) {
    large_os_page_size = 2*MiB;
  }
}
#endif


/* -----------------------------------------------------------
  Raw allocation on Windows (VirtualAlloc) and Unix's (mmap).
----------------------------------------------------------- */

static bool mi_os_mem_free(void* addr, size_t size, bool was_committed, mi_stats_t* stats)
{
  if (addr == NULL || size == 0) return true; // || _mi_os_is_huge_reserved(addr)
  bool err = false;
#if defined(_WIN32)
  err = (VirtualFree(addr, 0, MEM_RELEASE) == 0);
#elif defined(__wasi__)
  err = 0; // WebAssembly's heap cannot be shrunk
#else
  err = (munmap(addr, size) == -1);
#endif
  if (was_committed) _mi_stat_decrease(&stats->committed, size);
  _mi_stat_decrease(&stats->reserved, size);
  if (err) {
#pragma warning(suppress:4996)
    _mi_warning_message("munmap failed: %s, addr 0x%8li, size %lu\n", strerror(errno), (size_t)addr, size);
    return false;
  }
  else {
    return true;
  }
}

static void* mi_os_get_aligned_hint(size_t try_alignment, size_t size);

#ifdef _WIN32
 
#define MEM_COMMIT_RESERVE  (MEM_COMMIT|MEM_RESERVE)

static void* mi_win_virtual_allocx(void* addr, size_t size, size_t try_alignment, DWORD flags) {
<<<<<<< HEAD
#if defined(MEM_EXTENDED_PARAMETER_TYPE_BITS)
  // on modern Windows try use NtAllocateVirtualMemoryEx for 1GiB huge pages
  if ((size % ((uintptr_t)1 << 30)) == 0 /* 1GiB multiple */
    && (flags & MEM_LARGE_PAGES) != 0 && (flags & MEM_COMMIT) != 0 && (flags & MEM_RESERVE) != 0
    && (addr != NULL || try_alignment == 0 || try_alignment % _mi_os_page_size() == 0)
    && pNtAllocateVirtualMemoryEx != NULL)
  {
    #ifndef MEM_EXTENDED_PARAMETER_NONPAGED_HUGE
    #define MEM_EXTENDED_PARAMETER_NONPAGED_HUGE  (0x10)
    #endif
    MEM_EXTENDED_PARAMETER param = { 0, 0 };
    param.Type = 5; // == MemExtendedParameterAttributeFlags;
    param.ULong64 = MEM_EXTENDED_PARAMETER_NONPAGED_HUGE;
    SIZE_T psize = size;
    void*  base  = addr;
    NTSTATUS err = (*pNtAllocateVirtualMemoryEx)(GetCurrentProcess(), &base, &psize, flags, PAGE_READWRITE, &param, 1);
    if (err == 0) {
      return base;
    }
    else {
      // else fall back to regular large OS pages
      _mi_warning_message("unable to allocate huge (1GiB) page, trying large (2MiB) pages instead (error 0x%lx)\n", err);
    }
  }
#endif
#if (MI_INTPTR_SIZE >= 8)
=======
#if (MI_INTPTR_SIZE >= 8) 
>>>>>>> 3fadf4ab
  // on 64-bit systems, try to use the virtual address area after 4TiB for 4MiB aligned allocations
  void* hint;
  if (addr == NULL && (hint = mi_os_get_aligned_hint(try_alignment,size)) != NULL) {
    return VirtualAlloc(hint, size, flags, PAGE_READWRITE);
  }
#endif
#if defined(MEM_EXTENDED_PARAMETER_TYPE_BITS)
  // on modern Windows try use VirtualAlloc2 for aligned allocation
  if (try_alignment > 0 && (try_alignment % _mi_os_page_size()) == 0 && pVirtualAlloc2 != NULL) {
    MEM_ADDRESS_REQUIREMENTS reqs = { 0 };
    reqs.Alignment = try_alignment;
    MEM_EXTENDED_PARAMETER param = { 0 };
    param.Type = MemExtendedParameterAddressRequirements;
    param.Pointer = &reqs;
    return (*pVirtualAlloc2)(GetCurrentProcess(), addr, size, flags, PAGE_READWRITE, &param, 1);
  }
#endif
  return VirtualAlloc(addr, size, flags, PAGE_READWRITE);
}

static void* mi_win_virtual_alloc(void* addr, size_t size, size_t try_alignment, DWORD flags, bool large_only, bool allow_large, bool* is_large) {
  mi_assert_internal(!(large_only && !allow_large));
  static volatile _Atomic(uintptr_t) large_page_try_ok; // = 0;
  void* p = NULL;
  if ((large_only || use_large_os_page(size, try_alignment))
      && allow_large && (flags&MEM_COMMIT)!=0 && (flags&MEM_RESERVE)!=0) {
    uintptr_t try_ok = mi_atomic_read(&large_page_try_ok);
    if (!large_only && try_ok > 0) {
      // if a large page allocation fails, it seems the calls to VirtualAlloc get very expensive.
      // therefore, once a large page allocation failed, we don't try again for `large_page_try_ok` times.
      mi_atomic_cas_weak(&large_page_try_ok, try_ok - 1, try_ok);
    }
    else {
      // large OS pages must always reserve and commit.
      *is_large = true;
      p = mi_win_virtual_allocx(addr, size, try_alignment, flags | MEM_LARGE_PAGES);
      if (large_only) return p;
      // fall back to non-large page allocation on error (`p == NULL`).
      if (p == NULL) {
        mi_atomic_write(&large_page_try_ok,10);  // on error, don't try again for the next N allocations
      }
    }
  }
  if (p == NULL) {
    *is_large = ((flags&MEM_LARGE_PAGES) != 0);
    p = mi_win_virtual_allocx(addr, size, try_alignment, flags);
  }
  if (p == NULL) {
    _mi_warning_message("unable to allocate memory: error code: %i, addr: %p, size: 0x%x, large only: %d, allow_large: %d\n", GetLastError(), addr, size, large_only, allow_large);
  }
  return p;
}

#elif defined(__wasi__)
static void* mi_wasm_heap_grow(size_t size, size_t try_alignment) {
  uintptr_t base = __builtin_wasm_memory_size(0) * _mi_os_page_size();
  uintptr_t aligned_base = _mi_align_up(base, (uintptr_t) try_alignment);
  size_t alloc_size = _mi_align_up( aligned_base - base + size, _mi_os_page_size());
  mi_assert(alloc_size >= size && (alloc_size % _mi_os_page_size()) == 0);
  if (alloc_size < size) return NULL;
  if (__builtin_wasm_memory_grow(0, alloc_size / _mi_os_page_size()) == SIZE_MAX) {
    errno = ENOMEM;
    return NULL;
  }
  return (void*)aligned_base;
}
#else
#define MI_OS_USE_MMAP
static void* mi_unix_mmapx(void* addr, size_t size, size_t try_alignment, int protect_flags, int flags, int fd) {
  void* p = NULL;
  #if (MI_INTPTR_SIZE >= 8) && !defined(MAP_ALIGNED)
  // on 64-bit systems, use the virtual address area after 4TiB for 4MiB aligned allocations
  void* hint;
  if (addr == NULL && (hint = mi_os_get_aligned_hint(try_alignment, size)) != NULL) {
    p = mmap(hint,size,protect_flags,flags,fd,0);
    if (p==MAP_FAILED) p = NULL; // fall back to regular mmap
  }
  #else
  UNUSED(try_alignment);
  #endif
  if (p==NULL) {
    p = mmap(addr,size,protect_flags,flags,fd,0);
    if (p==MAP_FAILED) p = NULL;
  }
  return p;
}

static void* mi_unix_mmap(void* addr, size_t size, size_t try_alignment, int protect_flags, bool large_only, bool allow_large, bool* is_large) {
  void* p = NULL;
  #if !defined(MAP_ANONYMOUS)
  #define MAP_ANONYMOUS  MAP_ANON
  #endif
  int flags = MAP_PRIVATE | MAP_ANONYMOUS;
  int fd = -1;
  #if defined(MAP_ALIGNED)  // BSD
  if (try_alignment > 0) {
    size_t n = _mi_bsr(try_alignment);
    if (((size_t)1 << n) == try_alignment && n >= 12 && n <= 30) {  // alignment is a power of 2 and 4096 <= alignment <= 1GiB
      flags |= MAP_ALIGNED(n);
    }
  }
  #endif
  #if defined(PROT_MAX)
  protect_flags |= PROT_MAX(PROT_READ | PROT_WRITE); // BSD
  #endif
  #if defined(VM_MAKE_TAG)
  // macOS: tracking anonymous page with a specific ID. (All up to 98 are taken officially but LLVM sanitizers had taken 99)
  int os_tag = (int)mi_option_get(mi_option_os_tag);
  if (os_tag < 100 || os_tag > 255) os_tag = 100;
  fd = VM_MAKE_TAG(os_tag);
  #endif
  if ((large_only || use_large_os_page(size, try_alignment)) && allow_large) {
    static volatile _Atomic(uintptr_t) large_page_try_ok; // = 0;
    uintptr_t try_ok = mi_atomic_read(&large_page_try_ok);
    if (!large_only && try_ok > 0) {
      // If the OS is not configured for large OS pages, or the user does not have
      // enough permission, the `mmap` will always fail (but it might also fail for other reasons).
      // Therefore, once a large page allocation failed, we don't try again for `large_page_try_ok` times
      // to avoid too many failing calls to mmap.
      mi_atomic_cas_weak(&large_page_try_ok, try_ok - 1, try_ok);
    }
    else {
      int lflags = flags;
      int lfd = fd;
      #ifdef MAP_ALIGNED_SUPER
      lflags |= MAP_ALIGNED_SUPER;
      #endif
      #ifdef MAP_HUGETLB
      lflags |= MAP_HUGETLB;
      #endif
      #ifdef MAP_HUGE_1GB
      if ((size % GiB) == 0) {
        lflags |= MAP_HUGE_1GB;
      }
      else
      #endif
      {
        #ifdef MAP_HUGE_2MB
        lflags |= MAP_HUGE_2MB;
        #endif
      }
      #ifdef VM_FLAGS_SUPERPAGE_SIZE_2MB
      lfd |= VM_FLAGS_SUPERPAGE_SIZE_2MB;
      #endif
      if (large_only || lflags != flags) {
        // try large OS page allocation
        *is_large = true;
        p = mi_unix_mmapx(addr, size, try_alignment, protect_flags, lflags, lfd);
        #ifdef MAP_HUGE_1GB
        if (p == NULL && (lflags & MAP_HUGE_1GB) != 0) {
          _mi_warning_message("unable to allocate huge (1GiB) page, trying large (2MiB) pages instead (error %i)\n", errno);
          lflags = ((lflags & ~MAP_HUGE_1GB) | MAP_HUGE_2MB);
          p = mi_unix_mmapx(addr, size, try_alignment, protect_flags, lflags, lfd);
        }
        #endif
        if (large_only) return p;
        if (p == NULL) {
          mi_atomic_write(&large_page_try_ok, 10);  // on error, don't try again for the next N allocations
        }
      }
    }
  }
  if (p == NULL) {
    *is_large = false;
    p = mi_unix_mmapx(addr, size, try_alignment, protect_flags, flags, fd);
    #if defined(MADV_HUGEPAGE)
    // Many Linux systems don't allow MAP_HUGETLB but they support instead
    // transparent huge pages (THP). It is not required to call `madvise` with MADV_HUGE
    // though since properly aligned allocations will already use large pages if available
    // in that case -- in particular for our large regions (in `memory.c`).
    // However, some systems only allow THP if called with explicit `madvise`, so
    // when large OS pages are enabled for mimalloc, we call `madvice` anyways.
    if (allow_large && use_large_os_page(size, try_alignment)) {
      if (madvise(p, size, MADV_HUGEPAGE) == 0) {
        *is_large = true; // possibly
      };
    }
    #endif
  }
  return p;
}
#endif

// On 64-bit systems, we can do efficient aligned allocation by using
// the 4TiB to 30TiB area to allocate them.
#if (MI_INTPTR_SIZE >= 8) && (defined(_WIN32) || (defined(MI_OS_USE_MMAP) && !defined(MAP_ALIGNED)))
static volatile _Atomic(intptr_t) aligned_base;

// Return a 4MiB aligned address that is probably available
static void* mi_os_get_aligned_hint(size_t try_alignment, size_t size) {
  if (try_alignment == 0 || try_alignment > MI_SEGMENT_SIZE) return NULL;
  if ((size%MI_SEGMENT_SIZE) != 0) return NULL;
  intptr_t hint = mi_atomic_add(&aligned_base, size);
  if (hint == 0 || hint > ((intptr_t)30<<40)) { // try to wrap around after 30TiB (area after 32TiB is used for huge OS pages)
    intptr_t init = ((intptr_t)4 << 40); // start at 4TiB area
    #if (MI_SECURE>0 || MI_DEBUG==0)     // security: randomize start of aligned allocations unless in debug mode
    uintptr_t r = _mi_random_init((uintptr_t)&mi_os_get_aligned_hint ^ hint);
    init = init + (MI_SEGMENT_SIZE * ((r>>17) & 0xFFFF));  // (randomly 0-64k)*4MiB == 0 to 256GiB
    #endif
    mi_atomic_cas_strong(mi_atomic_cast(uintptr_t, &aligned_base), init, hint + size);
    hint = mi_atomic_add(&aligned_base, size); // this may still give 0 or > 30TiB but that is ok, it is a hint after all
  }
  if (hint%try_alignment != 0) return NULL;
  return (void*)hint;
}
#else
static void* mi_os_get_aligned_hint(size_t try_alignment, size_t size) {
  UNUSED(try_alignment); UNUSED(size);
  return NULL;
}
#endif


// Primitive allocation from the OS.
// Note: the `try_alignment` is just a hint and the returned pointer is not guaranteed to be aligned.
static void* mi_os_mem_alloc(size_t size, size_t try_alignment, bool commit, bool allow_large, bool* is_large, mi_stats_t* stats) {
  mi_assert_internal(size > 0 && (size % _mi_os_page_size()) == 0);
  if (size == 0) return NULL;
  if (!commit) allow_large = false;

  void* p = NULL;
  /*
  if (commit && allow_large) {
    p = _mi_os_try_alloc_from_huge_reserved(size, try_alignment);
    if (p != NULL) {
      *is_large = true;
      return p;
    }
  }
  */

  #if defined(_WIN32)
    int flags = MEM_RESERVE;
    if (commit) flags |= MEM_COMMIT;
    p = mi_win_virtual_alloc(NULL, size, try_alignment, flags, false, allow_large, is_large);
  #elif defined(__wasi__)
    *is_large = false;
    p = mi_wasm_heap_grow(size, try_alignment);
  #else
    int protect_flags = (commit ? (PROT_WRITE | PROT_READ) : PROT_NONE);
    p = mi_unix_mmap(NULL, size, try_alignment, protect_flags, false, allow_large, is_large);
  #endif
  mi_stat_counter_increase(stats->mmap_calls, 1);
  if (p != NULL) {
    _mi_stat_increase(&stats->reserved, size);
    if (commit) { _mi_stat_increase(&stats->committed, size); }
  }
  return p;
}


// Primitive aligned allocation from the OS.
// This function guarantees the allocated memory is aligned.
static void* mi_os_mem_alloc_aligned(size_t size, size_t alignment, bool commit, bool allow_large, bool* is_large, mi_stats_t* stats) {
  mi_assert_internal(alignment >= _mi_os_page_size() && ((alignment & (alignment - 1)) == 0));
  mi_assert_internal(size > 0 && (size % _mi_os_page_size()) == 0);
  if (!commit) allow_large = false;
  if (!(alignment >= _mi_os_page_size() && ((alignment & (alignment - 1)) == 0))) return NULL;
  size = _mi_align_up(size, _mi_os_page_size());

  // try first with a hint (this will be aligned directly on Win 10+ or BSD)
  void* p = mi_os_mem_alloc(size, alignment, commit, allow_large, is_large, stats);
  if (p == NULL) return NULL;

  // if not aligned, free it, overallocate, and unmap around it
  if (((uintptr_t)p % alignment != 0)) {
    mi_os_mem_free(p, size, commit, stats);
    if (size >= (SIZE_MAX - alignment)) return NULL; // overflow
    size_t over_size = size + alignment;

#if _WIN32
    // over-allocate and than re-allocate exactly at an aligned address in there.
    // this may fail due to threads allocating at the same time so we
    // retry this at most 3 times before giving up.
    // (we can not decommit around the overallocation on Windows, because we can only
    //  free the original pointer, not one pointing inside the area)
    int flags = MEM_RESERVE;
    if (commit) flags |= MEM_COMMIT;
    for (int tries = 0; tries < 3; tries++) {
      // over-allocate to determine a virtual memory range
      p = mi_os_mem_alloc(over_size, alignment, commit, false, is_large, stats);
      if (p == NULL) return NULL; // error
      if (((uintptr_t)p % alignment) == 0) {
        // if p happens to be aligned, just decommit the left-over area
        _mi_os_decommit((uint8_t*)p + size, over_size - size, stats);
        break;
      }
      else {
        // otherwise free and allocate at an aligned address in there
        mi_os_mem_free(p, over_size, commit, stats);
        void* aligned_p = mi_align_up_ptr(p, alignment);
        p = mi_win_virtual_alloc(aligned_p, size, alignment, flags, false, allow_large, is_large);
        if (p == aligned_p) break; // success!
        if (p != NULL) { // should not happen?
          mi_os_mem_free(p, size, commit, stats);
          p = NULL;
        }
      }
    }
#else
    // overallocate...
    p = mi_os_mem_alloc(over_size, alignment, commit, false, is_large, stats);
    if (p == NULL) return NULL;
    // and selectively unmap parts around the over-allocated area.
    void* aligned_p = mi_align_up_ptr(p, alignment);
    size_t pre_size = (uint8_t*)aligned_p - (uint8_t*)p;
    size_t mid_size = _mi_align_up(size, _mi_os_page_size());
    size_t post_size = over_size - pre_size - mid_size;
    mi_assert_internal(pre_size < over_size && post_size < over_size && mid_size >= size);
    if (pre_size > 0)  mi_os_mem_free(p, pre_size, commit, stats);
    if (post_size > 0) mi_os_mem_free((uint8_t*)aligned_p + mid_size, post_size, commit, stats);
    // we can return the aligned pointer on `mmap` systems
    p = aligned_p;
#endif
  }

  mi_assert_internal(p == NULL || (p != NULL && ((uintptr_t)p % alignment) == 0));
  return p;
}

/* -----------------------------------------------------------
  OS API: alloc, free, alloc_aligned
----------------------------------------------------------- */

void* _mi_os_alloc(size_t size, mi_stats_t* stats) {
  if (size == 0) return NULL;
  size = _mi_os_good_alloc_size(size);
  bool is_large = false;
  return mi_os_mem_alloc(size, 0, true, false, &is_large, stats);
}

void  _mi_os_free_ex(void* p, size_t size, bool was_committed, mi_stats_t* stats) {
  if (size == 0 || p == NULL) return;
  size = _mi_os_good_alloc_size(size);
  mi_os_mem_free(p, size, was_committed, stats);
}

void  _mi_os_free(void* p, size_t size, mi_stats_t* stats) {
  _mi_os_free_ex(p, size, true, stats);
}

void* _mi_os_alloc_aligned(size_t size, size_t alignment, bool commit, bool* large, mi_os_tld_t* tld)
{
  if (size == 0) return NULL;
  size = _mi_os_good_alloc_size(size);
  alignment = _mi_align_up(alignment, _mi_os_page_size());
  bool allow_large = false;
  if (large != NULL) {
    allow_large = *large;
    *large = false;
  }
  return mi_os_mem_alloc_aligned(size, alignment, commit, allow_large, (large!=NULL?large:&allow_large), tld->stats);
}



/* -----------------------------------------------------------
  OS memory API: reset, commit, decommit, protect, unprotect.
----------------------------------------------------------- */


// OS page align within a given area, either conservative (pages inside the area only),
// or not (straddling pages outside the area is possible)
static void* mi_os_page_align_areax(bool conservative, void* addr, size_t size, size_t* newsize) {
  mi_assert(addr != NULL && size > 0);
  if (newsize != NULL) *newsize = 0;
  if (size == 0 || addr == NULL) return NULL;

  // page align conservatively within the range
  void* start = (conservative ? mi_align_up_ptr(addr, _mi_os_page_size())
    : mi_align_down_ptr(addr, _mi_os_page_size()));
  void* end = (conservative ? mi_align_down_ptr((uint8_t*)addr + size, _mi_os_page_size())
    : mi_align_up_ptr((uint8_t*)addr + size, _mi_os_page_size()));
  ptrdiff_t diff = (uint8_t*)end - (uint8_t*)start;
  if (diff <= 0) return NULL;

  mi_assert_internal((conservative && (size_t)diff <= size) || (!conservative && (size_t)diff >= size));
  if (newsize != NULL) *newsize = (size_t)diff;
  return start;
}

static void* mi_os_page_align_area_conservative(void* addr, size_t size, size_t* newsize) {
  return mi_os_page_align_areax(true, addr, size, newsize);
}

// Commit/Decommit memory.
// Usuelly commit is aligned liberal, while decommit is aligned conservative.
// (but not for the reset version where we want commit to be conservative as well)
static bool mi_os_commitx(void* addr, size_t size, bool commit, bool conservative, bool* is_zero, mi_stats_t* stats) {
  // page align in the range, commit liberally, decommit conservative
  *is_zero = false;
  size_t csize;
  void* start = mi_os_page_align_areax(conservative, addr, size, &csize);
  if (csize == 0) return true;  // || _mi_os_is_huge_reserved(addr))
  int err = 0;
  if (commit) {
    _mi_stat_increase(&stats->committed, csize);
    _mi_stat_counter_increase(&stats->commit_calls, 1);
  }
  else {
    _mi_stat_decrease(&stats->committed, csize);
  }

  #if defined(_WIN32)
  if (commit) {
    // if the memory was already committed, the call succeeds but it is not zero'd
    // *is_zero = true;
    void* p = VirtualAlloc(start, csize, MEM_COMMIT, PAGE_READWRITE);
    err = (p == start ? 0 : GetLastError());
  }
  else {
    BOOL ok = VirtualFree(start, csize, MEM_DECOMMIT);
    err = (ok ? 0 : GetLastError());
  }
  #elif defined(__wasi__)
  // WebAssembly guests can't control memory protection
  #else
  err = mprotect(start, csize, (commit ? (PROT_READ | PROT_WRITE) : PROT_NONE));
  if (err != 0) { err = errno; }
  #endif
  if (err != 0) {
    _mi_warning_message("commit/decommit error: start: 0x%p, csize: 0x%x, err: %i\n", start, csize, err);
  }
  mi_assert_internal(err == 0);
  return (err == 0);
}

bool _mi_os_commit(void* addr, size_t size, bool* is_zero, mi_stats_t* stats) {
  return mi_os_commitx(addr, size, true, false /* conservative? */, is_zero, stats);
}

bool _mi_os_decommit(void* addr, size_t size, mi_stats_t* stats) {
  bool is_zero;
  return mi_os_commitx(addr, size, false, true /* conservative? */, &is_zero, stats);
}

bool _mi_os_commit_unreset(void* addr, size_t size, bool* is_zero, mi_stats_t* stats) {
  return mi_os_commitx(addr, size, true, true /* conservative? */, is_zero, stats);
}


// Signal to the OS that the address range is no longer in use
// but may be used later again. This will release physical memory
// pages and reduce swapping while keeping the memory committed.
// We page align to a conservative area inside the range to reset.
static bool mi_os_resetx(void* addr, size_t size, bool reset, mi_stats_t* stats) {
  // page align conservatively within the range
  size_t csize;
  void* start = mi_os_page_align_area_conservative(addr, size, &csize);
  if (csize == 0) return true;  // || _mi_os_is_huge_reserved(addr)
  if (reset) _mi_stat_increase(&stats->reset, csize);
        else _mi_stat_decrease(&stats->reset, csize);
  if (!reset) return true; // nothing to do on unreset!

  #if (MI_DEBUG>1)
  if (MI_SECURE==0) {
    memset(start, 0, csize); // pretend it is eagerly reset
  }
  #endif

#if defined(_WIN32)
  // Testing shows that for us (on `malloc-large`) MEM_RESET is 2x faster than DiscardVirtualMemory
  void* p = VirtualAlloc(start, csize, MEM_RESET, PAGE_READWRITE);
  mi_assert_internal(p == start);
  #if 1
  if (p == start && start != NULL) {
    VirtualUnlock(start,csize); // VirtualUnlock after MEM_RESET removes the memory from the working set
  }
  #endif
  if (p != start) return false;
#else
#if defined(MADV_FREE)
  static int advice = MADV_FREE;
  int err = madvise(start, csize, advice);
  if (err != 0 && errno == EINVAL && advice == MADV_FREE) {
    // if MADV_FREE is not supported, fall back to MADV_DONTNEED from now on
    advice = MADV_DONTNEED;
    err = madvise(start, csize, advice);
  }
#elif defined(__wasi__)
  int err = 0;
#else
  int err = madvise(start, csize, MADV_DONTNEED);
#endif
  if (err != 0) {
    _mi_warning_message("madvise reset error: start: 0x%p, csize: 0x%x, errno: %i\n", start, csize, errno);
  }
  //mi_assert(err == 0);
  if (err != 0) return false;
#endif
  return true;
}

// Signal to the OS that the address range is no longer in use
// but may be used later again. This will release physical memory
// pages and reduce swapping while keeping the memory committed.
// We page align to a conservative area inside the range to reset.
bool _mi_os_reset(void* addr, size_t size, mi_stats_t* stats) {
  if (mi_option_is_enabled(mi_option_reset_decommits)) {
    return _mi_os_decommit(addr,size,stats);
  }
  else {
    return mi_os_resetx(addr, size, true, stats);
  }
}

bool _mi_os_unreset(void* addr, size_t size, bool* is_zero, mi_stats_t* stats) {
  if (mi_option_is_enabled(mi_option_reset_decommits)) {
    return _mi_os_commit_unreset(addr, size, is_zero, stats);  // re-commit it (conservatively!)
  }
  else {
    *is_zero = false;
    return mi_os_resetx(addr, size, false, stats);
  }
}


// Protect a region in memory to be not accessible.
static  bool mi_os_protectx(void* addr, size_t size, bool protect) {
  // page align conservatively within the range
  size_t csize = 0;
  void* start = mi_os_page_align_area_conservative(addr, size, &csize);
  if (csize == 0) return false;
  /*
  if (_mi_os_is_huge_reserved(addr)) {
	  _mi_warning_message("cannot mprotect memory allocated in huge OS pages\n");
  }
  */
  int err = 0;
#ifdef _WIN32
  DWORD oldprotect = 0;
  BOOL ok = VirtualProtect(start, csize, protect ? PAGE_NOACCESS : PAGE_READWRITE, &oldprotect);
  err = (ok ? 0 : GetLastError());
#elif defined(__wasi__)
  err = 0;
#else
  err = mprotect(start, csize, protect ? PROT_NONE : (PROT_READ | PROT_WRITE));
  if (err != 0) { err = errno; }
#endif
  if (err != 0) {
    _mi_warning_message("mprotect error: start: 0x%p, csize: 0x%x, err: %i\n", start, csize, err);
  }
  return (err == 0);
}

bool _mi_os_protect(void* addr, size_t size) {
  return mi_os_protectx(addr, size, true);
}

bool _mi_os_unprotect(void* addr, size_t size) {
  return mi_os_protectx(addr, size, false);
}



bool _mi_os_shrink(void* p, size_t oldsize, size_t newsize, mi_stats_t* stats) {
  // page align conservatively within the range
  mi_assert_internal(oldsize > newsize && p != NULL);
  if (oldsize < newsize || p == NULL) return false;
  if (oldsize == newsize) return true;

  // oldsize and newsize should be page aligned or we cannot shrink precisely
  void* addr = (uint8_t*)p + newsize;
  size_t size = 0;
  void* start = mi_os_page_align_area_conservative(addr, oldsize - newsize, &size);
  if (size == 0 || start != addr) return false;

#ifdef _WIN32
  // we cannot shrink on windows, but we can decommit
  return _mi_os_decommit(start, size, stats);
#else
  return mi_os_mem_free(start, size, true, stats);
#endif
}


/* ----------------------------------------------------------------------------
Support for allocating huge OS pages (1Gib) that are reserved up-front 
and possibly associated with a specific NUMA node. (use `numa_node>=0`)
-----------------------------------------------------------------------------*/
<<<<<<< HEAD
#define MI_HUGE_OS_PAGE_SIZE ((size_t)1 << 30)  // 1GiB

#if !(MI_INTPTR_SIZE >= 8 && (defined(_WIN32) || defined(MI_OS_USE_MMAP)))
int _mi_os_alloc_huge_os_pages(size_t pages, double max_secs, void** start, size_t* pages_reserved, size_t* size) mi_attr_noexcept {
  UNUSED(pages); UNUSED(max_secs);
  if (start != NULL) *start = NULL;
  if (pages_reserved != NULL) *pages_reserved = 0;
  if (size != NULL) *size = 0;
  return ENOMEM; 
}
#else
static _Atomic(uintptr_t) huge_top; // = 0

int _mi_os_alloc_huge_os_pages(size_t pages, double max_secs, void** pstart, size_t* pages_reserved, size_t* psize) mi_attr_noexcept 
{
  *pstart = NULL;
  *pages_reserved = 0;
  *psize = 0;
  if (max_secs==0) return ETIMEDOUT; // timeout 
  if (pages==0) return 0;            // ok

  // Atomically claim a huge address range
  size_t size = pages * MI_HUGE_OS_PAGE_SIZE;
  uint8_t* start;
  do {
    start = (uint8_t*)mi_atomic_addu(&huge_top, size);  
    if (start == NULL) {
      uintptr_t top = ((uintptr_t)32 << 40);  // 32TiB virtual start address
      #if (MI_SECURE>0 || MI_DEBUG==0)        // security: randomize start of huge pages unless in debug mode
      uintptr_t r = _mi_random_init((uintptr_t)&_mi_os_alloc_huge_os_pages);
      top += ((uintptr_t)MI_HUGE_OS_PAGE_SIZE * ((r>>17) & 0x3FF));  // (randomly 0-1024)*1GiB == 0 to 1TiB
      #endif    
      mi_atomic_cas_strong(&huge_top, top, 0);
    }
  } while (start == NULL);

  
  // Allocate one page at the time but try to place them contiguously
  // We allocate one page at the time to be able to abort if it takes too long
  double start_t = _mi_clock_start();
  uint8_t* addr = start;  // current top of the allocations
  for (size_t page = 0; page < pages; page++, addr += MI_HUGE_OS_PAGE_SIZE ) {
    // allocate a page
    void* p = NULL;
    bool is_large = true;
    #ifdef _WIN32
    if (page==0) { mi_win_enable_large_os_pages(); }
    p = mi_win_virtual_alloc(addr, MI_HUGE_OS_PAGE_SIZE, 0, MEM_LARGE_PAGES | MEM_COMMIT | MEM_RESERVE, true, true, &is_large);
    #elif defined(MI_OS_USE_MMAP)
    p = mi_unix_mmap(addr, MI_HUGE_OS_PAGE_SIZE, 0, PROT_READ | PROT_WRITE, true, true, &is_large);
    #else
    // always fail
    #endif

    // Did we succeed at a contiguous address?
    if (p != addr) {
      // no success, issue a warning and return with an error
      if (p != NULL) {
        _mi_warning_message("could not allocate contiguous huge page %zu at 0x%p\n", page, addr);
        _mi_os_free(p, MI_HUGE_OS_PAGE_SIZE, &_mi_stats_main );
      }
      else {
        #ifdef _WIN32
        int err = GetLastError();
        #else
        int err = errno;
        #endif
        _mi_warning_message("could not allocate huge page %zu at 0x%p, error: %i\n", page, addr, err);
      }
      return ENOMEM;
=======
#define MI_HUGE_OS_PAGE_SIZE  (GiB)  

#if defined(WIN32) && (MI_INTPTR_SIZE >= 8)
static void* mi_os_alloc_huge_os_pagesx(size_t size, int numa_node) 
{  
  mi_assert_internal(size%GiB == 0);

  #if defined(MEM_EXTENDED_PARAMETER_TYPE_BITS)
  DWORD flags = MEM_LARGE_PAGES | MEM_COMMIT | MEM_RESERVE;
  MEM_EXTENDED_PARAMETER params[4] = { {0,0},{0,0},{0,0},{0,0} };
  MEM_ADDRESS_REQUIREMENTS reqs = {0,0,0};
  reqs.HighestEndingAddress = NULL;
  reqs.LowestStartingAddress = NULL;
  reqs.Alignment = MI_SEGMENT_SIZE;
  
  // on modern Windows try use NtAllocateVirtualMemoryEx for 1GiB huge pages  
  if (pNtAllocateVirtualMemoryEx != NULL) {
    #ifndef MEM_EXTENDED_PARAMETER_NONPAGED_HUGE
    #define MEM_EXTENDED_PARAMETER_NONPAGED_HUGE  (0x10)
    #endif
    params[0].Type = MemExtendedParameterAddressRequirements;
    params[0].Pointer = &reqs;
    params[1].Type = 5; // == MemExtendedParameterAttributeFlags;
    params[1].ULong64 = MEM_EXTENDED_PARAMETER_NONPAGED_HUGE;
    size_t param_count = 2;
    if (numa_node >= 0) {
      param_count++;
      params[2].Type = MemExtendedParameterNumaNode;
      params[2].ULong = (unsigned)numa_node;
>>>>>>> 3fadf4ab
    }
    SIZE_T psize = size;
    void* base = NULL;
    NTSTATUS err = (*pNtAllocateVirtualMemoryEx)(GetCurrentProcess(), &base, &psize, flags, PAGE_READWRITE, params, param_count);
    if (err == 0) {
      return base;
    }
<<<<<<< HEAD
    *psize += MI_HUGE_OS_PAGE_SIZE; 
    *pages_reserved += 1;
    _mi_stat_increase(&_mi_stats_main.committed, MI_HUGE_OS_PAGE_SIZE);
    _mi_stat_increase(&_mi_stats_main.reserved, MI_HUGE_OS_PAGE_SIZE);
    
    // check for timeout
    double elapsed = _mi_clock_end(start_t);
    if (elapsed > max_secs) return ETIMEDOUT;
    if (page >= 1) {
      double estimate = ((elapsed / (double)(page+1)) * (double)pages);
      if (estimate > 1.5*max_secs) return ETIMEDOUT; // seems like we are going to timeout
=======
    else {
      // fall back to regular huge pages    
      _mi_warning_message("unable to allocate using huge (1GiB) pages, trying large (2MiB) pages instead (error 0x%lx)\n", err);
>>>>>>> 3fadf4ab
    }
  }  
  // on modern Windows try use VirtualAlloc2 for aligned large OS page allocation
  if (pVirtualAlloc2 != NULL) {
    params[0].Type = MemExtendedParameterAddressRequirements;
    params[0].Pointer = &reqs;
    size_t param_count = 1;
    if (numa_node >= 0) {
      param_count++;
      params[1].Type = MemExtendedParameterNumaNode;
      params[1].ULong = (unsigned)numa_node;
    }
    return (*pVirtualAlloc2)(GetCurrentProcess(), NULL, size, flags, PAGE_READWRITE, params, param_count);
  }
  #endif
  return NULL; // give up on older Windows.. 
}
#elif defined(MI_OS_USE_MMAP) && (MI_INTPTR_SIZE >= 8)
#ifdef MI_HAS_NUMA
#include <numaif.h> // mbind, and use -lnuma
#endif
static void* mi_os_alloc_huge_os_pagesx(size_t size, int numa_node) {
  mi_assert_internal(size%GiB == 0);
  bool is_large = true;
  void* p = mi_unix_mmap(NULL, MI_HUGE_OS_PAGE_SIZE, MI_SEGMENT_SIZE, PROT_READ | PROT_WRITE, true, true, &is_large);
  if (p == NULL) return NULL;
  #ifdef MI_HAS_NUMA  
  if (numa_node >= 0 && numa_node < 8*MI_INTPTR_SIZE) {
    uintptr_t numa_mask = (1UL << numa_node);
    long err = mbind(p, size, MPOL_PREFERRED, &numa_mask, 8*MI_INTPTR_SIZE, 0);
    if (err != 0) {
      _mi_warning_message("failed to bind huge (1GiB) pages to NUMA node %d: %s\n", numa_node, strerror(errno));
    }
  }
  #endif
  return p;
}
#else 
static void* mi_os_alloc_huge_os_pagesx(size_t size, int numa_node) {
  return NULL;
}
#endif

void* _mi_os_alloc_huge_os_pages(size_t pages, int numa_node, size_t* psize) {
  if (psize != NULL) *psize = 0;
  size_t size = pages * MI_HUGE_OS_PAGE_SIZE;
  void* p = mi_os_alloc_huge_os_pagesx(size, numa_node);
  if (p==NULL) return NULL;
  if (psize != NULL) *psize = size;
  _mi_stat_increase(&_mi_stats_main.committed, size);
  _mi_stat_increase(&_mi_stats_main.reserved, size);
  return p;
}

#ifdef WIN32
static int mi_os_numa_nodex(void) {
  PROCESSOR_NUMBER pnum;
  USHORT numa_node = 0;
  GetCurrentProcessorNumberEx(&pnum);
  GetNumaProcessorNodeEx(&pnum,&numa_node);
  return (int)numa_node; 
}

static int mi_os_numa_node_countx(void) {
  ULONG numa_max = 0;
  GetNumaHighestNodeNumber(&numa_max);
  return (int)(numa_max + 1);
}
#elif MI_HAS_NUMA
#include <numa.h>
static int mi_os_numa_nodex(void) {
  return numa_preferred();
}
static int mi_os_numa_node_countx(void) {
  return (numa_max_node() + 1);
}
#else
static int mi_os_numa_nodex(void) {
  return 0;
}
<<<<<<< HEAD
#endif
=======
static int mi_os_numa_node_countx(void) {
  return 1;
}
#endif

int _mi_os_numa_node_count(void) {
  long ncount = mi_os_numa_node_countx();
  // never more than max numa node and at least 1
  long nmax  = 1 + mi_option_get(mi_option_max_numa_node);
  if (ncount > nmax) ncount = nmax;
  if (ncount <= 0) ncount = 1;
  return ncount;
}

int _mi_os_numa_node(void) {
  int nnode = mi_os_numa_nodex();
  // never more than the node count
  int ncount = _mi_os_numa_node_count();
  if (nnode >= ncount) { nnode = nnode % ncount; }  
  return nnode;
}
>>>>>>> 3fadf4ab
<|MERGE_RESOLUTION|>--- conflicted
+++ resolved
@@ -206,36 +206,7 @@
 #define MEM_COMMIT_RESERVE  (MEM_COMMIT|MEM_RESERVE)
 
 static void* mi_win_virtual_allocx(void* addr, size_t size, size_t try_alignment, DWORD flags) {
-<<<<<<< HEAD
-#if defined(MEM_EXTENDED_PARAMETER_TYPE_BITS)
-  // on modern Windows try use NtAllocateVirtualMemoryEx for 1GiB huge pages
-  if ((size % ((uintptr_t)1 << 30)) == 0 /* 1GiB multiple */
-    && (flags & MEM_LARGE_PAGES) != 0 && (flags & MEM_COMMIT) != 0 && (flags & MEM_RESERVE) != 0
-    && (addr != NULL || try_alignment == 0 || try_alignment % _mi_os_page_size() == 0)
-    && pNtAllocateVirtualMemoryEx != NULL)
-  {
-    #ifndef MEM_EXTENDED_PARAMETER_NONPAGED_HUGE
-    #define MEM_EXTENDED_PARAMETER_NONPAGED_HUGE  (0x10)
-    #endif
-    MEM_EXTENDED_PARAMETER param = { 0, 0 };
-    param.Type = 5; // == MemExtendedParameterAttributeFlags;
-    param.ULong64 = MEM_EXTENDED_PARAMETER_NONPAGED_HUGE;
-    SIZE_T psize = size;
-    void*  base  = addr;
-    NTSTATUS err = (*pNtAllocateVirtualMemoryEx)(GetCurrentProcess(), &base, &psize, flags, PAGE_READWRITE, &param, 1);
-    if (err == 0) {
-      return base;
-    }
-    else {
-      // else fall back to regular large OS pages
-      _mi_warning_message("unable to allocate huge (1GiB) page, trying large (2MiB) pages instead (error 0x%lx)\n", err);
-    }
-  }
-#endif
-#if (MI_INTPTR_SIZE >= 8)
-=======
 #if (MI_INTPTR_SIZE >= 8) 
->>>>>>> 3fadf4ab
   // on 64-bit systems, try to use the virtual address area after 4TiB for 4MiB aligned allocations
   void* hint;
   if (addr == NULL && (hint = mi_os_get_aligned_hint(try_alignment,size)) != NULL) {
@@ -816,78 +787,6 @@
 Support for allocating huge OS pages (1Gib) that are reserved up-front 
 and possibly associated with a specific NUMA node. (use `numa_node>=0`)
 -----------------------------------------------------------------------------*/
-<<<<<<< HEAD
-#define MI_HUGE_OS_PAGE_SIZE ((size_t)1 << 30)  // 1GiB
-
-#if !(MI_INTPTR_SIZE >= 8 && (defined(_WIN32) || defined(MI_OS_USE_MMAP)))
-int _mi_os_alloc_huge_os_pages(size_t pages, double max_secs, void** start, size_t* pages_reserved, size_t* size) mi_attr_noexcept {
-  UNUSED(pages); UNUSED(max_secs);
-  if (start != NULL) *start = NULL;
-  if (pages_reserved != NULL) *pages_reserved = 0;
-  if (size != NULL) *size = 0;
-  return ENOMEM; 
-}
-#else
-static _Atomic(uintptr_t) huge_top; // = 0
-
-int _mi_os_alloc_huge_os_pages(size_t pages, double max_secs, void** pstart, size_t* pages_reserved, size_t* psize) mi_attr_noexcept 
-{
-  *pstart = NULL;
-  *pages_reserved = 0;
-  *psize = 0;
-  if (max_secs==0) return ETIMEDOUT; // timeout 
-  if (pages==0) return 0;            // ok
-
-  // Atomically claim a huge address range
-  size_t size = pages * MI_HUGE_OS_PAGE_SIZE;
-  uint8_t* start;
-  do {
-    start = (uint8_t*)mi_atomic_addu(&huge_top, size);  
-    if (start == NULL) {
-      uintptr_t top = ((uintptr_t)32 << 40);  // 32TiB virtual start address
-      #if (MI_SECURE>0 || MI_DEBUG==0)        // security: randomize start of huge pages unless in debug mode
-      uintptr_t r = _mi_random_init((uintptr_t)&_mi_os_alloc_huge_os_pages);
-      top += ((uintptr_t)MI_HUGE_OS_PAGE_SIZE * ((r>>17) & 0x3FF));  // (randomly 0-1024)*1GiB == 0 to 1TiB
-      #endif    
-      mi_atomic_cas_strong(&huge_top, top, 0);
-    }
-  } while (start == NULL);
-
-  
-  // Allocate one page at the time but try to place them contiguously
-  // We allocate one page at the time to be able to abort if it takes too long
-  double start_t = _mi_clock_start();
-  uint8_t* addr = start;  // current top of the allocations
-  for (size_t page = 0; page < pages; page++, addr += MI_HUGE_OS_PAGE_SIZE ) {
-    // allocate a page
-    void* p = NULL;
-    bool is_large = true;
-    #ifdef _WIN32
-    if (page==0) { mi_win_enable_large_os_pages(); }
-    p = mi_win_virtual_alloc(addr, MI_HUGE_OS_PAGE_SIZE, 0, MEM_LARGE_PAGES | MEM_COMMIT | MEM_RESERVE, true, true, &is_large);
-    #elif defined(MI_OS_USE_MMAP)
-    p = mi_unix_mmap(addr, MI_HUGE_OS_PAGE_SIZE, 0, PROT_READ | PROT_WRITE, true, true, &is_large);
-    #else
-    // always fail
-    #endif
-
-    // Did we succeed at a contiguous address?
-    if (p != addr) {
-      // no success, issue a warning and return with an error
-      if (p != NULL) {
-        _mi_warning_message("could not allocate contiguous huge page %zu at 0x%p\n", page, addr);
-        _mi_os_free(p, MI_HUGE_OS_PAGE_SIZE, &_mi_stats_main );
-      }
-      else {
-        #ifdef _WIN32
-        int err = GetLastError();
-        #else
-        int err = errno;
-        #endif
-        _mi_warning_message("could not allocate huge page %zu at 0x%p, error: %i\n", page, addr, err);
-      }
-      return ENOMEM;
-=======
 #define MI_HUGE_OS_PAGE_SIZE  (GiB)  
 
 #if defined(WIN32) && (MI_INTPTR_SIZE >= 8)
@@ -917,7 +816,6 @@
       param_count++;
       params[2].Type = MemExtendedParameterNumaNode;
       params[2].ULong = (unsigned)numa_node;
->>>>>>> 3fadf4ab
     }
     SIZE_T psize = size;
     void* base = NULL;
@@ -925,23 +823,9 @@
     if (err == 0) {
       return base;
     }
-<<<<<<< HEAD
-    *psize += MI_HUGE_OS_PAGE_SIZE; 
-    *pages_reserved += 1;
-    _mi_stat_increase(&_mi_stats_main.committed, MI_HUGE_OS_PAGE_SIZE);
-    _mi_stat_increase(&_mi_stats_main.reserved, MI_HUGE_OS_PAGE_SIZE);
-    
-    // check for timeout
-    double elapsed = _mi_clock_end(start_t);
-    if (elapsed > max_secs) return ETIMEDOUT;
-    if (page >= 1) {
-      double estimate = ((elapsed / (double)(page+1)) * (double)pages);
-      if (estimate > 1.5*max_secs) return ETIMEDOUT; // seems like we are going to timeout
-=======
     else {
       // fall back to regular huge pages    
       _mi_warning_message("unable to allocate using huge (1GiB) pages, trying large (2MiB) pages instead (error 0x%lx)\n", err);
->>>>>>> 3fadf4ab
     }
   }  
   // on modern Windows try use VirtualAlloc2 for aligned large OS page allocation
@@ -1022,9 +906,6 @@
 static int mi_os_numa_nodex(void) {
   return 0;
 }
-<<<<<<< HEAD
-#endif
-=======
 static int mi_os_numa_node_countx(void) {
   return 1;
 }
@@ -1046,4 +927,3 @@
   if (nnode >= ncount) { nnode = nnode % ncount; }  
   return nnode;
 }
->>>>>>> 3fadf4ab
