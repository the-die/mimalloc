--- conflicted
+++ resolved
@@ -917,21 +917,11 @@
     if (err != 0) { err = errno; }
   } 
   else {
-<<<<<<< HEAD
-    #if defined(MADV_DONTNEED)
-=======
     #if defined(MADV_DONTNEED) && MI_DEBUG == 0 && MI_SECURE == 0
->>>>>>> ad47cab9
     // decommit: use MADV_DONTNEED as it decreases rss immediately (unlike MADV_FREE)
     // (on the other hand, MADV_FREE would be good enough.. it is just not reflected in the stats :-( )
     err = madvise(start, csize, MADV_DONTNEED);
     #else
-<<<<<<< HEAD
-    // decommit: just disable access
-    err = mprotect(start, csize, PROT_NONE);
-    if (err != 0) { err = errno; }
-    #endif
-=======
     // decommit: just disable access (also used in debug and secure mode to trap on illegal access)
     err = mprotect(start, csize, PROT_NONE);
     if (err != 0) { err = errno; }
@@ -939,7 +929,6 @@
     //#if defined(MADV_FREE_REUSE)
     //  while ((err = mi_madvise(start, csize, MADV_FREE_REUSE)) != 0 && errno == EAGAIN) { errno = 0; }
     //#endif
->>>>>>> ad47cab9
   }
   #endif
   if (err != 0) {
