/* ----------------------------------------------------------------------------
Copyright (c) 2018-2023, Microsoft Research, Daan Leijen
This is free software; you can redistribute it and/or modify it under the
terms of the MIT license. A copy of the license can be found in the file
"LICENSE" at the root of this distribution.
-----------------------------------------------------------------------------*/
#include "mimalloc.h"
#include "mimalloc/internal.h"
#include "mimalloc/atomic.h"
#include "mimalloc/prim.h"


/* -----------------------------------------------------------
  Initialization.
  On windows initializes support for aligned allocation and
  large OS pages (if MIMALLOC_LARGE_OS_PAGES is true).
----------------------------------------------------------- */

static mi_os_mem_config_t mi_os_mem_config = {
  4096,   // page size
  0,      // large page size (usually 2MiB)
  4096,   // allocation granularity
  true,   // has overcommit?  (if true we use MAP_NORESERVE on mmap systems)
  false   // must free whole?
};

bool _mi_os_has_overcommit(void) {
  return mi_os_mem_config.has_overcommit;
}

// OS (small) page size
size_t _mi_os_page_size(void) {
  return mi_os_mem_config.page_size;
}

// if large OS pages are supported (2 or 4MiB), then return the size, otherwise return the small page size (4KiB)
size_t _mi_os_large_page_size(void) {
  return (mi_os_mem_config.large_page_size != 0 ? mi_os_mem_config.large_page_size : _mi_os_page_size());
}

bool _mi_os_use_large_page(size_t size, size_t alignment) {
  // if we have access, check the size and alignment requirements
  if (mi_os_mem_config.large_page_size == 0 || !mi_option_is_enabled(mi_option_large_os_pages)) return false;
  return ((size % mi_os_mem_config.large_page_size) == 0 && (alignment % mi_os_mem_config.large_page_size) == 0);
}

// round to a good OS allocation size (bounded by max 12.5% waste)
size_t _mi_os_good_alloc_size(size_t size) {
  size_t align_size;
  if (size < 512*MI_KiB) align_size = _mi_os_page_size();
  else if (size < 2*MI_MiB) align_size = 64*MI_KiB;
  else if (size < 8*MI_MiB) align_size = 256*MI_KiB;
  else if (size < 32*MI_MiB) align_size = 1*MI_MiB;
  else align_size = 4*MI_MiB;
  if mi_unlikely(size >= (SIZE_MAX - align_size)) return size; // possible overflow?
  return _mi_align_up(size, align_size);
}

void _mi_os_init(void) {
  _mi_prim_mem_init(&mi_os_mem_config);
}


/* -----------------------------------------------------------
  Util
-------------------------------------------------------------- */
bool _mi_os_decommit(void* addr, size_t size, mi_stats_t* stats);
bool _mi_os_commit(void* addr, size_t size, bool* is_zero, mi_stats_t* tld_stats);

static void* mi_align_up_ptr(void* p, size_t alignment) {
  return (void*)_mi_align_up((uintptr_t)p, alignment);
}

static void* mi_align_down_ptr(void* p, size_t alignment) {
  return (void*)_mi_align_down((uintptr_t)p, alignment);
}


/* -----------------------------------------------------------
  aligned hinting
-------------------------------------------------------------- */

// On 64-bit systems, we can do efficient aligned allocation by using
// the 2TiB to 30TiB area to allocate those.
#if (MI_INTPTR_SIZE >= 8)
static mi_decl_cache_align _Atomic(uintptr_t)aligned_base;

// Return a MI_SEGMENT_SIZE aligned address that is probably available.
// If this returns NULL, the OS will determine the address but on some OS's that may not be
// properly aligned which can be more costly as it needs to be adjusted afterwards.
// For a size > 1GiB this always returns NULL in order to guarantee good ASLR randomization;
// (otherwise an initial large allocation of say 2TiB has a 50% chance to include (known) addresses
//  in the middle of the 2TiB - 6TiB address range (see issue #372))

#define MI_HINT_BASE ((uintptr_t)2 << 40)  // 2TiB start
#define MI_HINT_AREA ((uintptr_t)4 << 40)  // upto 6TiB   (since before win8 there is "only" 8TiB available to processes)
#define MI_HINT_MAX  ((uintptr_t)30 << 40) // wrap after 30TiB (area after 32TiB is used for huge OS pages)

void* _mi_os_get_aligned_hint(size_t try_alignment, size_t size)
{
  if (try_alignment <= 1 || try_alignment > MI_SEGMENT_SIZE) return NULL;
  size = _mi_align_up(size, MI_SEGMENT_SIZE);
  if (size > 1*MI_GiB) return NULL;  // guarantee the chance of fixed valid address is at most 1/(MI_HINT_AREA / 1<<30) = 1/4096.
  #if (MI_SECURE>0)
  size += MI_SEGMENT_SIZE;        // put in `MI_SEGMENT_SIZE` virtual gaps between hinted blocks; this splits VLA's but increases guarded areas.
  #endif

  uintptr_t hint = mi_atomic_add_acq_rel(&aligned_base, size);
  if (hint == 0 || hint > MI_HINT_MAX) {   // wrap or initialize
    uintptr_t init = MI_HINT_BASE;
    #if (MI_SECURE>0 || MI_DEBUG==0)       // security: randomize start of aligned allocations unless in debug mode
    uintptr_t r = _mi_heap_random_next(mi_prim_get_default_heap());
    init = init + ((MI_SEGMENT_SIZE * ((r>>17) & 0xFFFFF)) % MI_HINT_AREA);  // (randomly 20 bits)*4MiB == 0 to 4TiB
    #endif
    uintptr_t expected = hint + size;
    mi_atomic_cas_strong_acq_rel(&aligned_base, &expected, init);
    hint = mi_atomic_add_acq_rel(&aligned_base, size); // this may still give 0 or > MI_HINT_MAX but that is ok, it is a hint after all
  }
  if (hint%try_alignment != 0) return NULL;
  return (void*)hint;
}
#else
void* _mi_os_get_aligned_hint(size_t try_alignment, size_t size) {
  MI_UNUSED(try_alignment); MI_UNUSED(size);
  return NULL;
}
#endif


/* -----------------------------------------------------------
  Free memory
-------------------------------------------------------------- */

static void mi_os_mem_free(void* addr, size_t size, bool was_committed, mi_stats_t* tld_stats) {
  MI_UNUSED(tld_stats);
  mi_assert_internal((size % _mi_os_page_size()) == 0);
  if (addr == NULL || size == 0) return; // || _mi_os_is_huge_reserved(addr)
  int err = _mi_prim_free(addr, size);
  if (err != 0) {
    _mi_warning_message("unable to free OS memory (error: %d (0x%x), size: 0x%zx bytes, address: %p)\n", err, err, size, addr);
  }
  mi_stats_t* stats = &_mi_stats_main;
  if (was_committed) { _mi_stat_decrease(&stats->committed, size); }
  _mi_stat_decrease(&stats->reserved, size);
<<<<<<< HEAD
}


void _mi_os_free_ex(void* addr, size_t size, bool was_committed, mi_stats_t* tld_stats) {
  const size_t csize = _mi_os_good_alloc_size(size);
  mi_os_mem_free(addr,csize,was_committed,tld_stats);
}

void  _mi_os_free(void* p, size_t size, mi_stats_t* tld_stats) {
  _mi_os_free_ex(p, size, true, tld_stats);
}

=======
}


void _mi_os_free_ex(void* addr, size_t size, bool was_committed, mi_stats_t* tld_stats) {
  const size_t csize = _mi_os_good_alloc_size(size);
  mi_os_mem_free(addr,csize,was_committed,tld_stats);
}

void  _mi_os_free(void* p, size_t size, mi_stats_t* tld_stats) {
  _mi_os_free_ex(p, size, true, tld_stats);
}

>>>>>>> be04391a

/* -----------------------------------------------------------
   Primitive allocation from the OS.
-------------------------------------------------------------- */

// Note: the `try_alignment` is just a hint and the returned pointer is not guaranteed to be aligned.
static void* mi_os_mem_alloc(size_t size, size_t try_alignment, bool commit, bool allow_large, bool* is_large, mi_stats_t* stats) {
  mi_assert_internal(size > 0 && (size % _mi_os_page_size()) == 0);
  if (size == 0) return NULL;
  if (!commit) allow_large = false;
  if (try_alignment == 0) try_alignment = 1; // avoid 0 to ensure there will be no divide by zero when aligning

  void* p = NULL; 
  int err = _mi_prim_alloc(size, try_alignment, commit, allow_large, is_large, &p);
  if (err != 0) {
    _mi_warning_message("unable to allocate OS memory (error: %d (0x%x), size: 0x%zx bytes, align: 0x%zx, commit: %d, allow large: %d)\n", err, err, size, try_alignment, commit, allow_large);
  }
  /*
  if (commit && allow_large) {
    p = _mi_os_try_alloc_from_huge_reserved(size, try_alignment);
    if (p != NULL) {
      *is_large = true;
      return p;
    }
  }
  */

  mi_stat_counter_increase(stats->mmap_calls, 1);
  if (p != NULL) {
    _mi_stat_increase(&stats->reserved, size);
    if (commit) { _mi_stat_increase(&stats->committed, size); }
  }
  return p;
}


// Primitive aligned allocation from the OS.
// This function guarantees the allocated memory is aligned.
static void* mi_os_mem_alloc_aligned(size_t size, size_t alignment, bool commit, bool allow_large, bool* is_large, mi_stats_t* stats) {
  mi_assert_internal(alignment >= _mi_os_page_size() && ((alignment & (alignment - 1)) == 0));
  mi_assert_internal(size > 0 && (size % _mi_os_page_size()) == 0);
  mi_assert_internal(is_large != NULL);
  if (!commit) allow_large = false;
  if (!(alignment >= _mi_os_page_size() && ((alignment & (alignment - 1)) == 0))) return NULL;
  size = _mi_align_up(size, _mi_os_page_size());

  // try first with a hint (this will be aligned directly on Win 10+ or BSD)
  void* p = mi_os_mem_alloc(size, alignment, commit, allow_large, is_large, stats);
  if (p == NULL) return NULL;

  // if not aligned, free it, overallocate, and unmap around it
  if (((uintptr_t)p % alignment != 0)) {
    mi_os_mem_free(p, size, commit, stats);
    _mi_warning_message("unable to allocate aligned OS memory directly, fall back to over-allocation (size: 0x%zx bytes, address: %p, alignment: 0x%zx, commit: %d)\n", size, p, alignment, commit);
    if (size >= (SIZE_MAX - alignment)) return NULL; // overflow
    const size_t over_size = size + alignment;

    if (mi_os_mem_config.must_free_whole) {  // win32 virtualAlloc cannot free parts of an allocate block
      // over-allocate uncommitted (virtual) memory
      p = mi_os_mem_alloc(over_size, 0 /*alignment*/, false /* commit? */, false /* allow_large */, is_large, stats);
      if (p == NULL) return NULL;

      // set p to the aligned part in the full region
      // note: this is dangerous on Windows as VirtualFree needs the actual region pointer
      // but in mi_os_mem_free we handle this (hopefully exceptional) situation.
      p = mi_align_up_ptr(p, alignment);

      // explicitly commit only the aligned part
      if (commit) {
        _mi_os_commit(p, size, NULL, stats);
      }
    }
    else  { // mmap can free inside an allocation
      // overallocate...
      p = mi_os_mem_alloc(over_size, 1, commit, false, is_large, stats);
      if (p == NULL) return NULL;
      // and selectively unmap parts around the over-allocated area. (noop on sbrk)
      void* aligned_p = mi_align_up_ptr(p, alignment);
      size_t pre_size = (uint8_t*)aligned_p - (uint8_t*)p;
      size_t mid_size = _mi_align_up(size, _mi_os_page_size());
      size_t post_size = over_size - pre_size - mid_size;
      mi_assert_internal(pre_size < over_size&& post_size < over_size&& mid_size >= size);
      if (pre_size > 0)  mi_os_mem_free(p, pre_size, commit, stats);
      if (post_size > 0) mi_os_mem_free((uint8_t*)aligned_p + mid_size, post_size, commit, stats);
      // we can return the aligned pointer on `mmap` (and sbrk) systems
      p = aligned_p;
    }
  }

  mi_assert_internal(p == NULL || (p != NULL && ((uintptr_t)p % alignment) == 0));
  return p;
}


/* -----------------------------------------------------------
  OS API: alloc and alloc_aligned
----------------------------------------------------------- */

void* _mi_os_alloc(size_t size, mi_stats_t* tld_stats) {
  MI_UNUSED(tld_stats);
  mi_stats_t* stats = &_mi_stats_main;
  if (size == 0) return NULL;
  size = _mi_os_good_alloc_size(size);
  bool is_large = false;
  return mi_os_mem_alloc(size, 0, true, false, &is_large, stats);
}

void* _mi_os_alloc_aligned(size_t size, size_t alignment, bool commit, bool* large, mi_stats_t* tld_stats)
{
  MI_UNUSED(&_mi_os_get_aligned_hint); // suppress unused warnings
  MI_UNUSED(tld_stats);
  if (size == 0) return NULL;
  size = _mi_os_good_alloc_size(size);
  alignment = _mi_align_up(alignment, _mi_os_page_size());
  bool allow_large = false;
  if (large != NULL) {
    allow_large = *large;
    *large = false;
  }
  return mi_os_mem_alloc_aligned(size, alignment, commit, allow_large, (large!=NULL?large:&allow_large), &_mi_stats_main /*tld->stats*/ );
}

/* -----------------------------------------------------------
  OS aligned allocation with an offset. This is used
  for large alignments > MI_ALIGNMENT_MAX. We use a large mimalloc
  page where the object can be aligned at an offset from the start of the segment.
  As we may need to overallocate, we need to free such pointers using `mi_free_aligned`
  to use the actual start of the memory region.
----------------------------------------------------------- */

void* _mi_os_alloc_aligned_offset(size_t size, size_t alignment, size_t offset, bool commit, bool* large, mi_stats_t* tld_stats) {
  mi_assert(offset <= MI_SEGMENT_SIZE);
  mi_assert(offset <= size);
  mi_assert((alignment % _mi_os_page_size()) == 0);
  if (offset > MI_SEGMENT_SIZE) return NULL;
  if (offset == 0) {
    // regular aligned allocation
    return _mi_os_alloc_aligned(size, alignment, commit, large, tld_stats);
  }
  else {
    // overallocate to align at an offset
    const size_t extra = _mi_align_up(offset, alignment) - offset;
    const size_t oversize = size + extra;
    void* start = _mi_os_alloc_aligned(oversize, alignment, commit, large, tld_stats);
    if (start == NULL) return NULL;
    void* p = (uint8_t*)start + extra;
    mi_assert(_mi_is_aligned((uint8_t*)p + offset, alignment));
    // decommit the overallocation at the start
    if (commit && extra > _mi_os_page_size()) {
      _mi_os_decommit(start, extra, tld_stats);
    }
    return p;
  }
}

void _mi_os_free_aligned(void* p, size_t size, size_t alignment, size_t align_offset, bool was_committed, mi_stats_t* tld_stats) {
  mi_assert(align_offset <= MI_SEGMENT_SIZE);
  const size_t extra = _mi_align_up(align_offset, alignment) - align_offset;
  void* start = (uint8_t*)p - extra;
  _mi_os_free_ex(start, size + extra, was_committed, tld_stats);
}


/* -----------------------------------------------------------
  OS memory API: reset, commit, decommit, protect, unprotect.
----------------------------------------------------------- */

// OS page align within a given area, either conservative (pages inside the area only),
// or not (straddling pages outside the area is possible)
static void* mi_os_page_align_areax(bool conservative, void* addr, size_t size, size_t* newsize) {
  mi_assert(addr != NULL && size > 0);
  if (newsize != NULL) *newsize = 0;
  if (size == 0 || addr == NULL) return NULL;

  // page align conservatively within the range
  void* start = (conservative ? mi_align_up_ptr(addr, _mi_os_page_size())
    : mi_align_down_ptr(addr, _mi_os_page_size()));
  void* end = (conservative ? mi_align_down_ptr((uint8_t*)addr + size, _mi_os_page_size())
    : mi_align_up_ptr((uint8_t*)addr + size, _mi_os_page_size()));
  ptrdiff_t diff = (uint8_t*)end - (uint8_t*)start;
  if (diff <= 0) return NULL;

  mi_assert_internal((conservative && (size_t)diff <= size) || (!conservative && (size_t)diff >= size));
  if (newsize != NULL) *newsize = (size_t)diff;
  return start;
}

static void* mi_os_page_align_area_conservative(void* addr, size_t size, size_t* newsize) {
  return mi_os_page_align_areax(true, addr, size, newsize);
}

// Commit/Decommit memory.
// Usually commit is aligned liberal, while decommit is aligned conservative.
// (but not for the reset version where we want commit to be conservative as well)
static bool mi_os_commitx(void* addr, size_t size, bool commit, bool conservative, bool* is_zero, mi_stats_t* stats) {
  // page align in the range, commit liberally, decommit conservative
  if (is_zero != NULL) { *is_zero = false; }
  size_t csize;
  void* start = mi_os_page_align_areax(conservative, addr, size, &csize);
  if (csize == 0) return true;  // || _mi_os_is_huge_reserved(addr))
  if (commit) {
    _mi_stat_increase(&stats->committed, size);  // use size for precise commit vs. decommit
    _mi_stat_counter_increase(&stats->commit_calls, 1);
  }
  else {
    _mi_stat_decrease(&stats->committed, size);
  }

  int err = _mi_prim_commit(start, csize, commit);  
  if (err != 0) {
    _mi_warning_message("cannot %s OS memory (error: %d (0x%d), address: %p, size: 0x%zx bytes)\n", commit ? "commit" : "decommit", err, err, start, csize);
  }
  mi_assert_internal(err == 0);
  return (err == 0);
}

bool _mi_os_commit(void* addr, size_t size, bool* is_zero, mi_stats_t* tld_stats) {
  MI_UNUSED(tld_stats);
  mi_stats_t* stats = &_mi_stats_main;
  return mi_os_commitx(addr, size, true, false /* liberal */, is_zero, stats);
}

bool _mi_os_decommit(void* addr, size_t size, mi_stats_t* tld_stats) {
  MI_UNUSED(tld_stats);
  mi_stats_t* stats = &_mi_stats_main;
  bool is_zero;
  return mi_os_commitx(addr, size, false, true /* conservative */, &is_zero, stats);
}

/*
static bool mi_os_commit_unreset(void* addr, size_t size, bool* is_zero, mi_stats_t* stats) {  
  return mi_os_commitx(addr, size, true, true // conservative
                      , is_zero, stats);
}
*/

// Signal to the OS that the address range is no longer in use
// but may be used later again. This will release physical memory
// pages and reduce swapping while keeping the memory committed.
// We page align to a conservative area inside the range to reset.
static bool mi_os_resetx(void* addr, size_t size, bool reset, mi_stats_t* stats) {
  // page align conservatively within the range
  size_t csize;
  void* start = mi_os_page_align_area_conservative(addr, size, &csize);
  if (csize == 0) return true;  // || _mi_os_is_huge_reserved(addr)
  if (reset) _mi_stat_increase(&stats->reset, csize);
        else _mi_stat_decrease(&stats->reset, csize);
  if (!reset) return true; // nothing to do on unreset!

  #if (MI_DEBUG>1) && !MI_TRACK_ENABLED
  if (MI_SECURE==0) {
    memset(start, 0, csize); // pretend it is eagerly reset
  }
  #endif

  int err = _mi_prim_reset(start, csize);
  if (err != 0) {
    _mi_warning_message("cannot reset OS memory (error: %d (0x%x), address: %p, size: 0x%zx bytes)\n", err, err, start, csize);
  }
  return (err == 0);
}

// Signal to the OS that the address range is no longer in use
// but may be used later again. This will release physical memory
// pages and reduce swapping while keeping the memory committed.
// We page align to a conservative area inside the range to reset.
bool _mi_os_reset(void* addr, size_t size, mi_stats_t* tld_stats) {
  MI_UNUSED(tld_stats);
  mi_stats_t* stats = &_mi_stats_main;
  return mi_os_resetx(addr, size, true, stats);
}

/*
bool _mi_os_unreset(void* addr, size_t size, bool* is_zero, mi_stats_t* tld_stats) {
  MI_UNUSED(tld_stats);
  mi_stats_t* stats = &_mi_stats_main;
  *is_zero = false;
  return mi_os_resetx(addr, size, false, stats);
}
*/

// Protect a region in memory to be not accessible.
static  bool mi_os_protectx(void* addr, size_t size, bool protect) {
  // page align conservatively within the range
  size_t csize = 0;
  void* start = mi_os_page_align_area_conservative(addr, size, &csize);
  if (csize == 0) return false;
  /*
  if (_mi_os_is_huge_reserved(addr)) {
	  _mi_warning_message("cannot mprotect memory allocated in huge OS pages\n");
  }
  */
  int err = _mi_prim_protect(start,csize,protect);
  if (err != 0) {
    _mi_warning_message("cannot %s OS memory (error: %d (0x%x), address: %p, size: 0x%zx bytes)\n", (protect ? "protect" : "unprotect"), err, err, start, csize);
  }
  return (err == 0);
}

bool _mi_os_protect(void* addr, size_t size) {
  return mi_os_protectx(addr, size, true);
}

bool _mi_os_unprotect(void* addr, size_t size) {
  return mi_os_protectx(addr, size, false);
}



/* ----------------------------------------------------------------------------
Support for allocating huge OS pages (1Gib) that are reserved up-front
and possibly associated with a specific NUMA node. (use `numa_node>=0`)
-----------------------------------------------------------------------------*/
#define MI_HUGE_OS_PAGE_SIZE  (MI_GiB)


#if (MI_INTPTR_SIZE >= 8)
// To ensure proper alignment, use our own area for huge OS pages
static mi_decl_cache_align _Atomic(uintptr_t)  mi_huge_start; // = 0

// Claim an aligned address range for huge pages
static uint8_t* mi_os_claim_huge_pages(size_t pages, size_t* total_size) {
  if (total_size != NULL) *total_size = 0;
  const size_t size = pages * MI_HUGE_OS_PAGE_SIZE;

  uintptr_t start = 0;
  uintptr_t end = 0;
  uintptr_t huge_start = mi_atomic_load_relaxed(&mi_huge_start);
  do {
    start = huge_start;
    if (start == 0) {
      // Initialize the start address after the 32TiB area
      start = ((uintptr_t)32 << 40);  // 32TiB virtual start address
    #if (MI_SECURE>0 || MI_DEBUG==0)      // security: randomize start of huge pages unless in debug mode
      uintptr_t r = _mi_heap_random_next(mi_prim_get_default_heap());
      start = start + ((uintptr_t)MI_HUGE_OS_PAGE_SIZE * ((r>>17) & 0x0FFF));  // (randomly 12bits)*1GiB == between 0 to 4TiB
    #endif
    }
    end = start + size;
    mi_assert_internal(end % MI_SEGMENT_SIZE == 0);
  } while (!mi_atomic_cas_strong_acq_rel(&mi_huge_start, &huge_start, end));

  if (total_size != NULL) *total_size = size;
  return (uint8_t*)start;
}
#else
static uint8_t* mi_os_claim_huge_pages(size_t pages, size_t* total_size) {
  MI_UNUSED(pages);
  if (total_size != NULL) *total_size = 0;
  return NULL;
}
#endif

// Allocate MI_SEGMENT_SIZE aligned huge pages
void* _mi_os_alloc_huge_os_pages(size_t pages, int numa_node, mi_msecs_t max_msecs, size_t* pages_reserved, size_t* psize) {
  if (psize != NULL) *psize = 0;
  if (pages_reserved != NULL) *pages_reserved = 0;
  size_t size = 0;
  uint8_t* start = mi_os_claim_huge_pages(pages, &size);
  if (start == NULL) return NULL; // or 32-bit systems

  // Allocate one page at the time but try to place them contiguously
  // We allocate one page at the time to be able to abort if it takes too long
  // or to at least allocate as many as available on the system.
  mi_msecs_t start_t = _mi_clock_start();
  size_t page = 0;
  while (page < pages) {
    // allocate a page
    void* addr = start + (page * MI_HUGE_OS_PAGE_SIZE);
    void* p = NULL;
    int err = _mi_prim_alloc_huge_os_pages(addr, MI_HUGE_OS_PAGE_SIZE, numa_node, &p);
    if (err != 0) {
<<<<<<< HEAD
      _mi_warning_message("unable to allocate huge OS page (error: %d (0x%d), address: %p, size: %zx bytes)", err, err, addr, MI_HUGE_OS_PAGE_SIZE);
=======
      _mi_warning_message("unable to allocate huge OS page (error: %d (0x%d), address: %p, size: %zx bytes)\n", err, err, addr, MI_HUGE_OS_PAGE_SIZE);
      break;
>>>>>>> be04391a
    }

    // Did we succeed at a contiguous address?
    if (p != addr) {
      // no success, issue a warning and break
      if (p != NULL) {
        _mi_warning_message("could not allocate contiguous huge OS page %zu at %p\n", page, addr);
        _mi_os_free(p, MI_HUGE_OS_PAGE_SIZE, &_mi_stats_main);
      }
      break;
    }

    // success, record it
    page++;  // increase before timeout check (see issue #711)
    _mi_stat_increase(&_mi_stats_main.committed, MI_HUGE_OS_PAGE_SIZE);
    _mi_stat_increase(&_mi_stats_main.reserved, MI_HUGE_OS_PAGE_SIZE);

    // check for timeout
    if (max_msecs > 0) {
      mi_msecs_t elapsed = _mi_clock_end(start_t);
      if (page >= 1) {
        mi_msecs_t estimate = ((elapsed / (page+1)) * pages);
        if (estimate > 2*max_msecs) { // seems like we are going to timeout, break
          elapsed = max_msecs + 1;
        }
      }
      if (elapsed > max_msecs) {
        _mi_warning_message("huge OS page allocation timed out (after allocating %zu page(s))\n", page);
        break;
      }
    }
  }
  mi_assert_internal(page*MI_HUGE_OS_PAGE_SIZE <= size);
  if (pages_reserved != NULL) { *pages_reserved = page; }
  if (psize != NULL) { *psize = page * MI_HUGE_OS_PAGE_SIZE; }
  return (page == 0 ? NULL : start);
}

// free every huge page in a range individually (as we allocated per page)
// note: needed with VirtualAlloc but could potentially be done in one go on mmap'd systems.
void _mi_os_free_huge_pages(void* p, size_t size, mi_stats_t* stats) {
  if (p==NULL || size==0) return;
  uint8_t* base = (uint8_t*)p;
  while (size >= MI_HUGE_OS_PAGE_SIZE) {
    _mi_os_free(base, MI_HUGE_OS_PAGE_SIZE, stats);
    size -= MI_HUGE_OS_PAGE_SIZE;
    base += MI_HUGE_OS_PAGE_SIZE;
  }
}

/* ----------------------------------------------------------------------------
Support NUMA aware allocation
-----------------------------------------------------------------------------*/

_Atomic(size_t)  _mi_numa_node_count; // = 0   // cache the node count

size_t _mi_os_numa_node_count_get(void) {
  size_t count = mi_atomic_load_acquire(&_mi_numa_node_count);
  if (count <= 0) {
    long ncount = mi_option_get(mi_option_use_numa_nodes); // given explicitly?
    if (ncount > 0) {
      count = (size_t)ncount;
    }
    else {
      count = _mi_prim_numa_node_count(); // or detect dynamically
      if (count == 0) count = 1;
    }
    mi_atomic_store_release(&_mi_numa_node_count, count); // save it
    _mi_verbose_message("using %zd numa regions\n", count);
  }
  return count;
}

int _mi_os_numa_node_get(mi_os_tld_t* tld) {
  MI_UNUSED(tld);
  size_t numa_count = _mi_os_numa_node_count();
  if (numa_count<=1) return 0; // optimize on single numa node systems: always node 0
  // never more than the node count and >= 0
  size_t numa_node = _mi_prim_numa_node();
  if (numa_node >= numa_count) { numa_node = numa_node % numa_count; }
  return (int)numa_node;
}<|MERGE_RESOLUTION|>--- conflicted
+++ resolved
@@ -142,7 +142,6 @@
   mi_stats_t* stats = &_mi_stats_main;
   if (was_committed) { _mi_stat_decrease(&stats->committed, size); }
   _mi_stat_decrease(&stats->reserved, size);
-<<<<<<< HEAD
 }
 
 
@@ -155,20 +154,6 @@
   _mi_os_free_ex(p, size, true, tld_stats);
 }
 
-=======
-}
-
-
-void _mi_os_free_ex(void* addr, size_t size, bool was_committed, mi_stats_t* tld_stats) {
-  const size_t csize = _mi_os_good_alloc_size(size);
-  mi_os_mem_free(addr,csize,was_committed,tld_stats);
-}
-
-void  _mi_os_free(void* p, size_t size, mi_stats_t* tld_stats) {
-  _mi_os_free_ex(p, size, true, tld_stats);
-}
-
->>>>>>> be04391a
 
 /* -----------------------------------------------------------
    Primitive allocation from the OS.
@@ -541,12 +526,8 @@
     void* p = NULL;
     int err = _mi_prim_alloc_huge_os_pages(addr, MI_HUGE_OS_PAGE_SIZE, numa_node, &p);
     if (err != 0) {
-<<<<<<< HEAD
-      _mi_warning_message("unable to allocate huge OS page (error: %d (0x%d), address: %p, size: %zx bytes)", err, err, addr, MI_HUGE_OS_PAGE_SIZE);
-=======
       _mi_warning_message("unable to allocate huge OS page (error: %d (0x%d), address: %p, size: %zx bytes)\n", err, err, addr, MI_HUGE_OS_PAGE_SIZE);
       break;
->>>>>>> be04391a
     }
 
     // Did we succeed at a contiguous address?
