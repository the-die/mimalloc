--- conflicted
+++ resolved
@@ -806,17 +806,9 @@
     #ifndef MEM_EXTENDED_PARAMETER_NONPAGED_HUGE
     #define MEM_EXTENDED_PARAMETER_NONPAGED_HUGE  (0x10)
     #endif
-<<<<<<< HEAD
-    params[0].Type = MemExtendedParameterAddressRequirements;
-    params[0].Pointer = &reqs;
-    params[1].Type = 5; // == MemExtendedParameterAttributeFlags;
-    params[1].ULong64 = MEM_EXTENDED_PARAMETER_NONPAGED_HUGE;
-    ULONG param_count = 2;
-=======
     params[0].Type = 5; // == MemExtendedParameterAttributeFlags;
     params[0].ULong64 = MEM_EXTENDED_PARAMETER_NONPAGED_HUGE;
     ULONG param_count = 1;
->>>>>>> 62cd0237
     if (numa_node >= 0) {
       param_count++;
       params[1].Type = MemExtendedParameterNumaNode;
@@ -833,25 +825,11 @@
       _mi_warning_message("unable to allocate using huge (1GiB) pages, trying large (2MiB) pages instead (status 0x%lx)\n", err);
     }
   }
-<<<<<<< HEAD
-  // on modern Windows try use VirtualAlloc2 for aligned large OS page allocation
-  if (pVirtualAlloc2 != NULL) {
-    params[0].Type = MemExtendedParameterAddressRequirements;
-    params[0].Pointer = &reqs;
-    ULONG param_count = 1;
-    if (numa_node >= 0) {
-      param_count++;
-      params[1].Type = MemExtendedParameterNumaNode;
-      params[1].ULong = (unsigned)numa_node;
-    }
-    return (*pVirtualAlloc2)(GetCurrentProcess(), NULL, size, flags, PAGE_READWRITE, params, param_count);
-=======
   // on modern Windows try use VirtualAlloc2 for numa aware large OS page allocation
   if (pVirtualAlloc2 != NULL && numa_node >= 0) {
     params[0].Type = MemExtendedParameterNumaNode;
     params[0].ULong = (unsigned)numa_node;    
     p = (*pVirtualAlloc2)(GetCurrentProcess(), addr, size, flags, PAGE_READWRITE, params, 1);
->>>>>>> 62cd0237
   }
   else 
   #endif
