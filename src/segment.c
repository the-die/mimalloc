--- conflicted
+++ resolved
@@ -317,11 +317,7 @@
   size_t psize = (size_t)slice->slice_count * MI_SEGMENT_SLICE_SIZE;
   // make the start not OS page aligned for smaller blocks to avoid page/cache effects
   size_t start_offset = (xblock_size >= MI_INTPTR_SIZE && xblock_size <= 1024 ? MI_MAX_ALIGN_GUARANTEE : 0); 
-<<<<<<< HEAD
-  if (page_size != NULL) *page_size = psize - start_offset;
-=======
   if (page_size != NULL) { *page_size = psize - start_offset; }
->>>>>>> a74c05c6
   return (uint8_t*)segment + ((idx*MI_SEGMENT_SLICE_SIZE) + start_offset);
 }
 
