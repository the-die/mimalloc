/* ----------------------------------------------------------------------------
Copyright (c) 2018-2020, Microsoft Research, Daan Leijen
This is free software; you can redistribute it and/or modify it under the
terms of the MIT license. A copy of the license can be found in the file
"LICENSE" at the root of this distribution.
-----------------------------------------------------------------------------*/
#include "mimalloc.h"
#include "mimalloc-internal.h"
#include "mimalloc-atomic.h"

#include <string.h>  // memset
#include <stdio.h>

#define MI_PAGE_HUGE_ALIGN  (256*1024)

static void mi_segment_delayed_decommit(mi_segment_t* segment, bool force, mi_stats_t* stats);


// -------------------------------------------------------------------
// commit mask 
// -------------------------------------------------------------------

static bool mi_commit_mask_all_set(const mi_commit_mask_t* commit, const mi_commit_mask_t* cm) {
  for (size_t i = 0; i < MI_COMMIT_MASK_FIELD_COUNT; i++) {
    if ((commit->mask[i] & cm->mask[i]) != cm->mask[i]) return false;
  }
  return true;
}

static bool mi_commit_mask_any_set(const mi_commit_mask_t* commit, const mi_commit_mask_t* cm) {
  for (size_t i = 0; i < MI_COMMIT_MASK_FIELD_COUNT; i++) {
    if ((commit->mask[i] & cm->mask[i]) != 0) return true;
  }
  return false;
}

static void mi_commit_mask_create_intersect(const mi_commit_mask_t* commit, const mi_commit_mask_t* cm, mi_commit_mask_t* res) {
  for (size_t i = 0; i < MI_COMMIT_MASK_FIELD_COUNT; i++) {
    res->mask[i] = (commit->mask[i] & cm->mask[i]);
  }
}

static void mi_commit_mask_clear(mi_commit_mask_t* res, const mi_commit_mask_t* cm) {
  for (size_t i = 0; i < MI_COMMIT_MASK_FIELD_COUNT; i++) {
    res->mask[i] &= ~(cm->mask[i]);
  }
}

static void mi_commit_mask_set(mi_commit_mask_t* res, const mi_commit_mask_t* cm) {
  for (size_t i = 0; i < MI_COMMIT_MASK_FIELD_COUNT; i++) {
    res->mask[i] |= cm->mask[i];
  }
}

static void mi_commit_mask_create(size_t bitidx, size_t bitcount, mi_commit_mask_t* cm) {
  mi_assert_internal(bitidx < MI_COMMIT_MASK_BITS);
  mi_assert_internal((bitidx + bitcount) <= MI_COMMIT_MASK_BITS);
  if (bitcount == MI_COMMIT_MASK_BITS) {
    mi_assert_internal(bitidx==0);
    mi_commit_mask_create_full(cm);
  }
  else if (bitcount == 0) {
    mi_commit_mask_create_empty(cm);
  }
  else {
    mi_commit_mask_create_empty(cm);
    size_t i = bitidx / MI_COMMIT_MASK_FIELD_BITS;
    size_t ofs = bitidx % MI_COMMIT_MASK_FIELD_BITS;
    while (bitcount > 0) {
      mi_assert_internal(i < MI_COMMIT_MASK_FIELD_COUNT);
      size_t avail = MI_COMMIT_MASK_FIELD_BITS - ofs;
      size_t count = (bitcount > avail ? avail : bitcount);
      size_t mask = (count >= MI_COMMIT_MASK_FIELD_BITS ? ~((size_t)0) : (((size_t)1 << count) - 1) << ofs);
      cm->mask[i] = mask;
      bitcount -= count;
      ofs = 0;
      i++;
    }
  }
}

size_t _mi_commit_mask_committed_size(const mi_commit_mask_t* cm, size_t total) {
  mi_assert_internal((total%MI_COMMIT_MASK_BITS)==0);
  size_t count = 0;
  for (size_t i = 0; i < MI_COMMIT_MASK_FIELD_COUNT; i++) {
    size_t mask = cm->mask[i];
    if (~mask == 0) {
      count += MI_COMMIT_MASK_FIELD_BITS;
    }
    else {
      for (; mask != 0; mask >>= 1) {  // todo: use popcount
        if ((mask&1)!=0) count++;
      }
    }
  }
  // we use total since for huge segments each commit bit may represent a larger size
  return ((total / MI_COMMIT_MASK_BITS) * count);
}


size_t _mi_commit_mask_next_run(const mi_commit_mask_t* cm, size_t* idx) {
  size_t i = (*idx) / MI_COMMIT_MASK_FIELD_BITS;
  size_t ofs = (*idx) % MI_COMMIT_MASK_FIELD_BITS;
  size_t mask = 0;
  // find first ones
  while (i < MI_COMMIT_MASK_FIELD_COUNT) {
    mask = cm->mask[i];
    mask >>= ofs;
    if (mask != 0) {
      while ((mask&1) == 0) {
        mask >>= 1;
        ofs++;
      }
      break;
    }
    i++;
    ofs = 0;
  }
  if (i >= MI_COMMIT_MASK_FIELD_COUNT) {
    // not found
    *idx = MI_COMMIT_MASK_BITS;
    return 0;
  }
  else {
    // found, count ones
    size_t count = 0;
    *idx = (i*MI_COMMIT_MASK_FIELD_BITS) + ofs;
    do {
      mi_assert_internal(ofs < MI_COMMIT_MASK_FIELD_BITS && (mask&1) == 1);
      do {
        count++;
        mask >>= 1;
      } while ((mask&1) == 1);
      if ((((*idx + count) % MI_COMMIT_MASK_FIELD_BITS) == 0)) {
        i++;
        if (i >= MI_COMMIT_MASK_FIELD_COUNT) break;
        mask = cm->mask[i];
        ofs = 0;
      }
    } while ((mask&1) == 1);
    mi_assert_internal(count > 0);
    return count;
  }
}


/* --------------------------------------------------------------------------------
  Segment allocation

  If a  thread ends, it "abandons" pages with used blocks
  and there is an abandoned segment list whose segments can
  be reclaimed by still running threads, much like work-stealing.
-------------------------------------------------------------------------------- */


/* -----------------------------------------------------------
   Slices
----------------------------------------------------------- */


static const mi_slice_t* mi_segment_slices_end(const mi_segment_t* segment) {
  return &segment->slices[segment->slice_entries];
}

static uint8_t* mi_slice_start(const mi_slice_t* slice) {
  mi_segment_t* segment = _mi_ptr_segment(slice);
  mi_assert_internal(slice >= segment->slices && slice < mi_segment_slices_end(segment));
  return ((uint8_t*)segment + ((slice - segment->slices)*MI_SEGMENT_SLICE_SIZE));
}


/* -----------------------------------------------------------
   Bins
----------------------------------------------------------- */
// Use bit scan forward to quickly find the first zero bit if it is available

static inline size_t mi_slice_bin8(size_t slice_count) {
  if (slice_count<=1) return slice_count;
  mi_assert_internal(slice_count <= MI_SLICES_PER_SEGMENT);
  slice_count--;
  size_t s = mi_bsr(slice_count);  // slice_count > 1
  if (s <= 2) return slice_count + 1;
  size_t bin = ((s << 2) | ((slice_count >> (s - 2))&0x03)) - 4;
  return bin;
}

static inline size_t mi_slice_bin(size_t slice_count) {
  mi_assert_internal(slice_count*MI_SEGMENT_SLICE_SIZE <= MI_SEGMENT_SIZE);
  mi_assert_internal(mi_slice_bin8(MI_SLICES_PER_SEGMENT) <= MI_SEGMENT_BIN_MAX);
  size_t bin = mi_slice_bin8(slice_count);
  mi_assert_internal(bin <= MI_SEGMENT_BIN_MAX);
  return bin;
}

static inline size_t mi_slice_index(const mi_slice_t* slice) {
  mi_segment_t* segment = _mi_ptr_segment(slice);
  ptrdiff_t index = slice - segment->slices;
  mi_assert_internal(index >= 0 && index < (ptrdiff_t)segment->slice_entries);
  return index;
}


/* -----------------------------------------------------------
   Slice span queues
----------------------------------------------------------- */

static void mi_span_queue_push(mi_span_queue_t* sq, mi_slice_t* slice) {
  // todo: or push to the end?
  mi_assert_internal(slice->prev == NULL && slice->next==NULL);
  slice->prev = NULL; // paranoia
  slice->next = sq->first;
  sq->first = slice;
  if (slice->next != NULL) slice->next->prev = slice;
                     else sq->last = slice;
  slice->xblock_size = 0; // free
}

static mi_span_queue_t* mi_span_queue_for(size_t slice_count, mi_segments_tld_t* tld) {
  size_t bin = mi_slice_bin(slice_count);
  mi_span_queue_t* sq = &tld->spans[bin];
  mi_assert_internal(sq->slice_count >= slice_count);
  return sq;
}

static void mi_span_queue_delete(mi_span_queue_t* sq, mi_slice_t* slice) {
  mi_assert_internal(slice->xblock_size==0 && slice->slice_count>0 && slice->slice_offset==0);
  // should work too if the queue does not contain slice (which can happen during reclaim)
  if (slice->prev != NULL) slice->prev->next = slice->next;
  if (slice == sq->first) sq->first = slice->next;
  if (slice->next != NULL) slice->next->prev = slice->prev;
  if (slice == sq->last) sq->last = slice->prev;
  slice->prev = NULL;
  slice->next = NULL;
  slice->xblock_size = 1; // no more free
}


/* -----------------------------------------------------------
 Invariant checking
----------------------------------------------------------- */

static bool mi_slice_is_used(const mi_slice_t* slice) {
  return (slice->xblock_size > 0);
}


#if (MI_DEBUG>=3)
static bool mi_span_queue_contains(mi_span_queue_t* sq, mi_slice_t* slice) {
  for (mi_slice_t* s = sq->first; s != NULL; s = s->next) {
    if (s==slice) return true;
  }
  return false;
}

static bool mi_segment_is_valid(mi_segment_t* segment, mi_segments_tld_t* tld) {
  mi_assert_internal(segment != NULL);
  mi_assert_internal(_mi_ptr_cookie(segment) == segment->cookie);
  mi_assert_internal(segment->abandoned <= segment->used);
  mi_assert_internal(segment->thread_id == 0 || segment->thread_id == _mi_thread_id());
  mi_assert_internal(mi_commit_mask_all_set(&segment->commit_mask, &segment->decommit_mask)); // can only decommit committed blocks
  //mi_assert_internal(segment->segment_info_size % MI_SEGMENT_SLICE_SIZE == 0);
  mi_slice_t* slice = &segment->slices[0];
  const mi_slice_t* end = mi_segment_slices_end(segment);
  size_t used_count = 0;
  mi_span_queue_t* sq;
  while(slice < end) {
    mi_assert_internal(slice->slice_count > 0);
    mi_assert_internal(slice->slice_offset == 0);
    size_t index = mi_slice_index(slice);
    size_t maxindex = (index + slice->slice_count >= segment->slice_entries ? segment->slice_entries : index + slice->slice_count) - 1;
    if (mi_slice_is_used(slice)) { // a page in use, we need at least MAX_SLICE_OFFSET valid back offsets
      used_count++;
      for (size_t i = 0; i <= MI_MAX_SLICE_OFFSET && index + i <= maxindex; i++) {
        mi_assert_internal(segment->slices[index + i].slice_offset == i*sizeof(mi_slice_t));
        mi_assert_internal(i==0 || segment->slices[index + i].slice_count == 0);
        mi_assert_internal(i==0 || segment->slices[index + i].xblock_size == 1);
      }
      // and the last entry as well (for coalescing)
      const mi_slice_t* last = slice + slice->slice_count - 1;
      if (last > slice && last < mi_segment_slices_end(segment)) {
        mi_assert_internal(last->slice_offset == (slice->slice_count-1)*sizeof(mi_slice_t));
        mi_assert_internal(last->slice_count == 0);
        mi_assert_internal(last->xblock_size == 1);
      }
    }
    else {  // free range of slices; only last slice needs a valid back offset
      mi_slice_t* last = &segment->slices[maxindex];
      if (segment->kind != MI_SEGMENT_HUGE || slice->slice_count <= (segment->slice_entries - segment->segment_info_slices)) {
        mi_assert_internal((uint8_t*)slice == (uint8_t*)last - last->slice_offset);
      }
      mi_assert_internal(slice == last || last->slice_count == 0 );
      mi_assert_internal(last->xblock_size == 0 || (segment->kind==MI_SEGMENT_HUGE && last->xblock_size==1));
      if (segment->kind != MI_SEGMENT_HUGE && segment->thread_id != 0) { // segment is not huge or abandoned
        sq = mi_span_queue_for(slice->slice_count,tld);
        mi_assert_internal(mi_span_queue_contains(sq,slice));
      }
    }
    slice = &segment->slices[maxindex+1];
  }
  mi_assert_internal(slice == end);
  mi_assert_internal(used_count == segment->used + 1);
  return true;
}
#endif

/* -----------------------------------------------------------
 Segment size calculations
----------------------------------------------------------- */

static size_t mi_segment_info_size(mi_segment_t* segment) {
  return segment->segment_info_slices * MI_SEGMENT_SLICE_SIZE;
}

static uint8_t* _mi_segment_page_start_from_slice(const mi_segment_t* segment, const mi_slice_t* slice, size_t xblock_size, size_t* page_size)
{
  ptrdiff_t idx = slice - segment->slices;
  size_t psize = (size_t)slice->slice_count * MI_SEGMENT_SLICE_SIZE;
  // make the start not OS page aligned for smaller blocks to avoid page/cache effects
  size_t start_offset = (xblock_size >= MI_INTPTR_SIZE && xblock_size <= 1024 ? MI_MAX_ALIGN_GUARANTEE : 0); 
  if (page_size != NULL) { *page_size = psize - start_offset; }
  return (uint8_t*)segment + ((idx*MI_SEGMENT_SLICE_SIZE) + start_offset);
}

// Start of the page available memory; can be used on uninitialized pages
uint8_t* _mi_segment_page_start(const mi_segment_t* segment, const mi_page_t* page, size_t* page_size)
{
  const mi_slice_t* slice = mi_page_to_slice((mi_page_t*)page);
  uint8_t* p = _mi_segment_page_start_from_slice(segment, slice, page->xblock_size, page_size);  
  mi_assert_internal(page->xblock_size > 0 || _mi_ptr_page(p) == page);
  mi_assert_internal(_mi_ptr_segment(p) == segment);
  return p;
}


static size_t mi_segment_calculate_slices(size_t required, size_t* pre_size, size_t* info_slices) {
  size_t page_size = _mi_os_page_size();
  size_t isize     = _mi_align_up(sizeof(mi_segment_t), page_size);
  size_t guardsize = 0;

  if (MI_SECURE>0) {
    // in secure mode, we set up a protected page in between the segment info
    // and the page data (and one at the end of the segment)
    guardsize =  page_size;
    required  = _mi_align_up(required, page_size);
  }

  if (pre_size != NULL) *pre_size = isize;
  isize = _mi_align_up(isize + guardsize, MI_SEGMENT_SLICE_SIZE);
  if (info_slices != NULL) *info_slices = isize / MI_SEGMENT_SLICE_SIZE;
  size_t segment_size = (required==0 ? MI_SEGMENT_SIZE : _mi_align_up( required + isize + guardsize, MI_SEGMENT_SLICE_SIZE) );  
  mi_assert_internal(segment_size % MI_SEGMENT_SLICE_SIZE == 0);
  return (segment_size / MI_SEGMENT_SLICE_SIZE);
}


/* ----------------------------------------------------------------------------
Segment caches
We keep a small segment cache per thread to increase local
reuse and avoid setting/clearing guard pages in secure mode.
------------------------------------------------------------------------------- */

static void mi_segments_track_size(long segment_size, mi_segments_tld_t* tld) {
  if (segment_size>=0) _mi_stat_increase(&tld->stats->segments,1);
                  else _mi_stat_decrease(&tld->stats->segments,1);
  tld->count += (segment_size >= 0 ? 1 : -1);
  if (tld->count > tld->peak_count) tld->peak_count = tld->count;
  tld->current_size += segment_size;
  if (tld->current_size > tld->peak_size) tld->peak_size = tld->current_size;
}

static void mi_segment_os_free(mi_segment_t* segment, mi_segments_tld_t* tld) {
  segment->thread_id = 0;
  _mi_segment_map_freed_at(segment);
  mi_segments_track_size(-((long)mi_segment_size(segment)),tld);
  if (MI_SECURE>0) {
    // _mi_os_unprotect(segment, mi_segment_size(segment)); // ensure no more guard pages are set
    // unprotect the guard pages; we cannot just unprotect the whole segment size as part may be decommitted
    size_t os_pagesize = _mi_os_page_size();
    _mi_os_unprotect((uint8_t*)segment + mi_segment_info_size(segment) - os_pagesize, os_pagesize);
    uint8_t* end = (uint8_t*)segment + mi_segment_size(segment) - os_pagesize;
    _mi_os_unprotect(end, os_pagesize);
  }

  // purge delayed decommits now? (no, leave it to the cache)
  // mi_segment_delayed_decommit(segment,true,tld->stats);
  
  // _mi_os_free(segment, mi_segment_size(segment), /*segment->memid,*/ tld->stats);
  const size_t size = mi_segment_size(segment);
  if (size != MI_SEGMENT_SIZE || !_mi_segment_cache_push(segment, size, segment->memid, &segment->commit_mask, &segment->decommit_mask, segment->mem_is_large, segment->mem_is_pinned, tld->os)) {
    const size_t csize = _mi_commit_mask_committed_size(&segment->commit_mask, size);
    if (csize > 0 && !segment->mem_is_pinned) _mi_stat_decrease(&_mi_stats_main.committed, csize);
    _mi_abandoned_await_readers();  // wait until safe to free
    _mi_arena_free(segment, mi_segment_size(segment), segment->memid, segment->mem_is_pinned /* pretend not committed to not double count decommits */, tld->os);
  }
}

// called by threads that are terminating 
void _mi_segment_thread_collect(mi_segments_tld_t* tld) {
  MI_UNUSED(tld);
  // nothing to do
}


/* -----------------------------------------------------------
   Span management
----------------------------------------------------------- */

static void mi_segment_commit_mask(mi_segment_t* segment, bool conservative, uint8_t* p, size_t size, uint8_t** start_p, size_t* full_size, mi_commit_mask_t* cm) {
  mi_assert_internal(_mi_ptr_segment(p) == segment);
  mi_assert_internal(segment->kind != MI_SEGMENT_HUGE);
  mi_commit_mask_create_empty(cm);
  if (size == 0 || size > MI_SEGMENT_SIZE || segment->kind == MI_SEGMENT_HUGE) return;
  const size_t segstart = mi_segment_info_size(segment);
  const size_t segsize = mi_segment_size(segment);
  if (p >= (uint8_t*)segment + segsize) return;

  size_t pstart = (p - (uint8_t*)segment);
  mi_assert_internal(pstart + size <= segsize);

  size_t start;
  size_t end;
  if (conservative) {
    // decommit conservative
    start = _mi_align_up(pstart, MI_COMMIT_SIZE);
    end   = _mi_align_down(pstart + size, MI_COMMIT_SIZE);
    mi_assert_internal(start >= segstart);
    mi_assert_internal(end <= segsize);
  }
  else {
    // commit liberal
    start = _mi_align_down(pstart, MI_MINIMAL_COMMIT_SIZE);
    end   = _mi_align_up(pstart + size, MI_MINIMAL_COMMIT_SIZE);
  }
  if (pstart >= segstart && start < segstart) {  // note: the mask is also calculated for an initial commit of the info area
    start = segstart;
  }
  if (end > segsize) {
    end = segsize;
  }

  mi_assert_internal(start <= pstart && (pstart + size) <= end);
  mi_assert_internal(start % MI_COMMIT_SIZE==0 && end % MI_COMMIT_SIZE == 0);
  *start_p   = (uint8_t*)segment + start;
  *full_size = (end > start ? end - start : 0);
  if (*full_size == 0) return;

  size_t bitidx = start / MI_COMMIT_SIZE;
  mi_assert_internal(bitidx < MI_COMMIT_MASK_BITS);
  
  size_t bitcount = *full_size / MI_COMMIT_SIZE; // can be 0
  if (bitidx + bitcount > MI_COMMIT_MASK_BITS) {
    _mi_warning_message("commit mask overflow: idx=%zu count=%zu start=%zx end=%zx p=0x%p size=%zu fullsize=%zu\n", bitidx, bitcount, start, end, p, size, *full_size);
  }
  mi_assert_internal((bitidx + bitcount) <= MI_COMMIT_MASK_BITS);
  mi_commit_mask_create(bitidx, bitcount, cm);
}


static bool mi_segment_commitx(mi_segment_t* segment, bool commit, uint8_t* p, size_t size, mi_stats_t* stats) {    
  mi_assert_internal(mi_commit_mask_all_set(&segment->commit_mask, &segment->decommit_mask));

  // try to commit in at least MI_MINIMAL_COMMIT_SIZE sizes.
  /*
  if (commit && size > 0) {
    const size_t csize = _mi_align_up(size, MI_MINIMAL_COMMIT_SIZE);
    if (p + csize <= mi_segment_end(segment)) {
      size = csize;
    }
  }
  */
  // commit liberal, but decommit conservative
  uint8_t* start = NULL;
  size_t   full_size = 0;
  mi_commit_mask_t mask;
  mi_segment_commit_mask(segment, !commit/*conservative*/, p, size, &start, &full_size, &mask);
  if (mi_commit_mask_is_empty(&mask) || full_size==0) return true;

  if (commit && !mi_commit_mask_all_set(&segment->commit_mask, &mask)) {
    bool is_zero = false;
    mi_commit_mask_t cmask;
    mi_commit_mask_create_intersect(&segment->commit_mask, &mask, &cmask);
    _mi_stat_decrease(&_mi_stats_main.committed, _mi_commit_mask_committed_size(&cmask, MI_SEGMENT_SIZE)); // adjust for overlap
    if (!_mi_os_commit(start,full_size,&is_zero,stats)) return false;    
    mi_commit_mask_set(&segment->commit_mask, &mask);     
  }
  else if (!commit && mi_commit_mask_any_set(&segment->commit_mask, &mask)) {
    mi_assert_internal((void*)start != (void*)segment);
    //mi_assert_internal(mi_commit_mask_all_set(&segment->commit_mask, &mask));

    mi_commit_mask_t cmask;
    mi_commit_mask_create_intersect(&segment->commit_mask, &mask, &cmask);
    _mi_stat_increase(&_mi_stats_main.committed, full_size - _mi_commit_mask_committed_size(&cmask, MI_SEGMENT_SIZE)); // adjust for overlap
    if (segment->allow_decommit) { 
      _mi_os_decommit(start, full_size, stats); // ok if this fails
    } 
    mi_commit_mask_clear(&segment->commit_mask, &mask);
  }
  // increase expiration of reusing part of the delayed decommit
  if (commit && mi_commit_mask_any_set(&segment->decommit_mask, &mask)) {
    segment->decommit_expire = _mi_clock_now() + mi_option_get(mi_option_decommit_delay);
  }
  // always undo delayed decommits
  mi_commit_mask_clear(&segment->decommit_mask, &mask);
  return true;
}

static bool mi_segment_ensure_committed(mi_segment_t* segment, uint8_t* p, size_t size, mi_stats_t* stats) {
  mi_assert_internal(mi_commit_mask_all_set(&segment->commit_mask, &segment->decommit_mask));
  // note: assumes commit_mask is always full for huge segments as otherwise the commit mask bits can overflow
  if (mi_commit_mask_is_full(&segment->commit_mask) && mi_commit_mask_is_empty(&segment->decommit_mask)) return true; // fully committed
  return mi_segment_commitx(segment,true,p,size,stats);
}

static void mi_segment_perhaps_decommit(mi_segment_t* segment, uint8_t* p, size_t size, mi_stats_t* stats) {
  if (!segment->allow_decommit) return;
  if (mi_option_get(mi_option_decommit_delay) == 0) {
    mi_segment_commitx(segment, false, p, size, stats);
  }
  else {
    // register for future decommit in the decommit mask
    uint8_t* start = NULL;
    size_t   full_size = 0;
    mi_commit_mask_t mask; 
    mi_segment_commit_mask(segment, true /*conservative*/, p, size, &start, &full_size, &mask);
    if (mi_commit_mask_is_empty(&mask) || full_size==0) return;
    
    // update delayed commit
    mi_assert_internal(segment->decommit_expire > 0 || mi_commit_mask_is_empty(&segment->decommit_mask));      
    mi_commit_mask_t cmask;
    mi_commit_mask_create_intersect(&segment->commit_mask, &mask, &cmask);  // only decommit what is committed; span_free may try to decommit more
    mi_commit_mask_set(&segment->decommit_mask, &cmask);
    mi_msecs_t now = _mi_clock_now();    
    if (segment->decommit_expire == 0) {
      // no previous decommits, initialize now
      segment->decommit_expire = now + mi_option_get(mi_option_decommit_delay);
    }
    else if (segment->decommit_expire <= now) {
      // previous decommit mask already expired
      // mi_segment_delayed_decommit(segment, true, stats);
      segment->decommit_expire = now + mi_option_get(mi_option_decommit_extend_delay); // (mi_option_get(mi_option_decommit_delay) / 8); // wait a tiny bit longer in case there is a series of free's
    }
    else {
      // previous decommit mask is not yet expired, increase the expiration by a bit.
      segment->decommit_expire += mi_option_get(mi_option_decommit_extend_delay);
    }
  }  
}

static void mi_segment_delayed_decommit(mi_segment_t* segment, bool force, mi_stats_t* stats) {
  if (!segment->allow_decommit || mi_commit_mask_is_empty(&segment->decommit_mask)) return;
  mi_msecs_t now = _mi_clock_now();
  if (!force && now < segment->decommit_expire) return;

  mi_commit_mask_t mask = segment->decommit_mask;
  segment->decommit_expire = 0;
  mi_commit_mask_create_empty(&segment->decommit_mask);

  size_t idx;
  size_t count;
  mi_commit_mask_foreach(&mask, idx, count) {
    // if found, decommit that sequence
    if (count > 0) {
      uint8_t* p = (uint8_t*)segment + (idx*MI_COMMIT_SIZE);
      size_t size = count * MI_COMMIT_SIZE;
      mi_segment_commitx(segment, false, p, size, stats);
    }
  }
  mi_commit_mask_foreach_end()
  mi_assert_internal(mi_commit_mask_is_empty(&segment->decommit_mask));
}


static bool mi_segment_is_abandoned(mi_segment_t* segment) {
  return (segment->thread_id == 0);
}

// note: can be called on abandoned segments
static void mi_segment_span_free(mi_segment_t* segment, size_t slice_index, size_t slice_count, mi_segments_tld_t* tld) {
  mi_assert_internal(slice_index < segment->slice_entries);
  mi_span_queue_t* sq = (segment->kind == MI_SEGMENT_HUGE || mi_segment_is_abandoned(segment) 
                          ? NULL : mi_span_queue_for(slice_count,tld));
  if (slice_count==0) slice_count = 1;
  mi_assert_internal(slice_index + slice_count - 1 < segment->slice_entries);

  // set first and last slice (the intermediates can be undetermined)
  mi_slice_t* slice = &segment->slices[slice_index];
  slice->slice_count = (uint32_t)slice_count;
  mi_assert_internal(slice->slice_count == slice_count); // no overflow?
  slice->slice_offset = 0;
  if (slice_count > 1) {
    mi_slice_t* last = &segment->slices[slice_index + slice_count - 1];
    last->slice_count = 0;
    last->slice_offset = (uint32_t)(sizeof(mi_page_t)*(slice_count - 1));
    last->xblock_size = 0;
  }

  // perhaps decommit
  mi_segment_perhaps_decommit(segment,mi_slice_start(slice),slice_count*MI_SEGMENT_SLICE_SIZE,tld->stats);
  
  // and push it on the free page queue (if it was not a huge page)
  if (sq != NULL) mi_span_queue_push( sq, slice );
             else slice->xblock_size = 0; // mark huge page as free anyways
}

<<<<<<< HEAD
/*
// called from reclaim to add existing free spans
static void mi_segment_span_add_free(mi_slice_t* slice, mi_segments_tld_t* tld) {
  mi_segment_t* segment = _mi_ptr_segment(slice);
  mi_assert_internal(slice->xblock_size==0 && slice->slice_count>0 && slice->slice_offset==0);
  size_t slice_index = mi_slice_index(slice);
  mi_segment_span_free(segment,slice_index,slice->slice_count,tld);
}
*/
=======
// Start of the page available memory; can be used on uninitialized pages (only `segment_idx` must be set)
uint8_t* _mi_segment_page_start(const mi_segment_t* segment, const mi_page_t* page, size_t block_size, size_t* page_size, size_t* pre_size)
{
  size_t   psize;
  uint8_t* p = mi_segment_raw_page_start(segment, page, &psize);
  if (pre_size != NULL) *pre_size = 0;
  if (page->segment_idx == 0 && block_size > 0 && segment->page_kind <= MI_PAGE_MEDIUM) {
    // for small and medium objects, ensure the page start is aligned with the block size (PR#66 by kickunderscore)
    size_t adjust = block_size - ((uintptr_t)p % block_size);
    if (psize - adjust >= block_size) {
      if (adjust < block_size) {      
        p += adjust;
        psize -= adjust;
        if (pre_size != NULL) *pre_size = adjust;
      }    
      mi_assert_internal((uintptr_t)p % block_size == 0);
    }
  }
>>>>>>> d1ae630d

static void mi_segment_span_remove_from_queue(mi_slice_t* slice, mi_segments_tld_t* tld) {
  mi_assert_internal(slice->slice_count > 0 && slice->slice_offset==0 && slice->xblock_size==0);
  mi_assert_internal(_mi_ptr_segment(slice)->kind != MI_SEGMENT_HUGE);
  mi_span_queue_t* sq = mi_span_queue_for(slice->slice_count, tld);
  mi_span_queue_delete(sq, slice);
}

// note: can be called on abandoned segments
static mi_slice_t* mi_segment_span_free_coalesce(mi_slice_t* slice, mi_segments_tld_t* tld) {
  mi_assert_internal(slice != NULL && slice->slice_count > 0 && slice->slice_offset == 0);
  mi_segment_t* segment = _mi_ptr_segment(slice);
  bool is_abandoned = mi_segment_is_abandoned(segment);

  // for huge pages, just mark as free but don't add to the queues
  if (segment->kind == MI_SEGMENT_HUGE) {
    mi_assert_internal(segment->used == 1);  // decreased right after this call in `mi_segment_page_clear`
    slice->xblock_size = 0;  // mark as free anyways
    // we should mark the last slice `xblock_size=0` now to maintain invariants but we skip it to 
    // avoid a possible cache miss (and the segment is about to be freed)
    return slice;
  }

  // otherwise coalesce the span and add to the free span queues
  size_t slice_count = slice->slice_count;
  mi_slice_t* next = slice + slice->slice_count;
  mi_assert_internal(next <= mi_segment_slices_end(segment));
  if (next < mi_segment_slices_end(segment) && next->xblock_size==0) {
    // free next block -- remove it from free and merge
    mi_assert_internal(next->slice_count > 0 && next->slice_offset==0);
    slice_count += next->slice_count; // extend
    if (!is_abandoned) { mi_segment_span_remove_from_queue(next, tld); }
  }
  if (slice > segment->slices) {
    mi_slice_t* prev = mi_slice_first(slice - 1);
    mi_assert_internal(prev >= segment->slices);
    if (prev->xblock_size==0) {
      // free previous slice -- remove it from free and merge
      mi_assert_internal(prev->slice_count > 0 && prev->slice_offset==0);
      slice_count += prev->slice_count;
      if (!is_abandoned) { mi_segment_span_remove_from_queue(prev, tld); }
      slice = prev;
    }
  }

  // and add the new free page
  mi_segment_span_free(segment, mi_slice_index(slice), slice_count, tld);
  return slice;
}


static void mi_segment_slice_split(mi_segment_t* segment, mi_slice_t* slice, size_t slice_count, mi_segments_tld_t* tld) {
  mi_assert_internal(_mi_ptr_segment(slice)==segment);
  mi_assert_internal(slice->slice_count >= slice_count);
  mi_assert_internal(slice->xblock_size > 0); // no more in free queue
  if (slice->slice_count <= slice_count) return;
  mi_assert_internal(segment->kind != MI_SEGMENT_HUGE);
  size_t next_index = mi_slice_index(slice) + slice_count;
  size_t next_count = slice->slice_count - slice_count;
  mi_segment_span_free(segment, next_index, next_count, tld);
  slice->slice_count = (uint32_t)slice_count;
}

// Note: may still return NULL if committing the memory failed
static mi_page_t* mi_segment_span_allocate(mi_segment_t* segment, size_t slice_index, size_t slice_count, mi_segments_tld_t* tld) {
  mi_assert_internal(slice_index < segment->slice_entries);
  mi_slice_t* slice = &segment->slices[slice_index];
  mi_assert_internal(slice->xblock_size==0 || slice->xblock_size==1);

  // commit before changing the slice data
  if (!mi_segment_ensure_committed(segment, _mi_segment_page_start_from_slice(segment, slice, 0, NULL), slice_count * MI_SEGMENT_SLICE_SIZE, tld->stats)) {
    return NULL;  // commit failed!
  }

  // convert the slices to a page
  slice->slice_offset = 0;
  slice->slice_count = (uint32_t)slice_count;
  mi_assert_internal(slice->slice_count == slice_count);
  const size_t bsize = slice_count * MI_SEGMENT_SLICE_SIZE;
  slice->xblock_size = (uint32_t)(bsize >= MI_HUGE_BLOCK_SIZE ? MI_HUGE_BLOCK_SIZE : bsize);
  mi_page_t*  page = mi_slice_to_page(slice);
  mi_assert_internal(mi_page_block_size(page) == bsize);

  // set slice back pointers for the first MI_MAX_SLICE_OFFSET entries
  size_t extra = slice_count-1;
  if (extra > MI_MAX_SLICE_OFFSET) extra = MI_MAX_SLICE_OFFSET;
  if (slice_index + extra >= segment->slice_entries) extra = segment->slice_entries - slice_index - 1;  // huge objects may have more slices than avaiable entries in the segment->slices
  slice++;
  for (size_t i = 1; i <= extra; i++, slice++) {
    slice->slice_offset = (uint32_t)(sizeof(mi_slice_t)*i);
    slice->slice_count = 0;
    slice->xblock_size = 1;
  }

  // and also for the last one (if not set already) (the last one is needed for coalescing)
  // note: the cast is needed for ubsan since the index can be larger than MI_SLICES_PER_SEGMENT for huge allocations (see #543)
  mi_slice_t* last = &((mi_slice_t*)segment->slices)[slice_index + slice_count - 1]; 
  if (last < mi_segment_slices_end(segment) && last >= slice) {
    last->slice_offset = (uint32_t)(sizeof(mi_slice_t)*(slice_count-1));
    last->slice_count = 0;
    last->xblock_size = 1;
  }
<<<<<<< HEAD
  
  // and initialize the page
  page->is_reset = false;
  page->is_committed = true;
  segment->used++;
  return page;
=======
  _mi_mem_free(segment, segment_size, segment->mem_alignment, segment->mem_align_offset, segment->memid, fully_committed, any_reset, tld->os);
>>>>>>> d1ae630d
}

static mi_page_t* mi_segments_page_find_and_allocate(size_t slice_count, mi_arena_id_t req_arena_id, mi_segments_tld_t* tld) {
  mi_assert_internal(slice_count*MI_SEGMENT_SLICE_SIZE <= MI_LARGE_OBJ_SIZE_MAX);
  // search from best fit up
  mi_span_queue_t* sq = mi_span_queue_for(slice_count, tld);
  if (slice_count == 0) slice_count = 1;
  while (sq <= &tld->spans[MI_SEGMENT_BIN_MAX]) {
    for (mi_slice_t* slice = sq->first; slice != NULL; slice = slice->next) {
      if (slice->slice_count >= slice_count) {
        // found one
        mi_segment_t* segment = _mi_ptr_segment(slice);
        if (_mi_arena_memid_is_suitable(segment->memid, req_arena_id)) {
          // found a suitable page span
          mi_span_queue_delete(sq, slice);

          if (slice->slice_count > slice_count) {
            mi_segment_slice_split(segment, slice, slice_count, tld);
          }
          mi_assert_internal(slice != NULL && slice->slice_count == slice_count && slice->xblock_size > 0);
          mi_page_t* page = mi_segment_span_allocate(segment, mi_slice_index(slice), slice->slice_count, tld);
          if (page == NULL) {
            // commit failed; return NULL but first restore the slice
            mi_segment_span_free_coalesce(slice, tld);
            return NULL;
          }
          return page;
        }
      }
    }
    sq++;
  }
  // could not find a page..
  return NULL;
}


/* -----------------------------------------------------------
   Segment allocation
----------------------------------------------------------- */

// Allocate a segment from the OS aligned to `MI_SEGMENT_SIZE` .
<<<<<<< HEAD
static mi_segment_t* mi_segment_init(mi_segment_t* segment, size_t required, mi_arena_id_t req_arena_id, mi_segments_tld_t* tld, mi_os_tld_t* os_tld, mi_page_t** huge_page)
=======
static mi_segment_t* mi_segment_init(mi_segment_t* segment, size_t required, mi_page_kind_t page_kind, size_t page_shift, size_t page_alignment, mi_segments_tld_t* tld, mi_os_tld_t* os_tld)
>>>>>>> d1ae630d
{
  mi_assert_internal((required==0 && huge_page==NULL) || (required>0 && huge_page != NULL));
  mi_assert_internal((segment==NULL) || (segment!=NULL && required==0));
  // calculate needed sizes first
<<<<<<< HEAD
  size_t info_slices;
=======
  size_t capacity;
  if (page_kind == MI_PAGE_HUGE) {
    mi_assert_internal(page_shift == MI_SEGMENT_SHIFT + 1 && required > 0);
    capacity = 1;
  }
  else {
    mi_assert_internal(required == 0 && page_alignment == 0);
    size_t page_size = (size_t)1 << page_shift;
    capacity = MI_SEGMENT_SIZE / page_size;
    mi_assert_internal(MI_SEGMENT_SIZE % page_size == 0);
    mi_assert_internal(capacity >= 1 && capacity <= MI_SMALL_PAGES_PER_SEGMENT);
  }
  size_t info_size;
>>>>>>> d1ae630d
  size_t pre_size;
  const size_t segment_slices = mi_segment_calculate_slices(required, &pre_size, &info_slices);
  const size_t slice_entries = (segment_slices > MI_SLICES_PER_SEGMENT ? MI_SLICES_PER_SEGMENT : segment_slices);
  const size_t segment_size = segment_slices * MI_SEGMENT_SLICE_SIZE;

  // Commit eagerly only if not the first N lazy segments (to reduce impact of many threads that allocate just a little)
  const bool eager_delay = (// !_mi_os_has_overcommit() &&             // never delay on overcommit systems
                            _mi_current_thread_count() > 1 &&       // do not delay for the first N threads
                            tld->count < (size_t)mi_option_get(mi_option_eager_commit_delay));
  const bool eager = !eager_delay && mi_option_is_enabled(mi_option_eager_commit);
  bool commit = eager || (required > 0); 
  
  // Try to get from our cache first
  bool is_zero = false;
  const bool commit_info_still_good = (segment != NULL);
  mi_commit_mask_t commit_mask;
  mi_commit_mask_t decommit_mask;
  if (segment != NULL) {
    commit_mask = segment->commit_mask;
    decommit_mask = segment->decommit_mask;
  }
  else {
    mi_commit_mask_create_empty(&commit_mask);
    mi_commit_mask_create_empty(&decommit_mask);
  }
  if (segment==NULL) {
    // Allocate the segment from the OS
<<<<<<< HEAD
    bool mem_large = (!eager_delay && (MI_SECURE==0)); // only allow large OS pages once we are no longer lazy    
    bool is_pinned = false;
    size_t memid = 0;
    segment = (mi_segment_t*)_mi_segment_cache_pop(segment_size, &commit_mask, &decommit_mask, &mem_large, &is_pinned, &is_zero, req_arena_id, &memid, os_tld);
    if (segment==NULL) {
      segment = (mi_segment_t*)_mi_arena_alloc_aligned(segment_size, MI_SEGMENT_SIZE, &commit, &mem_large, &is_pinned, &is_zero, req_arena_id, &memid, os_tld);
      if (segment == NULL) return NULL;  // failed to allocate
      if (commit) {
        mi_commit_mask_create_full(&commit_mask);
=======
    size_t memid;
    bool   mem_large = (!eager_delayed && (MI_SECURE==0)); // only allow large OS pages once we are no longer lazy
    bool   is_pinned = false;
    size_t align_offset = 0;
    size_t alignment = MI_SEGMENT_SIZE;
    if (page_alignment > 0) {
      alignment = page_alignment;
      align_offset = _mi_align_up( pre_size, MI_SEGMENT_SIZE );
      segment_size += (align_offset - pre_size);
    }
    segment = (mi_segment_t*)_mi_mem_alloc_aligned(segment_size, alignment, align_offset, &commit, &mem_large, &is_pinned, &is_zero, &memid, os_tld);
    if (segment == NULL) return NULL;  // failed to allocate
    if (!commit) {
      // ensure the initial info is committed
      mi_assert_internal(!mem_large && !is_pinned);
      bool commit_zero = false;
      bool ok = _mi_mem_commit(segment, pre_size, &commit_zero, tld->os);
      if (commit_zero) is_zero = true;
      if (!ok) {
        // commit failed; we cannot touch the memory: free the segment directly and return `NULL`
        _mi_mem_free(segment, segment_size, alignment, align_offset, memid, false, false, os_tld);
        return NULL;  
>>>>>>> d1ae630d
      }
      else {
        mi_commit_mask_create_empty(&commit_mask);
      }
    }    
    mi_assert_internal(segment != NULL && (uintptr_t)segment % MI_SEGMENT_SIZE == 0);

    const size_t commit_needed = _mi_divide_up(info_slices*MI_SEGMENT_SLICE_SIZE, MI_COMMIT_SIZE);
    mi_assert_internal(commit_needed>0);
    mi_commit_mask_t commit_needed_mask;
    mi_commit_mask_create(0, commit_needed, &commit_needed_mask);
    if (!mi_commit_mask_all_set(&commit_mask, &commit_needed_mask)) {
      // at least commit the info slices
      mi_assert_internal(commit_needed*MI_COMMIT_SIZE >= info_slices*MI_SEGMENT_SLICE_SIZE);
      bool ok = _mi_os_commit(segment, commit_needed*MI_COMMIT_SIZE, &is_zero, tld->stats);
      if (!ok) return NULL; // failed to commit   
      mi_commit_mask_set(&commit_mask, &commit_needed_mask); 
    }
    mi_track_mem_undefined(segment,commit_needed);
    segment->memid = memid;
<<<<<<< HEAD
    segment->mem_is_pinned = is_pinned;
    segment->mem_is_large = mem_large;
    segment->mem_is_committed = mi_commit_mask_is_full(&commit_mask);
    mi_segments_track_size((long)(segment_size), tld);
    _mi_segment_map_allocated_at(segment);
  }

  // zero the segment info? -- not always needed as it is zero initialized from the OS 
=======
    segment->mem_is_pinned = (mem_large || is_pinned);
    segment->mem_is_committed = commit;    
    segment->mem_alignment = alignment;
    segment->mem_align_offset = align_offset;
    mi_segments_track_size((long)segment_size, tld);
  }  
  mi_assert_internal(segment != NULL && (uintptr_t)segment % MI_SEGMENT_SIZE == 0);
  mi_assert_internal(segment->mem_is_pinned ? segment->mem_is_committed : true);    
    
>>>>>>> d1ae630d
  mi_atomic_store_ptr_release(mi_segment_t, &segment->abandoned_next, NULL);  // tsan
  if (!is_zero) {
    ptrdiff_t ofs = offsetof(mi_segment_t, next);
    size_t    prefix = offsetof(mi_segment_t, slices) - ofs;
    memset((uint8_t*)segment+ofs, 0, prefix + sizeof(mi_slice_t)*segment_slices);
  }

  if (!commit_info_still_good) {
    segment->commit_mask = commit_mask; // on lazy commit, the initial part is always committed
    segment->allow_decommit = (mi_option_is_enabled(mi_option_allow_decommit) && !segment->mem_is_pinned && !segment->mem_is_large);    
    if (segment->allow_decommit) {
      segment->decommit_expire = _mi_clock_now() + mi_option_get(mi_option_decommit_delay);
      segment->decommit_mask = decommit_mask;
      mi_assert_internal(mi_commit_mask_all_set(&segment->commit_mask, &segment->decommit_mask));
      #if MI_DEBUG>2
      const size_t commit_needed = _mi_divide_up(info_slices*MI_SEGMENT_SLICE_SIZE, MI_COMMIT_SIZE);
      mi_commit_mask_t commit_needed_mask;
      mi_commit_mask_create(0, commit_needed, &commit_needed_mask);
      mi_assert_internal(!mi_commit_mask_any_set(&segment->decommit_mask, &commit_needed_mask));
      #endif
    }    
    else {
      mi_assert_internal(mi_commit_mask_is_empty(&decommit_mask));
      segment->decommit_expire = 0;
      mi_commit_mask_create_empty( &segment->decommit_mask );
      mi_assert_internal(mi_commit_mask_is_empty(&segment->decommit_mask));
    }
  }
  

  // initialize segment info
  segment->segment_slices = segment_slices;
  segment->segment_info_slices = info_slices;
  segment->thread_id = _mi_thread_id();
  segment->cookie = _mi_ptr_cookie(segment);
  segment->slice_entries = slice_entries;
  segment->kind = (required == 0 ? MI_SEGMENT_NORMAL : MI_SEGMENT_HUGE);

  // memset(segment->slices, 0, sizeof(mi_slice_t)*(info_slices+1));
  _mi_stat_increase(&tld->stats->page_committed, mi_segment_info_size(segment));

  // set up guard pages
  size_t guard_slices = 0;
  if (MI_SECURE>0) {
    // in secure mode, we set up a protected page in between the segment info
    // and the page data, and at the end of the segment.
    size_t os_pagesize = _mi_os_page_size();    
    mi_assert_internal(mi_segment_info_size(segment) - os_pagesize >= pre_size);
    _mi_os_protect((uint8_t*)segment + mi_segment_info_size(segment) - os_pagesize, os_pagesize);
    uint8_t* end = (uint8_t*)segment + mi_segment_size(segment) - os_pagesize;
    mi_segment_ensure_committed(segment, end, os_pagesize, tld->stats);
    _mi_os_protect(end, os_pagesize);
    if (slice_entries == segment_slices) segment->slice_entries--; // don't use the last slice :-(
    guard_slices = 1;
  }

  // reserve first slices for segment info
  mi_page_t* page0 = mi_segment_span_allocate(segment, 0, info_slices, tld);
  mi_assert_internal(page0!=NULL); if (page0==NULL) return NULL; // cannot fail as we always commit in advance  
  mi_assert_internal(segment->used == 1);
  segment->used = 0; // don't count our internal slices towards usage
  
  // initialize initial free pages
  if (segment->kind == MI_SEGMENT_NORMAL) { // not a huge page
    mi_assert_internal(huge_page==NULL);
    mi_segment_span_free(segment, info_slices, segment->slice_entries - info_slices, tld);
  }
  else {
    mi_assert_internal(huge_page!=NULL);
    mi_assert_internal(mi_commit_mask_is_empty(&segment->decommit_mask));
    mi_assert_internal(mi_commit_mask_is_full(&segment->commit_mask));
    *huge_page = mi_segment_span_allocate(segment, info_slices, segment_slices - info_slices - guard_slices, tld);
    mi_assert_internal(*huge_page != NULL); // cannot fail as we commit in advance 
  }

<<<<<<< HEAD
  mi_assert_expensive(mi_segment_is_valid(segment,tld));
  return segment;
=======
static mi_segment_t* mi_segment_alloc(size_t required, mi_page_kind_t page_kind, size_t page_shift, size_t page_alignment, mi_segments_tld_t* tld, mi_os_tld_t* os_tld) {
  return mi_segment_init(NULL, required, page_kind, page_shift, page_alignment, tld, os_tld);
>>>>>>> d1ae630d
}


// Allocate a segment from the OS aligned to `MI_SEGMENT_SIZE` .
static mi_segment_t* mi_segment_alloc(size_t required, mi_arena_id_t req_arena_id, mi_segments_tld_t* tld, mi_os_tld_t* os_tld, mi_page_t** huge_page) {
  return mi_segment_init(NULL, required, req_arena_id, tld, os_tld, huge_page);
}


static void mi_segment_free(mi_segment_t* segment, bool force, mi_segments_tld_t* tld) {
  MI_UNUSED(force);
  mi_assert_internal(segment != NULL);
  mi_assert_internal(segment->next == NULL);
  mi_assert_internal(segment->used == 0);

  // Remove the free pages
  mi_slice_t* slice = &segment->slices[0];
  const mi_slice_t* end = mi_segment_slices_end(segment);
  size_t page_count = 0;
  while (slice < end) {
    mi_assert_internal(slice->slice_count > 0);
    mi_assert_internal(slice->slice_offset == 0);
    mi_assert_internal(mi_slice_index(slice)==0 || slice->xblock_size == 0); // no more used pages ..
    if (slice->xblock_size == 0 && segment->kind != MI_SEGMENT_HUGE) {
      mi_segment_span_remove_from_queue(slice, tld);
    }
    page_count++;
    slice = slice + slice->slice_count;
  }
  mi_assert_internal(page_count == 2); // first page is allocated by the segment itself

  // stats
  _mi_stat_decrease(&tld->stats->page_committed, mi_segment_info_size(segment));

  // return it to the OS
  mi_segment_os_free(segment, tld);
}


/* -----------------------------------------------------------
   Page Free
----------------------------------------------------------- */

static void mi_segment_abandon(mi_segment_t* segment, mi_segments_tld_t* tld);

// note: can be called on abandoned pages
static mi_slice_t* mi_segment_page_clear(mi_page_t* page, mi_segments_tld_t* tld) {
  mi_assert_internal(page->xblock_size > 0);
  mi_assert_internal(mi_page_all_free(page));
  mi_segment_t* segment = _mi_ptr_segment(page);
  mi_assert_internal(segment->used > 0);
  
  size_t inuse = page->capacity * mi_page_block_size(page);
  _mi_stat_decrease(&tld->stats->page_committed, inuse);
  _mi_stat_decrease(&tld->stats->pages, 1);

  // reset the page memory to reduce memory pressure?
  if (!segment->mem_is_pinned && !page->is_reset && mi_option_is_enabled(mi_option_page_reset)) {
    size_t psize;
    uint8_t* start = _mi_page_start(segment, page, &psize);
    page->is_reset = true;
    _mi_os_reset(start, psize, tld->stats);
  }

  // zero the page data, but not the segment fields
  page->is_zero_init = false;
  ptrdiff_t ofs = offsetof(mi_page_t, capacity);
  memset((uint8_t*)page + ofs, 0, sizeof(*page) - ofs);
  page->xblock_size = 1;

  // and free it
  mi_slice_t* slice = mi_segment_span_free_coalesce(mi_page_to_slice(page), tld);  
  segment->used--;
  // cannot assert segment valid as it is called during reclaim
  // mi_assert_expensive(mi_segment_is_valid(segment, tld));
  return slice;
}

void _mi_segment_page_free(mi_page_t* page, bool force, mi_segments_tld_t* tld)
{
  mi_assert(page != NULL);

  mi_segment_t* segment = _mi_page_segment(page);
  mi_assert_expensive(mi_segment_is_valid(segment,tld));

  // mark it as free now
  mi_segment_page_clear(page, tld);
  mi_assert_expensive(mi_segment_is_valid(segment, tld));

  if (segment->used == 0) {
    // no more used pages; remove from the free list and free the segment
    mi_segment_free(segment, force, tld);
  }
  else if (segment->used == segment->abandoned) {
    // only abandoned pages; remove from free list and abandon
    mi_segment_abandon(segment,tld);
  }
}


/* -----------------------------------------------------------
Abandonment

When threads terminate, they can leave segments with
live blocks (reachable through other threads). Such segments
are "abandoned" and will be reclaimed by other threads to
reuse their pages and/or free them eventually

We maintain a global list of abandoned segments that are
reclaimed on demand. Since this is shared among threads
the implementation needs to avoid the A-B-A problem on
popping abandoned segments: <https://en.wikipedia.org/wiki/ABA_problem>
We use tagged pointers to avoid accidentially identifying
reused segments, much like stamped references in Java.
Secondly, we maintain a reader counter to avoid resetting
or decommitting segments that have a pending read operation.

Note: the current implementation is one possible design;
another way might be to keep track of abandoned segments
in the arenas/segment_cache's. This would have the advantage of keeping
all concurrent code in one place and not needing to deal
with ABA issues. The drawback is that it is unclear how to
scan abandoned segments efficiently in that case as they
would be spread among all other segments in the arenas.
----------------------------------------------------------- */

// Use the bottom 20-bits (on 64-bit) of the aligned segment pointers
// to put in a tag that increments on update to avoid the A-B-A problem.
#define MI_TAGGED_MASK   MI_SEGMENT_MASK
typedef uintptr_t        mi_tagged_segment_t;

static mi_segment_t* mi_tagged_segment_ptr(mi_tagged_segment_t ts) {
  return (mi_segment_t*)(ts & ~MI_TAGGED_MASK);
}

static mi_tagged_segment_t mi_tagged_segment(mi_segment_t* segment, mi_tagged_segment_t ts) {
  mi_assert_internal(((uintptr_t)segment & MI_TAGGED_MASK) == 0);
  uintptr_t tag = ((ts & MI_TAGGED_MASK) + 1) & MI_TAGGED_MASK;
  return ((uintptr_t)segment | tag);
}

// This is a list of visited abandoned pages that were full at the time.
// this list migrates to `abandoned` when that becomes NULL. The use of
// this list reduces contention and the rate at which segments are visited.
static mi_decl_cache_align _Atomic(mi_segment_t*)       abandoned_visited; // = NULL

// The abandoned page list (tagged as it supports pop)
static mi_decl_cache_align _Atomic(mi_tagged_segment_t) abandoned;         // = NULL

// Maintain these for debug purposes (these counts may be a bit off)
static mi_decl_cache_align _Atomic(size_t)           abandoned_count; 
static mi_decl_cache_align _Atomic(size_t)           abandoned_visited_count;

// We also maintain a count of current readers of the abandoned list
// in order to prevent resetting/decommitting segment memory if it might
// still be read.
static mi_decl_cache_align _Atomic(size_t)           abandoned_readers; // = 0

// Push on the visited list
static void mi_abandoned_visited_push(mi_segment_t* segment) {
  mi_assert_internal(segment->thread_id == 0);
  mi_assert_internal(mi_atomic_load_ptr_relaxed(mi_segment_t,&segment->abandoned_next) == NULL);
  mi_assert_internal(segment->next == NULL);
  mi_assert_internal(segment->used > 0);
  mi_segment_t* anext = mi_atomic_load_ptr_relaxed(mi_segment_t, &abandoned_visited);
  do {
    mi_atomic_store_ptr_release(mi_segment_t, &segment->abandoned_next, anext);
  } while (!mi_atomic_cas_ptr_weak_release(mi_segment_t, &abandoned_visited, &anext, segment));
  mi_atomic_increment_relaxed(&abandoned_visited_count);
}

// Move the visited list to the abandoned list.
static bool mi_abandoned_visited_revisit(void)
{
  // quick check if the visited list is empty
  if (mi_atomic_load_ptr_relaxed(mi_segment_t, &abandoned_visited) == NULL) return false;

  // grab the whole visited list
  mi_segment_t* first = mi_atomic_exchange_ptr_acq_rel(mi_segment_t, &abandoned_visited, NULL);
  if (first == NULL) return false;

  // first try to swap directly if the abandoned list happens to be NULL
  mi_tagged_segment_t afirst;
  mi_tagged_segment_t ts = mi_atomic_load_relaxed(&abandoned);
  if (mi_tagged_segment_ptr(ts)==NULL) {
    size_t count = mi_atomic_load_relaxed(&abandoned_visited_count);
    afirst = mi_tagged_segment(first, ts);
    if (mi_atomic_cas_strong_acq_rel(&abandoned, &ts, afirst)) {
      mi_atomic_add_relaxed(&abandoned_count, count);
      mi_atomic_sub_relaxed(&abandoned_visited_count, count);
      return true;
    }
  }

  // find the last element of the visited list: O(n)
  mi_segment_t* last = first;
  mi_segment_t* next;
  while ((next = mi_atomic_load_ptr_relaxed(mi_segment_t, &last->abandoned_next)) != NULL) {
    last = next;
  }

  // and atomically prepend to the abandoned list
  // (no need to increase the readers as we don't access the abandoned segments)
  mi_tagged_segment_t anext = mi_atomic_load_relaxed(&abandoned);
  size_t count;
  do {
    count = mi_atomic_load_relaxed(&abandoned_visited_count);
    mi_atomic_store_ptr_release(mi_segment_t, &last->abandoned_next, mi_tagged_segment_ptr(anext));
    afirst = mi_tagged_segment(first, anext);
  } while (!mi_atomic_cas_weak_release(&abandoned, &anext, afirst));
  mi_atomic_add_relaxed(&abandoned_count, count);
  mi_atomic_sub_relaxed(&abandoned_visited_count, count);
  return true;
}

// Push on the abandoned list.
static void mi_abandoned_push(mi_segment_t* segment) {
  mi_assert_internal(segment->thread_id == 0);
  mi_assert_internal(mi_atomic_load_ptr_relaxed(mi_segment_t, &segment->abandoned_next) == NULL);
  mi_assert_internal(segment->next == NULL);
  mi_assert_internal(segment->used > 0);
  mi_tagged_segment_t next;
  mi_tagged_segment_t ts = mi_atomic_load_relaxed(&abandoned);
  do {
    mi_atomic_store_ptr_release(mi_segment_t, &segment->abandoned_next, mi_tagged_segment_ptr(ts));
    next = mi_tagged_segment(segment, ts);
  } while (!mi_atomic_cas_weak_release(&abandoned, &ts, next));
  mi_atomic_increment_relaxed(&abandoned_count);
}

// Wait until there are no more pending reads on segments that used to be in the abandoned list
// called for example from `arena.c` before decommitting
void _mi_abandoned_await_readers(void) {
  size_t n;
  do {
    n = mi_atomic_load_acquire(&abandoned_readers);
    if (n != 0) mi_atomic_yield();
  } while (n != 0);
}

// Pop from the abandoned list
static mi_segment_t* mi_abandoned_pop(void) {
  mi_segment_t* segment;
  // Check efficiently if it is empty (or if the visited list needs to be moved)
  mi_tagged_segment_t ts = mi_atomic_load_relaxed(&abandoned);
  segment = mi_tagged_segment_ptr(ts);
  if mi_likely(segment == NULL) {
    if mi_likely(!mi_abandoned_visited_revisit()) { // try to swap in the visited list on NULL
      return NULL;
    }
  }

  // Do a pop. We use a reader count to prevent
  // a segment to be decommitted while a read is still pending,
  // and a tagged pointer to prevent A-B-A link corruption.
  // (this is called from `region.c:_mi_mem_free` for example)
  mi_atomic_increment_relaxed(&abandoned_readers);  // ensure no segment gets decommitted
  mi_tagged_segment_t next = 0;
  ts = mi_atomic_load_acquire(&abandoned);
  do {
    segment = mi_tagged_segment_ptr(ts);
    if (segment != NULL) {
      mi_segment_t* anext = mi_atomic_load_ptr_relaxed(mi_segment_t, &segment->abandoned_next);
      next = mi_tagged_segment(anext, ts); // note: reads the segment's `abandoned_next` field so should not be decommitted
    }
  } while (segment != NULL && !mi_atomic_cas_weak_acq_rel(&abandoned, &ts, next));
  mi_atomic_decrement_relaxed(&abandoned_readers);  // release reader lock
  if (segment != NULL) {
    mi_atomic_store_ptr_release(mi_segment_t, &segment->abandoned_next, NULL);
    mi_atomic_decrement_relaxed(&abandoned_count);
  }
  return segment;
}

/* -----------------------------------------------------------
   Abandon segment/page
----------------------------------------------------------- */

static void mi_segment_abandon(mi_segment_t* segment, mi_segments_tld_t* tld) {
  mi_assert_internal(segment->used == segment->abandoned);
  mi_assert_internal(segment->used > 0);
  mi_assert_internal(mi_atomic_load_ptr_relaxed(mi_segment_t, &segment->abandoned_next) == NULL);
  mi_assert_internal(segment->abandoned_visits == 0);
  mi_assert_expensive(mi_segment_is_valid(segment,tld));
  
  // remove the free pages from the free page queues
  mi_slice_t* slice = &segment->slices[0];
  const mi_slice_t* end = mi_segment_slices_end(segment);
  while (slice < end) {
    mi_assert_internal(slice->slice_count > 0);
    mi_assert_internal(slice->slice_offset == 0);
    if (slice->xblock_size == 0) { // a free page
      mi_segment_span_remove_from_queue(slice,tld);
      slice->xblock_size = 0; // but keep it free
    }
    slice = slice + slice->slice_count;
  }

  // perform delayed decommits
  mi_segment_delayed_decommit(segment, mi_option_is_enabled(mi_option_abandoned_page_decommit) /* force? */, tld->stats);    
  
  // all pages in the segment are abandoned; add it to the abandoned list
  _mi_stat_increase(&tld->stats->segments_abandoned, 1);
  mi_segments_track_size(-((long)mi_segment_size(segment)), tld);
  segment->thread_id = 0;
  mi_atomic_store_ptr_release(mi_segment_t, &segment->abandoned_next, NULL);
  segment->abandoned_visits = 1;   // from 0 to 1 to signify it is abandoned
  mi_abandoned_push(segment);
}

void _mi_segment_page_abandon(mi_page_t* page, mi_segments_tld_t* tld) {
  mi_assert(page != NULL);
  mi_assert_internal(mi_page_thread_free_flag(page)==MI_NEVER_DELAYED_FREE);
  mi_assert_internal(mi_page_heap(page) == NULL);
  mi_segment_t* segment = _mi_page_segment(page);

  mi_assert_expensive(mi_segment_is_valid(segment,tld));
  segment->abandoned++;  

  _mi_stat_increase(&tld->stats->pages_abandoned, 1);
  mi_assert_internal(segment->abandoned <= segment->used);
  if (segment->used == segment->abandoned) {
    // all pages are abandoned, abandon the entire segment
    mi_segment_abandon(segment, tld);
  }
}

/* -----------------------------------------------------------
  Reclaim abandoned pages
----------------------------------------------------------- */

static mi_slice_t* mi_slices_start_iterate(mi_segment_t* segment, const mi_slice_t** end) {
  mi_slice_t* slice = &segment->slices[0];
  *end = mi_segment_slices_end(segment);
  mi_assert_internal(slice->slice_count>0 && slice->xblock_size>0); // segment allocated page
  slice = slice + slice->slice_count; // skip the first segment allocated page
  return slice;
}

// Possibly free pages and check if free space is available
static bool mi_segment_check_free(mi_segment_t* segment, size_t slices_needed, size_t block_size, mi_segments_tld_t* tld) 
{
  mi_assert_internal(block_size < MI_HUGE_BLOCK_SIZE);
  mi_assert_internal(mi_segment_is_abandoned(segment));
  bool has_page = false;
  
  // for all slices
  const mi_slice_t* end;
  mi_slice_t* slice = mi_slices_start_iterate(segment, &end);
  while (slice < end) {
    mi_assert_internal(slice->slice_count > 0);
    mi_assert_internal(slice->slice_offset == 0);
    if (mi_slice_is_used(slice)) { // used page
      // ensure used count is up to date and collect potential concurrent frees
      mi_page_t* const page = mi_slice_to_page(slice);
      _mi_page_free_collect(page, false);
      if (mi_page_all_free(page)) {
        // if this page is all free now, free it without adding to any queues (yet) 
        mi_assert_internal(page->next == NULL && page->prev==NULL);
        _mi_stat_decrease(&tld->stats->pages_abandoned, 1);
        segment->abandoned--;
        slice = mi_segment_page_clear(page, tld); // re-assign slice due to coalesce!
        mi_assert_internal(!mi_slice_is_used(slice));
        if (slice->slice_count >= slices_needed) {
          has_page = true;
        }
      }
      else {
        if (page->xblock_size == block_size && mi_page_has_any_available(page)) {
          // a page has available free blocks of the right size
          has_page = true;
        }
      }      
    }
    else {
      // empty span
      if (slice->slice_count >= slices_needed) {
        has_page = true;
      }
    }
    slice = slice + slice->slice_count;
  }
  return has_page;
}

// Reclaim an abandoned segment; returns NULL if the segment was freed
// set `right_page_reclaimed` to `true` if it reclaimed a page of the right `block_size` that was not full.
static mi_segment_t* mi_segment_reclaim(mi_segment_t* segment, mi_heap_t* heap, size_t requested_block_size, bool* right_page_reclaimed, mi_segments_tld_t* tld) {
  mi_assert_internal(mi_atomic_load_ptr_relaxed(mi_segment_t, &segment->abandoned_next) == NULL);
  mi_assert_expensive(mi_segment_is_valid(segment, tld));
  if (right_page_reclaimed != NULL) { *right_page_reclaimed = false; }

  segment->thread_id = _mi_thread_id();
  segment->abandoned_visits = 0;
  mi_segments_track_size((long)mi_segment_size(segment), tld);
  mi_assert_internal(segment->next == NULL);
  _mi_stat_decrease(&tld->stats->segments_abandoned, 1);
  
  // for all slices
  const mi_slice_t* end;
  mi_slice_t* slice = mi_slices_start_iterate(segment, &end);
  while (slice < end) {
    mi_assert_internal(slice->slice_count > 0);
    mi_assert_internal(slice->slice_offset == 0);
    if (mi_slice_is_used(slice)) {
      // in use: reclaim the page in our heap
      mi_page_t* page = mi_slice_to_page(slice);
      mi_assert_internal(!page->is_reset);
      mi_assert_internal(page->is_committed);
      mi_assert_internal(mi_page_thread_free_flag(page)==MI_NEVER_DELAYED_FREE);
      mi_assert_internal(mi_page_heap(page) == NULL);
      mi_assert_internal(page->next == NULL && page->prev==NULL);
      _mi_stat_decrease(&tld->stats->pages_abandoned, 1);
      segment->abandoned--;
      // set the heap again and allow delayed free again
      mi_page_set_heap(page, heap);
      _mi_page_use_delayed_free(page, MI_USE_DELAYED_FREE, true); // override never (after heap is set)
      _mi_page_free_collect(page, false); // ensure used count is up to date
      if (mi_page_all_free(page)) {
        // if everything free by now, free the page
        slice = mi_segment_page_clear(page, tld);   // set slice again due to coalesceing
      }
      else {
        // otherwise reclaim it into the heap
        _mi_page_reclaim(heap, page);
        if (requested_block_size == page->xblock_size && mi_page_has_any_available(page)) {
          if (right_page_reclaimed != NULL) { *right_page_reclaimed = true; }
        }
      }
    }
    else {
      // the span is free, add it to our page queues
      slice = mi_segment_span_free_coalesce(slice, tld); // set slice again due to coalesceing
    }
    mi_assert_internal(slice->slice_count>0 && slice->slice_offset==0);
    slice = slice + slice->slice_count;
  }

  mi_assert(segment->abandoned == 0);
  if (segment->used == 0) {  // due to page_clear
    mi_assert_internal(right_page_reclaimed == NULL || !(*right_page_reclaimed));
    mi_segment_free(segment, false, tld);
    return NULL;
  }
  else {
    return segment;
  }
}


void _mi_abandoned_reclaim_all(mi_heap_t* heap, mi_segments_tld_t* tld) {
  mi_segment_t* segment;
  while ((segment = mi_abandoned_pop()) != NULL) {
    mi_segment_reclaim(segment, heap, 0, NULL, tld);
  }
}

static mi_segment_t* mi_segment_try_reclaim(mi_heap_t* heap, size_t needed_slices, size_t block_size, bool* reclaimed, mi_segments_tld_t* tld)
{
  *reclaimed = false;
  mi_segment_t* segment;
  long max_tries = mi_option_get_clamp(mi_option_max_segment_reclaim, 8, 1024);     // limit the work to bound allocation times  
  while ((max_tries-- > 0) && ((segment = mi_abandoned_pop()) != NULL)) {
    segment->abandoned_visits++;
    // todo: an arena exclusive heap will potentially visit many abandoned unsuitable segments
    // and push them into the visited list and use many tries. Perhaps we can skip non-suitable ones in a better way?
    bool is_suitable = _mi_heap_memid_is_suitable(heap, segment->memid);
    bool has_page = mi_segment_check_free(segment,needed_slices,block_size,tld); // try to free up pages (due to concurrent frees)
    if (segment->used == 0) {
      // free the segment (by forced reclaim) to make it available to other threads.
      // note1: we prefer to free a segment as that might lead to reclaiming another
      // segment that is still partially used.
      // note2: we could in principle optimize this by skipping reclaim and directly
      // freeing but that would violate some invariants temporarily)
      mi_segment_reclaim(segment, heap, 0, NULL, tld);
    }
    else if (has_page && is_suitable) {
      // found a large enough free span, or a page of the right block_size with free space 
      // we return the result of reclaim (which is usually `segment`) as it might free
      // the segment due to concurrent frees (in which case `NULL` is returned).
      return mi_segment_reclaim(segment, heap, block_size, reclaimed, tld);
    }
    else if (segment->abandoned_visits > 3 && is_suitable) {  
      // always reclaim on 3rd visit to limit the abandoned queue length.
      mi_segment_reclaim(segment, heap, 0, NULL, tld);
    }
    else {
      // otherwise, push on the visited list so it gets not looked at too quickly again
      mi_segment_delayed_decommit(segment, true /* force? */, tld->stats); // forced decommit if needed as we may not visit soon again
      mi_abandoned_visited_push(segment);
    }
  }
  return NULL;
}


void _mi_abandoned_collect(mi_heap_t* heap, bool force, mi_segments_tld_t* tld)
{
  mi_segment_t* segment;
  int max_tries = (force ? 16*1024 : 1024); // limit latency
  if (force) {
    mi_abandoned_visited_revisit(); 
  }
  while ((max_tries-- > 0) && ((segment = mi_abandoned_pop()) != NULL)) {
    mi_segment_check_free(segment,0,0,tld); // try to free up pages (due to concurrent frees)
    if (segment->used == 0) {
      // free the segment (by forced reclaim) to make it available to other threads.
      // note: we could in principle optimize this by skipping reclaim and directly
      // freeing but that would violate some invariants temporarily)
      mi_segment_reclaim(segment, heap, 0, NULL, tld);
    }
    else {
      // otherwise, decommit if needed and push on the visited list 
      // note: forced decommit can be expensive if many threads are destroyed/created as in mstress.
      mi_segment_delayed_decommit(segment, force, tld->stats);
      mi_abandoned_visited_push(segment);
    }
  }
}

/* -----------------------------------------------------------
   Reclaim or allocate
----------------------------------------------------------- */

static mi_segment_t* mi_segment_reclaim_or_alloc(mi_heap_t* heap, size_t needed_slices, size_t block_size, mi_segments_tld_t* tld, mi_os_tld_t* os_tld)
{
  mi_assert_internal(block_size < MI_HUGE_BLOCK_SIZE);
  mi_assert_internal(block_size <= MI_LARGE_OBJ_SIZE_MAX);
  
  // 1. try to reclaim an abandoned segment
  bool reclaimed;
  mi_segment_t* segment = mi_segment_try_reclaim(heap, needed_slices, block_size, &reclaimed, tld);
  if (reclaimed) {
    // reclaimed the right page right into the heap
    mi_assert_internal(segment != NULL);
    return NULL; // pretend out-of-memory as the page will be in the page queue of the heap with available blocks
  }
  else if (segment != NULL) {
    // reclaimed a segment with a large enough empty span in it
    return segment;
  }
  // 2. otherwise allocate a fresh segment
<<<<<<< HEAD
  return mi_segment_alloc(0, heap->arena_id, tld, os_tld, NULL);  
=======
  return mi_segment_alloc(0, page_kind, page_shift, 0, tld, os_tld);
>>>>>>> d1ae630d
}


/* -----------------------------------------------------------
   Page allocation
----------------------------------------------------------- */

static mi_page_t* mi_segments_page_alloc(mi_heap_t* heap, mi_page_kind_t page_kind, size_t required, size_t block_size, mi_segments_tld_t* tld, mi_os_tld_t* os_tld)
{
  mi_assert_internal(required <= MI_LARGE_OBJ_SIZE_MAX && page_kind <= MI_PAGE_LARGE);

  // find a free page
  size_t page_size = _mi_align_up(required, (required > MI_MEDIUM_PAGE_SIZE ? MI_MEDIUM_PAGE_SIZE : MI_SEGMENT_SLICE_SIZE));
  size_t slices_needed = page_size / MI_SEGMENT_SLICE_SIZE;
  mi_assert_internal(slices_needed * MI_SEGMENT_SLICE_SIZE == page_size);
  mi_page_t* page = mi_segments_page_find_and_allocate(slices_needed, heap->arena_id, tld); //(required <= MI_SMALL_SIZE_MAX ? 0 : slices_needed), tld);
  if (page==NULL) {
    // no free page, allocate a new segment and try again
    if (mi_segment_reclaim_or_alloc(heap, slices_needed, block_size, tld, os_tld) == NULL) {
      // OOM or reclaimed a good page in the heap
      return NULL;  
    }
    else {
      // otherwise try again
      return mi_segments_page_alloc(heap, page_kind, required, block_size, tld, os_tld);
    }
  }
  mi_assert_internal(page != NULL && page->slice_count*MI_SEGMENT_SLICE_SIZE == page_size);
  mi_assert_internal(_mi_ptr_segment(page)->thread_id == _mi_thread_id());
  mi_segment_delayed_decommit(_mi_ptr_segment(page), false, tld->stats);
  return page;
}



/* -----------------------------------------------------------
   Huge page allocation
----------------------------------------------------------- */

<<<<<<< HEAD
static mi_page_t* mi_segment_huge_page_alloc(size_t size, mi_arena_id_t req_arena_id, mi_segments_tld_t* tld, mi_os_tld_t* os_tld)
{
  mi_page_t* page = NULL;
  mi_segment_t* segment = mi_segment_alloc(size,req_arena_id,tld,os_tld,&page);
  if (segment == NULL || page==NULL) return NULL;
  mi_assert_internal(segment->used==1);
  mi_assert_internal(mi_page_block_size(page) >= size);  
  segment->thread_id = 0; // huge segments are immediately abandoned
=======
static mi_page_t* mi_segment_large_page_alloc(mi_heap_t* heap, size_t block_size, mi_segments_tld_t* tld, mi_os_tld_t* os_tld) {
  mi_segment_t* segment = mi_segment_reclaim_or_alloc(heap,block_size,MI_PAGE_LARGE,MI_LARGE_PAGE_SHIFT,tld,os_tld);
  if (segment == NULL) return NULL;
  mi_page_t* page = mi_segment_find_free(segment, tld);
  mi_assert_internal(page != NULL);
#if MI_DEBUG>=2 && !MI_TRACK_ENABLED
  _mi_segment_page_start(segment, page, sizeof(void*), NULL, NULL)[0] = 0;
#endif
  return page;
}

static mi_page_t* mi_segment_huge_page_alloc(size_t size, size_t page_alignment, mi_segments_tld_t* tld, mi_os_tld_t* os_tld)
{
  mi_segment_t* segment = mi_segment_alloc(size, MI_PAGE_HUGE, MI_SEGMENT_SHIFT + 1, page_alignment, tld, os_tld);
  if (segment == NULL) return NULL;
  mi_assert_internal(mi_segment_page_size(segment) - segment->segment_info_size - (2*(MI_SECURE == 0 ? 0 : _mi_os_page_size())) >= size);
  segment->thread_id = 0; // huge pages are immediately abandoned
  mi_segments_track_size(-(long)segment->segment_size, tld);
  mi_page_t* page = mi_segment_find_free(segment, tld);
  mi_assert_internal(page != NULL);
#if MI_DEBUG > 3
  if (page_alignment > 0) {
    size_t psize;
    size_t pre_size;
    void* p = _mi_segment_page_start(segment, page, 0, &psize, &pre_size);
    void* aligned_p = (void*)_mi_align_up((uintptr_t)p, page_alignment);
    mi_assert_internal(page_alignment == 0 || _mi_is_aligned(aligned_p, page_alignment));
    mi_assert_internal(page_alignment == 0 || psize - ((uint8_t*)aligned_p - (uint8_t*)p) >= size);
  }
#endif
  // for huge pages we initialize the xblock_size as we may
  // overallocate to accommodate large alignments.
  size_t psize;
  _mi_segment_page_start(segment, page, 0, &psize, NULL);
  page->xblock_size = (psize > MI_HUGE_BLOCK_SIZE ? MI_HUGE_BLOCK_SIZE : (uint32_t)psize);
>>>>>>> d1ae630d
  return page;
}

// free huge block from another thread
void _mi_segment_huge_page_free(mi_segment_t* segment, mi_page_t* page, mi_block_t* block) {
  // huge page segments are always abandoned and can be freed immediately by any thread
  mi_assert_internal(segment->kind==MI_SEGMENT_HUGE);
  mi_assert_internal(segment == _mi_page_segment(page));
  mi_assert_internal(mi_atomic_load_relaxed(&segment->thread_id)==0);

  // claim it and free
  mi_heap_t* heap = mi_heap_get_default(); // issue #221; don't use the internal get_default_heap as we need to ensure the thread is initialized.
  // paranoia: if this it the last reference, the cas should always succeed
  size_t expected_tid = 0;
  if (mi_atomic_cas_strong_acq_rel(&segment->thread_id, &expected_tid, heap->thread_id)) {
    mi_block_set_next(page, block, page->free);
    page->free = block;
    page->used--;
    page->is_zero = false;
    mi_assert(page->used == 0);
    mi_tld_t* tld = heap->tld;
    _mi_segment_page_free(page, true, &tld->segments);
  }
#if (MI_DEBUG!=0)
  else {
    mi_assert_internal(false);
  }
#endif
}

/* -----------------------------------------------------------
   Page allocation and free
----------------------------------------------------------- */
<<<<<<< HEAD
mi_page_t* _mi_segment_page_alloc(mi_heap_t* heap, size_t block_size, mi_segments_tld_t* tld, mi_os_tld_t* os_tld) {
  mi_page_t* page;
  if (block_size <= MI_SMALL_OBJ_SIZE_MAX) {
    page = mi_segments_page_alloc(heap,MI_PAGE_SMALL,block_size,block_size,tld,os_tld);
=======

mi_page_t* _mi_segment_page_alloc(mi_heap_t* heap, size_t block_size, size_t page_alignment, mi_segments_tld_t* tld, mi_os_tld_t* os_tld) {
  mi_page_t* page;
  if mi_unlikely(page_alignment > MI_ALIGNMENT_MAX) {
    mi_assert_internal(_mi_is_power_of_two(page_alignment));
    mi_assert_internal(page_alignment >= MI_SEGMENT_SIZE);
    //mi_assert_internal((MI_SEGMENT_SIZE % page_alignment) == 0);
    if (page_alignment < MI_SEGMENT_SIZE) {
      page_alignment = MI_SEGMENT_SIZE;      
    }
    page = mi_segment_huge_page_alloc(block_size, page_alignment, tld, os_tld);
  }
  else if (block_size <= MI_SMALL_OBJ_SIZE_MAX) {
    page = mi_segment_small_page_alloc(heap, block_size, tld, os_tld);
>>>>>>> d1ae630d
  }
  else if (block_size <= MI_MEDIUM_OBJ_SIZE_MAX) {
    page = mi_segments_page_alloc(heap,MI_PAGE_MEDIUM,MI_MEDIUM_PAGE_SIZE,block_size,tld, os_tld);
  }
  else if (block_size <= MI_LARGE_OBJ_SIZE_MAX) {
    page = mi_segments_page_alloc(heap,MI_PAGE_LARGE,block_size,block_size,tld, os_tld);
  }
  else {
<<<<<<< HEAD
    page = mi_segment_huge_page_alloc(block_size,heap->arena_id,tld,os_tld);    
=======
    page = mi_segment_huge_page_alloc(block_size, page_alignment, tld, os_tld);
>>>>>>> d1ae630d
  }
  mi_assert_internal(page == NULL || _mi_heap_memid_is_suitable(heap, _mi_page_segment(page)->memid));
  mi_assert_expensive(page == NULL || mi_segment_is_valid(_mi_page_segment(page),tld));
  return page;
}

<|MERGE_RESOLUTION|>--- conflicted
+++ resolved
@@ -386,11 +386,13 @@
   
   // _mi_os_free(segment, mi_segment_size(segment), /*segment->memid,*/ tld->stats);
   const size_t size = mi_segment_size(segment);
-  if (size != MI_SEGMENT_SIZE || !_mi_segment_cache_push(segment, size, segment->memid, &segment->commit_mask, &segment->decommit_mask, segment->mem_is_large, segment->mem_is_pinned, tld->os)) {
+  if (size != MI_SEGMENT_SIZE || segment->mem_align_offset != 0 || // only push regular segments on the cache
+       !_mi_segment_cache_push(segment, size, segment->memid, &segment->commit_mask, &segment->decommit_mask, segment->mem_is_large, segment->mem_is_pinned, tld->os)) 
+  {
     const size_t csize = _mi_commit_mask_committed_size(&segment->commit_mask, size);
     if (csize > 0 && !segment->mem_is_pinned) _mi_stat_decrease(&_mi_stats_main.committed, csize);
     _mi_abandoned_await_readers();  // wait until safe to free
-    _mi_arena_free(segment, mi_segment_size(segment), segment->memid, segment->mem_is_pinned /* pretend not committed to not double count decommits */, tld->os);
+    _mi_arena_free(segment, mi_segment_size(segment), segment->mem_alignment, segment->mem_align_offset, segment->memid, segment->mem_is_pinned /* pretend not committed to not double count decommits */, tld->stats);
   }
 }
 
@@ -406,7 +408,7 @@
 ----------------------------------------------------------- */
 
 static void mi_segment_commit_mask(mi_segment_t* segment, bool conservative, uint8_t* p, size_t size, uint8_t** start_p, size_t* full_size, mi_commit_mask_t* cm) {
-  mi_assert_internal(_mi_ptr_segment(p) == segment);
+  mi_assert_internal(_mi_ptr_segment(p + 1) == segment);
   mi_assert_internal(segment->kind != MI_SEGMENT_HUGE);
   mi_commit_mask_create_empty(cm);
   if (size == 0 || size > MI_SEGMENT_SIZE || segment->kind == MI_SEGMENT_HUGE) return;
@@ -602,7 +604,6 @@
              else slice->xblock_size = 0; // mark huge page as free anyways
 }
 
-<<<<<<< HEAD
 /*
 // called from reclaim to add existing free spans
 static void mi_segment_span_add_free(mi_slice_t* slice, mi_segments_tld_t* tld) {
@@ -612,26 +613,6 @@
   mi_segment_span_free(segment,slice_index,slice->slice_count,tld);
 }
 */
-=======
-// Start of the page available memory; can be used on uninitialized pages (only `segment_idx` must be set)
-uint8_t* _mi_segment_page_start(const mi_segment_t* segment, const mi_page_t* page, size_t block_size, size_t* page_size, size_t* pre_size)
-{
-  size_t   psize;
-  uint8_t* p = mi_segment_raw_page_start(segment, page, &psize);
-  if (pre_size != NULL) *pre_size = 0;
-  if (page->segment_idx == 0 && block_size > 0 && segment->page_kind <= MI_PAGE_MEDIUM) {
-    // for small and medium objects, ensure the page start is aligned with the block size (PR#66 by kickunderscore)
-    size_t adjust = block_size - ((uintptr_t)p % block_size);
-    if (psize - adjust >= block_size) {
-      if (adjust < block_size) {      
-        p += adjust;
-        psize -= adjust;
-        if (pre_size != NULL) *pre_size = adjust;
-      }    
-      mi_assert_internal((uintptr_t)p % block_size == 0);
-    }
-  }
->>>>>>> d1ae630d
 
 static void mi_segment_span_remove_from_queue(mi_slice_t* slice, mi_segments_tld_t* tld) {
   mi_assert_internal(slice->slice_count > 0 && slice->slice_offset==0 && slice->xblock_size==0);
@@ -734,16 +715,12 @@
     last->slice_count = 0;
     last->xblock_size = 1;
   }
-<<<<<<< HEAD
   
   // and initialize the page
   page->is_reset = false;
   page->is_committed = true;
   segment->used++;
   return page;
-=======
-  _mi_mem_free(segment, segment_size, segment->mem_alignment, segment->mem_align_offset, segment->memid, fully_committed, any_reset, tld->os);
->>>>>>> d1ae630d
 }
 
 static mi_page_t* mi_segments_page_find_and_allocate(size_t slice_count, mi_arena_id_t req_arena_id, mi_segments_tld_t* tld) {
@@ -786,37 +763,15 @@
 ----------------------------------------------------------- */
 
 // Allocate a segment from the OS aligned to `MI_SEGMENT_SIZE` .
-<<<<<<< HEAD
-static mi_segment_t* mi_segment_init(mi_segment_t* segment, size_t required, mi_arena_id_t req_arena_id, mi_segments_tld_t* tld, mi_os_tld_t* os_tld, mi_page_t** huge_page)
-=======
-static mi_segment_t* mi_segment_init(mi_segment_t* segment, size_t required, mi_page_kind_t page_kind, size_t page_shift, size_t page_alignment, mi_segments_tld_t* tld, mi_os_tld_t* os_tld)
->>>>>>> d1ae630d
+static mi_segment_t* mi_segment_init(mi_segment_t* segment, size_t required, size_t page_alignment, mi_arena_id_t req_arena_id, mi_segments_tld_t* tld, mi_os_tld_t* os_tld, mi_page_t** huge_page)
 {
   mi_assert_internal((required==0 && huge_page==NULL) || (required>0 && huge_page != NULL));
   mi_assert_internal((segment==NULL) || (segment!=NULL && required==0));
   // calculate needed sizes first
-<<<<<<< HEAD
   size_t info_slices;
-=======
-  size_t capacity;
-  if (page_kind == MI_PAGE_HUGE) {
-    mi_assert_internal(page_shift == MI_SEGMENT_SHIFT + 1 && required > 0);
-    capacity = 1;
-  }
-  else {
-    mi_assert_internal(required == 0 && page_alignment == 0);
-    size_t page_size = (size_t)1 << page_shift;
-    capacity = MI_SEGMENT_SIZE / page_size;
-    mi_assert_internal(MI_SEGMENT_SIZE % page_size == 0);
-    mi_assert_internal(capacity >= 1 && capacity <= MI_SMALL_PAGES_PER_SEGMENT);
-  }
-  size_t info_size;
->>>>>>> d1ae630d
   size_t pre_size;
-  const size_t segment_slices = mi_segment_calculate_slices(required, &pre_size, &info_slices);
-  const size_t slice_entries = (segment_slices > MI_SLICES_PER_SEGMENT ? MI_SLICES_PER_SEGMENT : segment_slices);
-  const size_t segment_size = segment_slices * MI_SEGMENT_SLICE_SIZE;
-
+  size_t segment_slices = mi_segment_calculate_slices(required, &pre_size, &info_slices);
+  
   // Commit eagerly only if not the first N lazy segments (to reduce impact of many threads that allocate just a little)
   const bool eager_delay = (// !_mi_os_has_overcommit() &&             // never delay on overcommit systems
                             _mi_current_thread_count() > 1 &&       // do not delay for the first N threads
@@ -839,40 +794,31 @@
   }
   if (segment==NULL) {
     // Allocate the segment from the OS
-<<<<<<< HEAD
     bool mem_large = (!eager_delay && (MI_SECURE==0)); // only allow large OS pages once we are no longer lazy    
     bool is_pinned = false;
     size_t memid = 0;
-    segment = (mi_segment_t*)_mi_segment_cache_pop(segment_size, &commit_mask, &decommit_mask, &mem_large, &is_pinned, &is_zero, req_arena_id, &memid, os_tld);
+    size_t align_offset = 0;
+    size_t alignment = MI_SEGMENT_SIZE;
+    size_t segment_size = segment_slices * MI_SEGMENT_SLICE_SIZE;
+
+    if (page_alignment > 0) {
+      mi_assert_internal(huge_page != NULL);
+      mi_assert_internal(page_alignment >= MI_SEGMENT_ALIGN);
+      alignment = page_alignment;
+      const size_t info_size = info_slices * MI_SEGMENT_SLICE_SIZE;
+      align_offset = _mi_align_up( info_size, MI_SEGMENT_ALIGN );
+      segment_size += _mi_align_up(align_offset - info_size, MI_SEGMENT_SLICE_SIZE);
+      segment_slices = segment_size / MI_SEGMENT_SLICE_SIZE;
+    }
+    else {
+      segment = (mi_segment_t*)_mi_segment_cache_pop(segment_size, &commit_mask, &decommit_mask, &mem_large, &is_pinned, &is_zero, req_arena_id, &memid, os_tld);
+    }
+    
     if (segment==NULL) {
-      segment = (mi_segment_t*)_mi_arena_alloc_aligned(segment_size, MI_SEGMENT_SIZE, &commit, &mem_large, &is_pinned, &is_zero, req_arena_id, &memid, os_tld);
+      segment = (mi_segment_t*)_mi_arena_alloc_aligned(segment_size, alignment, align_offset, &commit, &mem_large, &is_pinned, &is_zero, req_arena_id, &memid, os_tld);
       if (segment == NULL) return NULL;  // failed to allocate
       if (commit) {
         mi_commit_mask_create_full(&commit_mask);
-=======
-    size_t memid;
-    bool   mem_large = (!eager_delayed && (MI_SECURE==0)); // only allow large OS pages once we are no longer lazy
-    bool   is_pinned = false;
-    size_t align_offset = 0;
-    size_t alignment = MI_SEGMENT_SIZE;
-    if (page_alignment > 0) {
-      alignment = page_alignment;
-      align_offset = _mi_align_up( pre_size, MI_SEGMENT_SIZE );
-      segment_size += (align_offset - pre_size);
-    }
-    segment = (mi_segment_t*)_mi_mem_alloc_aligned(segment_size, alignment, align_offset, &commit, &mem_large, &is_pinned, &is_zero, &memid, os_tld);
-    if (segment == NULL) return NULL;  // failed to allocate
-    if (!commit) {
-      // ensure the initial info is committed
-      mi_assert_internal(!mem_large && !is_pinned);
-      bool commit_zero = false;
-      bool ok = _mi_mem_commit(segment, pre_size, &commit_zero, tld->os);
-      if (commit_zero) is_zero = true;
-      if (!ok) {
-        // commit failed; we cannot touch the memory: free the segment directly and return `NULL`
-        _mi_mem_free(segment, segment_size, alignment, align_offset, memid, false, false, os_tld);
-        return NULL;  
->>>>>>> d1ae630d
       }
       else {
         mi_commit_mask_create_empty(&commit_mask);
@@ -888,31 +834,21 @@
       // at least commit the info slices
       mi_assert_internal(commit_needed*MI_COMMIT_SIZE >= info_slices*MI_SEGMENT_SLICE_SIZE);
       bool ok = _mi_os_commit(segment, commit_needed*MI_COMMIT_SIZE, &is_zero, tld->stats);
-      if (!ok) return NULL; // failed to commit   
+      if (!ok) return NULL; // failed to commit 
       mi_commit_mask_set(&commit_mask, &commit_needed_mask); 
     }
     mi_track_mem_undefined(segment,commit_needed);
     segment->memid = memid;
-<<<<<<< HEAD
     segment->mem_is_pinned = is_pinned;
     segment->mem_is_large = mem_large;
     segment->mem_is_committed = mi_commit_mask_is_full(&commit_mask);
+    segment->mem_alignment = alignment;
+    segment->mem_align_offset = align_offset;
     mi_segments_track_size((long)(segment_size), tld);
     _mi_segment_map_allocated_at(segment);
   }
 
   // zero the segment info? -- not always needed as it is zero initialized from the OS 
-=======
-    segment->mem_is_pinned = (mem_large || is_pinned);
-    segment->mem_is_committed = commit;    
-    segment->mem_alignment = alignment;
-    segment->mem_align_offset = align_offset;
-    mi_segments_track_size((long)segment_size, tld);
-  }  
-  mi_assert_internal(segment != NULL && (uintptr_t)segment % MI_SEGMENT_SIZE == 0);
-  mi_assert_internal(segment->mem_is_pinned ? segment->mem_is_committed : true);    
-    
->>>>>>> d1ae630d
   mi_atomic_store_ptr_release(mi_segment_t, &segment->abandoned_next, NULL);  // tsan
   if (!is_zero) {
     ptrdiff_t ofs = offsetof(mi_segment_t, next);
@@ -944,6 +880,7 @@
   
 
   // initialize segment info
+  const size_t slice_entries = (segment_slices > MI_SLICES_PER_SEGMENT ? MI_SLICES_PER_SEGMENT : segment_slices);
   segment->segment_slices = segment_slices;
   segment->segment_info_slices = info_slices;
   segment->thread_id = _mi_thread_id();
@@ -988,19 +925,14 @@
     mi_assert_internal(*huge_page != NULL); // cannot fail as we commit in advance 
   }
 
-<<<<<<< HEAD
   mi_assert_expensive(mi_segment_is_valid(segment,tld));
   return segment;
-=======
-static mi_segment_t* mi_segment_alloc(size_t required, mi_page_kind_t page_kind, size_t page_shift, size_t page_alignment, mi_segments_tld_t* tld, mi_os_tld_t* os_tld) {
-  return mi_segment_init(NULL, required, page_kind, page_shift, page_alignment, tld, os_tld);
->>>>>>> d1ae630d
 }
 
 
 // Allocate a segment from the OS aligned to `MI_SEGMENT_SIZE` .
-static mi_segment_t* mi_segment_alloc(size_t required, mi_arena_id_t req_arena_id, mi_segments_tld_t* tld, mi_os_tld_t* os_tld, mi_page_t** huge_page) {
-  return mi_segment_init(NULL, required, req_arena_id, tld, os_tld, huge_page);
+static mi_segment_t* mi_segment_alloc(size_t required, size_t page_alignment, mi_arena_id_t req_arena_id, mi_segments_tld_t* tld, mi_os_tld_t* os_tld, mi_page_t** huge_page) {
+  return mi_segment_init(NULL, required, page_alignment, req_arena_id, tld, os_tld, huge_page);
 }
 
 
@@ -1537,11 +1469,7 @@
     return segment;
   }
   // 2. otherwise allocate a fresh segment
-<<<<<<< HEAD
-  return mi_segment_alloc(0, heap->arena_id, tld, os_tld, NULL);  
-=======
-  return mi_segment_alloc(0, page_kind, page_shift, 0, tld, os_tld);
->>>>>>> d1ae630d
+  return mi_segment_alloc(0, 0, heap->arena_id, tld, os_tld, NULL);  
 }
 
 
@@ -1581,52 +1509,28 @@
    Huge page allocation
 ----------------------------------------------------------- */
 
-<<<<<<< HEAD
-static mi_page_t* mi_segment_huge_page_alloc(size_t size, mi_arena_id_t req_arena_id, mi_segments_tld_t* tld, mi_os_tld_t* os_tld)
+static mi_page_t* mi_segment_huge_page_alloc(size_t size, size_t page_alignment, mi_arena_id_t req_arena_id, mi_segments_tld_t* tld, mi_os_tld_t* os_tld)
 {
   mi_page_t* page = NULL;
-  mi_segment_t* segment = mi_segment_alloc(size,req_arena_id,tld,os_tld,&page);
+  mi_segment_t* segment = mi_segment_alloc(size,page_alignment,req_arena_id,tld,os_tld,&page);
   if (segment == NULL || page==NULL) return NULL;
   mi_assert_internal(segment->used==1);
   mi_assert_internal(mi_page_block_size(page) >= size);  
   segment->thread_id = 0; // huge segments are immediately abandoned
-=======
-static mi_page_t* mi_segment_large_page_alloc(mi_heap_t* heap, size_t block_size, mi_segments_tld_t* tld, mi_os_tld_t* os_tld) {
-  mi_segment_t* segment = mi_segment_reclaim_or_alloc(heap,block_size,MI_PAGE_LARGE,MI_LARGE_PAGE_SHIFT,tld,os_tld);
-  if (segment == NULL) return NULL;
-  mi_page_t* page = mi_segment_find_free(segment, tld);
-  mi_assert_internal(page != NULL);
-#if MI_DEBUG>=2 && !MI_TRACK_ENABLED
-  _mi_segment_page_start(segment, page, sizeof(void*), NULL, NULL)[0] = 0;
-#endif
-  return page;
-}
-
-static mi_page_t* mi_segment_huge_page_alloc(size_t size, size_t page_alignment, mi_segments_tld_t* tld, mi_os_tld_t* os_tld)
-{
-  mi_segment_t* segment = mi_segment_alloc(size, MI_PAGE_HUGE, MI_SEGMENT_SHIFT + 1, page_alignment, tld, os_tld);
-  if (segment == NULL) return NULL;
-  mi_assert_internal(mi_segment_page_size(segment) - segment->segment_info_size - (2*(MI_SECURE == 0 ? 0 : _mi_os_page_size())) >= size);
-  segment->thread_id = 0; // huge pages are immediately abandoned
-  mi_segments_track_size(-(long)segment->segment_size, tld);
-  mi_page_t* page = mi_segment_find_free(segment, tld);
-  mi_assert_internal(page != NULL);
-#if MI_DEBUG > 3
+  #if MI_DEBUG > 3
   if (page_alignment > 0) {
     size_t psize;
-    size_t pre_size;
-    void* p = _mi_segment_page_start(segment, page, 0, &psize, &pre_size);
+    void* p = _mi_segment_page_start(segment, page, &psize);
     void* aligned_p = (void*)_mi_align_up((uintptr_t)p, page_alignment);
     mi_assert_internal(page_alignment == 0 || _mi_is_aligned(aligned_p, page_alignment));
     mi_assert_internal(page_alignment == 0 || psize - ((uint8_t*)aligned_p - (uint8_t*)p) >= size);
   }
-#endif
+  #endif
   // for huge pages we initialize the xblock_size as we may
   // overallocate to accommodate large alignments.
   size_t psize;
-  _mi_segment_page_start(segment, page, 0, &psize, NULL);
+  _mi_segment_page_start(segment, page, &psize);
   page->xblock_size = (psize > MI_HUGE_BLOCK_SIZE ? MI_HUGE_BLOCK_SIZE : (uint32_t)psize);
->>>>>>> d1ae630d
   return page;
 }
 
@@ -1660,27 +1564,18 @@
 /* -----------------------------------------------------------
    Page allocation and free
 ----------------------------------------------------------- */
-<<<<<<< HEAD
-mi_page_t* _mi_segment_page_alloc(mi_heap_t* heap, size_t block_size, mi_segments_tld_t* tld, mi_os_tld_t* os_tld) {
-  mi_page_t* page;
-  if (block_size <= MI_SMALL_OBJ_SIZE_MAX) {
-    page = mi_segments_page_alloc(heap,MI_PAGE_SMALL,block_size,block_size,tld,os_tld);
-=======
-
 mi_page_t* _mi_segment_page_alloc(mi_heap_t* heap, size_t block_size, size_t page_alignment, mi_segments_tld_t* tld, mi_os_tld_t* os_tld) {
   mi_page_t* page;
   if mi_unlikely(page_alignment > MI_ALIGNMENT_MAX) {
     mi_assert_internal(_mi_is_power_of_two(page_alignment));
     mi_assert_internal(page_alignment >= MI_SEGMENT_SIZE);
-    //mi_assert_internal((MI_SEGMENT_SIZE % page_alignment) == 0);
     if (page_alignment < MI_SEGMENT_SIZE) {
       page_alignment = MI_SEGMENT_SIZE;      
     }
-    page = mi_segment_huge_page_alloc(block_size, page_alignment, tld, os_tld);
+    page = mi_segment_huge_page_alloc(block_size,page_alignment,heap->arena_id,tld,os_tld);
   }
   else if (block_size <= MI_SMALL_OBJ_SIZE_MAX) {
-    page = mi_segment_small_page_alloc(heap, block_size, tld, os_tld);
->>>>>>> d1ae630d
+    page = mi_segments_page_alloc(heap,MI_PAGE_SMALL,block_size,block_size,tld,os_tld);
   }
   else if (block_size <= MI_MEDIUM_OBJ_SIZE_MAX) {
     page = mi_segments_page_alloc(heap,MI_PAGE_MEDIUM,MI_MEDIUM_PAGE_SIZE,block_size,tld, os_tld);
@@ -1689,11 +1584,7 @@
     page = mi_segments_page_alloc(heap,MI_PAGE_LARGE,block_size,block_size,tld, os_tld);
   }
   else {
-<<<<<<< HEAD
-    page = mi_segment_huge_page_alloc(block_size,heap->arena_id,tld,os_tld);    
-=======
-    page = mi_segment_huge_page_alloc(block_size, page_alignment, tld, os_tld);
->>>>>>> d1ae630d
+    page = mi_segment_huge_page_alloc(block_size,page_alignment,heap->arena_id,tld,os_tld);    
   }
   mi_assert_internal(page == NULL || _mi_heap_memid_is_suitable(heap, _mi_page_segment(page)->memid));
   mi_assert_expensive(page == NULL || mi_segment_is_valid(_mi_page_segment(page),tld));
