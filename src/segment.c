--- conflicted
+++ resolved
@@ -185,120 +185,23 @@
 ----------------------------------------------------------- */
 
 
-<<<<<<< HEAD
 static size_t mi_segment_size(mi_segment_t* segment) {
   return segment->segment_slices * MI_SEGMENT_SLICE_SIZE;
 }
 
 static size_t mi_segment_info_size(mi_segment_t* segment) {
   return segment->segment_info_slices * MI_SEGMENT_SLICE_SIZE;
-=======
-static void mi_segment_protect(mi_segment_t* segment, bool protect, mi_os_tld_t* tld) {
-  // add/remove guard pages
-  if (MI_SECURE != 0) {
-    // in secure mode, we set up a protected page in between the segment info and the page data
-    const size_t os_page_size = _mi_os_page_size();
-    mi_assert_internal((segment->segment_info_size - os_page_size) >= (sizeof(mi_segment_t) + ((segment->capacity - 1) * sizeof(mi_page_t))));
-    mi_assert_internal(((uintptr_t)segment + segment->segment_info_size) % os_page_size == 0);
-    mi_segment_protect_range((uint8_t*)segment + segment->segment_info_size - os_page_size, os_page_size, protect);
-    if (MI_SECURE <= 1 || segment->capacity == 1) {
-      // and protect the last (or only) page too
-      mi_assert_internal(MI_SECURE <= 1 || segment->page_kind >= MI_PAGE_LARGE);
-      uint8_t* start = (uint8_t*)segment + segment->segment_size - os_page_size;
-      if (protect && !segment->mem_is_committed) {
-        // ensure secure page is committed
-        _mi_mem_commit(start, os_page_size, NULL, tld);
-      }
-      mi_segment_protect_range(start, os_page_size, protect);
-    }
-    else {
-      // or protect every page
-      const size_t page_size = mi_segment_page_size(segment);
-      for (size_t i = 0; i < segment->capacity; i++) {
-        if (segment->pages[i].is_committed) {
-          mi_segment_protect_range((uint8_t*)segment + (i+1)*page_size - os_page_size, os_page_size, protect);
-        }
-      }
-    }
-  }
-}
-
-/* -----------------------------------------------------------
-  Page reset
------------------------------------------------------------ */
-
-static void mi_page_reset(mi_segment_t* segment, mi_page_t* page, size_t size, mi_segments_tld_t* tld) {
-  mi_assert_internal(page->is_committed);
-  if (!mi_option_is_enabled(mi_option_page_reset)) return;
-  if (segment->mem_is_fixed || page->segment_in_use || !page->is_committed || page->is_reset) return;
-  size_t psize;
-  void* start = mi_segment_raw_page_start(segment, page, &psize);
-  page->is_reset = true;
-  mi_assert_internal(size <= psize);
-  size_t reset_size = ((size == 0 || size > psize) ? psize : size);
-  if (size == 0 && segment->page_kind >= MI_PAGE_LARGE && !mi_option_is_enabled(mi_option_eager_page_commit)) {
-    mi_assert_internal(page->xblock_size > 0);
-    reset_size = page->capacity * mi_page_block_size(page);
-  }
-  if (reset_size > 0) _mi_mem_reset(start, reset_size, tld->os);
->>>>>>> 9a33f23b
 }
 
 // Start of the page available memory; can be used on uninitialized pages
 uint8_t* _mi_segment_page_start(const mi_segment_t* segment, const mi_page_t* page, size_t* page_size)
 {
-<<<<<<< HEAD
   const mi_slice_t* slice = mi_page_to_slice((mi_page_t*)page);
   ptrdiff_t idx = slice - segment->slices;
   size_t psize  = slice->slice_count*MI_SEGMENT_SLICE_SIZE;
   uint8_t* p    = (uint8_t*)segment + (idx*MI_SEGMENT_SLICE_SIZE);
   /*
   if (idx == 0) {
-=======
-  mi_assert_internal(page->is_reset);
-  mi_assert_internal(page->is_committed);
-  mi_assert_internal(!segment->mem_is_fixed);
-  page->is_reset = false;
-  size_t psize;
-  uint8_t* start = mi_segment_raw_page_start(segment, page, &psize);
-  size_t unreset_size = (size == 0 || size > psize ? psize : size);
-  if (size == 0 && segment->page_kind >= MI_PAGE_LARGE && !mi_option_is_enabled(mi_option_eager_page_commit)) {
-    mi_assert_internal(page->xblock_size > 0);
-    unreset_size = page->capacity * mi_page_block_size(page);
-  }
-  bool is_zero = false;
-  if (unreset_size > 0) _mi_mem_unreset(start, unreset_size, &is_zero, tld->os);
-  if (is_zero) page->is_zero_init = true;
-}
-
-
-/* -----------------------------------------------------------
-  The free page queue
------------------------------------------------------------ */
-
-// we re-use the `used` field for the expiration counter. Since this is a
-// a 32-bit field while the clock is always 64-bit we need to guard
-// against overflow, we use substraction to check for expiry which work
-// as long as the reset delay is under (2^30 - 1) milliseconds (~12 days)
-static void mi_page_reset_set_expire(mi_page_t* page) {
-  uint32_t expire = (uint32_t)_mi_clock_now() + mi_option_get(mi_option_reset_delay);
-  page->used = expire;
-}
-
-static bool mi_page_reset_is_expired(mi_page_t* page, mi_msecs_t now) {
-  int32_t expire = (int32_t)(page->used);
-  return (((int32_t)now - expire) >= 0);
-}
-
-static void mi_pages_reset_add(mi_segment_t* segment, mi_page_t* page, mi_segments_tld_t* tld) {
-  mi_assert_internal(!page->segment_in_use || !page->is_committed);
-  mi_assert_internal(mi_page_not_in_queue(page,tld));
-  mi_assert_expensive(!mi_pages_reset_contains(page, tld));
-  mi_assert_internal(_mi_page_segment(page)==segment);
-  if (!mi_option_is_enabled(mi_option_page_reset)) return;
-  if (segment->mem_is_fixed || page->segment_in_use || !page->is_committed || page->is_reset) return;
->>>>>>> 9a33f23b
-
     // the first page starts after the segment info (and possible guard page)
     p += segment->segment_info_size;
     psize -= segment->segment_info_size;
@@ -766,21 +669,9 @@
     if (segment == NULL) return NULL;  // failed to allocate
     mi_assert_internal(segment != NULL && (uintptr_t)segment % MI_SEGMENT_SIZE == 0);
     if (!commit) {
-<<<<<<< HEAD
       // at least commit the info slices
       mi_assert_internal(MI_COMMIT_SIZE > info_slices*MI_SEGMENT_SLICE_SIZE);
       _mi_os_commit(segment, MI_COMMIT_SIZE, &is_zero, tld->stats);
-=======
-      // ensure the initial info is committed
-      bool commit_zero = false;
-      bool ok = _mi_mem_commit(segment, pre_size, &commit_zero, tld->os);
-      if (commit_zero) is_zero = true;
-      if (!ok) {
-        // commit failed; we cannot touch the memory: free the segment directly and return `NULL`
-        _mi_mem_free(segment, MI_SEGMENT_SIZE, memid, false, false, os_tld);
-        return NULL;  
-      }
->>>>>>> 9a33f23b
     }
     segment->memid = memid;
     segment->mem_is_fixed = mem_large;
@@ -882,58 +773,8 @@
   }
   else {
     // otherwise return it to the OS
-<<<<<<< HEAD
     mi_segment_os_free(segment,  tld);
-=======
-    mi_segment_os_free(segment, segment->segment_size, tld);
-  }
-}
-
-/* -----------------------------------------------------------
-  Free page management inside a segment
------------------------------------------------------------ */
-
-
-static bool mi_segment_has_free(const mi_segment_t* segment) {
-  return (segment->used < segment->capacity);
-}
-
-static bool mi_segment_page_claim(mi_segment_t* segment, mi_page_t* page, mi_segments_tld_t* tld) {
-  mi_assert_internal(_mi_page_segment(page) == segment);
-  mi_assert_internal(!page->segment_in_use);
-  mi_pages_reset_remove(page, tld);
-  // check commit
-  if (!page->is_committed) {
-    mi_assert_internal(!segment->mem_is_fixed);
-    mi_assert_internal(!page->is_reset);
-    if (segment->page_kind < MI_PAGE_LARGE || mi_option_is_enabled(mi_option_eager_page_commit)) {
-      size_t psize;
-      uint8_t* start = mi_segment_raw_page_start(segment, page, &psize);
-      bool is_zero = false;
-      const size_t gsize = (MI_SECURE >= 2 ? _mi_os_page_size() : 0);
-      bool ok = _mi_mem_commit(start, psize + gsize, &is_zero, tld->os);
-      if (!ok) return false; // failed to commit!
-      if (gsize > 0) { mi_segment_protect_range(start + psize, gsize, true); }
-      if (is_zero) { page->is_zero_init = true; }
-    }
-    page->is_committed = true;
-  }
-  // set in-use before doing unreset to prevent delayed reset
-  page->segment_in_use = true;
-  segment->used++;
-  // check reset
-  if (page->is_reset) {
-    mi_page_unreset(segment, page, 0, tld); // todo: only unreset the part that was reset?
-  }
-  mi_assert_internal(page->segment_in_use);
-  mi_assert_internal(segment->used <= segment->capacity);
-  if (segment->used == segment->capacity && segment->page_kind <= MI_PAGE_MEDIUM) {
-    // if no more free pages, remove from the queue
-    mi_assert_internal(!mi_segment_has_free(segment));
-    mi_segment_remove_from_free_queue(segment, tld);
->>>>>>> 9a33f23b
-  }
-  return true;
+  }
 }
 
 
@@ -1408,7 +1249,6 @@
    Page allocation
 ----------------------------------------------------------- */
 
-<<<<<<< HEAD
 static mi_page_t* mi_segments_page_alloc(mi_heap_t* heap, mi_page_kind_t page_kind, size_t required, size_t block_size, mi_segments_tld_t* tld, mi_os_tld_t* os_tld)
 {
   mi_assert_internal(required <= MI_LARGE_OBJ_SIZE_MAX && page_kind <= MI_PAGE_LARGE);
@@ -1427,16 +1267,6 @@
     else {
       // otherwise try again
       return mi_segments_page_alloc(heap, page_kind, required, block_size, tld, os_tld);
-=======
-static mi_page_t* mi_segment_find_free(mi_segment_t* segment, mi_segments_tld_t* tld) {
-  mi_assert_internal(mi_segment_has_free(segment));
-  mi_assert_expensive(mi_segment_is_valid(segment, tld));
-  for (size_t i = 0; i < segment->capacity; i++) {  // TODO: use a bitmap instead of search?
-    mi_page_t* page = &segment->pages[i];
-    if (!page->segment_in_use) {
-      bool ok = mi_segment_page_claim(segment, page, tld);
-      if (ok) return page;
->>>>>>> 9a33f23b
     }
   }
   mi_assert_internal(page != NULL && page->slice_count*MI_SEGMENT_SLICE_SIZE == page_size);
@@ -1479,24 +1309,14 @@
     mi_assert(page->used == 0);
     mi_tld_t* tld = heap->tld;
     const size_t bsize = mi_page_usable_block_size(page);
-<<<<<<< HEAD
     if (bsize <= MI_LARGE_OBJ_SIZE_MAX) {
-      _mi_stat_decrease(&tld->stats->large, bsize); 
-=======
-    if (bsize > MI_HUGE_OBJ_SIZE_MAX) {
-      _mi_stat_decrease(&tld->stats.giant, bsize); 
->>>>>>> 9a33f23b
+      _mi_stat_decrease(&tld->stats.large, bsize); 
     }
     else {
       _mi_stat_decrease(&tld->stats.huge, bsize);
     }
-<<<<<<< HEAD
     // mi_segments_track_size((long)segment->segment_size, tld);
-    _mi_segment_page_free(page, true, tld);
-=======
-    mi_segments_track_size((long)segment->segment_size, &tld->segments);
     _mi_segment_page_free(page, true, &tld->segments);
->>>>>>> 9a33f23b
   }
 }
 
