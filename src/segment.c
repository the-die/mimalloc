--- conflicted
+++ resolved
@@ -141,7 +141,6 @@
   return false;
 }
 
-<<<<<<< HEAD
 static bool mi_segment_is_valid(mi_segment_t* segment, mi_segments_tld_t* tld) {
   mi_assert_internal(segment != NULL);
   mi_assert_internal(_mi_ptr_cookie(segment) == segment->cookie);
@@ -171,25 +170,6 @@
         mi_assert_internal(last->slice_count == 0);
         mi_assert_internal(last->block_size == 1);
       }
-=======
-static void mi_segment_protect(mi_segment_t* segment, bool protect, mi_os_tld_t* tld) {
-  // add/remove guard pages
-  if (MI_SECURE != 0) {
-    // in secure mode, we set up a protected page in between the segment info and the page data
-    const size_t os_page_size = _mi_os_page_size();
-    mi_assert_internal((segment->segment_info_size - os_page_size) >= (sizeof(mi_segment_t) + ((segment->capacity - 1) * sizeof(mi_page_t))));
-    mi_assert_internal(((uintptr_t)segment + segment->segment_info_size) % os_page_size == 0);
-    mi_segment_protect_range((uint8_t*)segment + segment->segment_info_size - os_page_size, os_page_size, protect);
-    if (MI_SECURE <= 1 || segment->capacity == 1) {
-      // and protect the last (or only) page too
-      mi_assert_internal(segment->page_kind >= MI_PAGE_LARGE);
-      uint8_t* start = (uint8_t*)segment + segment->segment_size - os_page_size;
-      if (protect && !mi_option_is_enabled(mi_option_eager_page_commit)) {
-        // ensure secure page is committed
-        _mi_mem_commit(start, os_page_size, NULL, tld);
-      }
-      mi_segment_protect_range(start, os_page_size, protect);
->>>>>>> 1d998af8
     }
     else {  // free range of slices; only last slice needs a valid back offset
       mi_slice_t* last = &segment->slices[maxindex];
@@ -207,47 +187,7 @@
   mi_assert_internal(used_count == segment->used + 1);
   return true;
 }
-<<<<<<< HEAD
 #endif
-=======
-
-/* -----------------------------------------------------------
-  Page reset
------------------------------------------------------------ */
-
-static void mi_page_reset(mi_segment_t* segment, mi_page_t* page, size_t size, mi_segments_tld_t* tld) {
-  if (!mi_option_is_enabled(mi_option_page_reset)) return;
-  if (segment->mem_is_fixed || page->segment_in_use || page->is_reset) return;
-  size_t psize;
-  void* start = mi_segment_raw_page_start(segment, page, &psize);
-  page->is_reset = true;
-  mi_assert_internal(size <= psize);
-  size_t reset_size = (size == 0 || size > psize ? psize : size);
-  if (size == 0 && segment->page_kind >= MI_PAGE_LARGE && !mi_option_is_enabled(mi_option_eager_page_commit)) {
-    mi_assert_internal(page->block_size > 0);
-    reset_size = page->capacity * page->block_size;
-  }
-  _mi_mem_reset(start, reset_size, tld->os);
-}
-
-static void mi_page_unreset(mi_segment_t* segment, mi_page_t* page, size_t size, mi_segments_tld_t* tld)
-{  
-  mi_assert_internal(page->is_reset);  
-  mi_assert_internal(!segment->mem_is_fixed);
-  page->is_reset = false;
-  size_t psize;
-  uint8_t* start = mi_segment_raw_page_start(segment, page, &psize);
-  size_t unreset_size = (size == 0 || size > psize ? psize : size);
-  if (size == 0 && segment->page_kind >= MI_PAGE_LARGE && !mi_option_is_enabled(mi_option_eager_page_commit)) {
-    mi_assert_internal(page->block_size > 0);
-    unreset_size = page->capacity * page->block_size;
-  }
-  bool is_zero = false;
-  _mi_mem_unreset(start, unreset_size, &is_zero, tld->os);
-  if (is_zero) page->is_zero_init = true;
-}
->>>>>>> 1d998af8
-
 
 /* -----------------------------------------------------------
  Segment size calculations
@@ -339,43 +279,18 @@
 
 static void mi_segment_os_free(mi_segment_t* segment, mi_segments_tld_t* tld) {
   segment->thread_id = 0;
-<<<<<<< HEAD
   mi_segment_map_freed_at(segment);
   mi_segments_track_size(-((long)mi_segment_size(segment)),tld);
   if (MI_SECURE>0) {
     _mi_os_unprotect(segment, mi_segment_size(segment)); // ensure no more guard pages are set
-=======
-  mi_segments_track_size(-((long)segment_size),tld);
-  if (MI_SECURE != 0) {
-    mi_assert_internal(!segment->mem_is_fixed);
-    mi_segment_protect(segment, false, tld->os); // ensure no more guard pages are set
->>>>>>> 1d998af8
   }
 
   // purge delayed decommits now? (no, leave it to the cache)
   // mi_segment_delayed_decommit(segment,true,tld->stats);
   
-<<<<<<< HEAD
   // _mi_os_free(segment, mi_segment_size(segment), /*segment->memid,*/ tld->stats);
   _mi_arena_free(segment, mi_segment_size(segment), segment->memid, 
                    (~segment->commit_mask == 0 && segment->decommit_mask == 0), segment->mem_is_fixed, tld->os);
-=======
-  bool any_reset = false;
-  bool fully_committed = true;
-  for (size_t i = 0; i < segment->capacity; i++) {
-    mi_page_t* page = &segment->pages[i];    
-    if (!page->is_committed) { fully_committed = false; }
-    if (page->is_reset)      { any_reset = true; }
-  }
-  if (any_reset && mi_option_is_enabled(mi_option_reset_decommits)) { 
-    fully_committed = false; 
-  }
-  if (segment->page_kind >= MI_PAGE_LARGE && !mi_option_is_enabled(mi_option_eager_page_commit)) {
-    fully_committed = false;
-  }
-
-  _mi_mem_free(segment, segment_size, segment->memid, fully_committed, any_reset, tld->os);
->>>>>>> 1d998af8
 }
 
 
@@ -461,7 +376,6 @@
     start = _mi_align_down(diff, MI_COMMIT_SIZE);
     end   = _mi_align_up(diff + size, MI_COMMIT_SIZE);
   }
-<<<<<<< HEAD
 
   mi_assert_internal(start % MI_COMMIT_SIZE==0 && end % MI_COMMIT_SIZE == 0);
   *start_p   = (uint8_t*)segment + start;
@@ -470,19 +384,6 @@
 
   uintptr_t bitidx = start / MI_COMMIT_SIZE;
   mi_assert_internal(bitidx < (MI_INTPTR_SIZE*8));
-=======
-  size_t info_size;
-  size_t pre_size;
-  size_t segment_size = mi_segment_size(capacity, required, &pre_size, &info_size);
-  mi_assert_internal(segment_size >= required);
-  
-  // Initialize parameters
-  bool eager_delayed = (page_kind <= MI_PAGE_MEDIUM && tld->count < (size_t)mi_option_get(mi_option_eager_commit_delay));
-  bool eager  = !eager_delayed && mi_option_is_enabled(mi_option_eager_commit);
-  bool commit = eager; // || (page_kind >= MI_PAGE_LARGE);
-  bool pages_still_good = false;
-  bool is_zero = false;
->>>>>>> 1d998af8
   
   uintptr_t bitcount = *full_size / MI_COMMIT_SIZE; // can be 0
   if (bitidx + bitcount > MI_INTPTR_SIZE*8) {
@@ -560,7 +461,6 @@
       mask >>= 1;
       count++;
     }
-<<<<<<< HEAD
     // if found, decommit that sequence
     if (count > 0) {
       uint8_t* p = (uint8_t*)segment + (idx*MI_COMMIT_SIZE);
@@ -719,25 +619,6 @@
         mi_segment_t* segment = _mi_ptr_segment(slice);
         if (slice->slice_count > slice_count) {
           mi_segment_slice_split(segment, slice, slice_count, tld);
-=======
-    else 
-    {
-      if (MI_SECURE!=0) {
-        mi_assert_internal(!segment->mem_is_fixed);
-        mi_segment_protect(segment, false, tld->os); // reset protection if the page kind differs
-      }
-      // different page kinds; unreset any reset pages, and unprotect
-      // TODO: optimize cache pop to return fitting pages if possible?
-      for (size_t i = 0; i < segment->capacity; i++) {
-        mi_page_t* page = &segment->pages[i];
-        if (page->is_reset) { 
-          if (!commit && mi_option_is_enabled(mi_option_reset_decommits)) {
-            page->is_reset = false;
-          }
-          else {
-            mi_page_unreset(segment, page, 0, tld);  // todo: only unreset the part that was reset? (instead of the full page)
-          }
->>>>>>> 1d998af8
         }
         mi_assert_internal(slice != NULL && slice->slice_count == slice_count && slice->block_size > 0);
         return mi_segment_span_allocate(segment, mi_slice_index(slice), slice->slice_count, tld);
@@ -831,15 +712,10 @@
     if (slice_entries == segment_slices) segment->slice_entries--; // don't use the last slice :-(
   }
 
-<<<<<<< HEAD
   // reserve first slices for segment info
   mi_segment_span_allocate(segment, 0, info_slices, tld);
   mi_assert_internal(segment->used == 1);
   segment->used = 0; // don't count our internal slices towards usage
-=======
-  // set protection
-  mi_segment_protect(segment, true, tld->os);
->>>>>>> 1d998af8
   
   // initialize initial free pages
   if (segment->kind == MI_SEGMENT_NORMAL) { // not a huge page
@@ -892,7 +768,6 @@
    Page allocation
 ----------------------------------------------------------- */
 
-<<<<<<< HEAD
 static mi_page_t* mi_segments_page_alloc(mi_page_kind_t page_kind, size_t required, mi_segments_tld_t* tld, mi_os_tld_t* os_tld)
 {
   mi_assert_internal(required <= MI_LARGE_OBJ_SIZE_MAX && page_kind <= MI_PAGE_LARGE);
@@ -906,41 +781,6 @@
     // no free page, allocate a new segment and try again
     if (mi_segment_alloc(0, tld, os_tld, NULL) == NULL) return NULL;  // OOM
     return mi_segments_page_alloc(page_kind, required, tld, os_tld);
-=======
-
-static bool mi_segment_has_free(const mi_segment_t* segment) {
-  return (segment->used < segment->capacity);
-}
-
-static mi_page_t* mi_segment_find_free(mi_segment_t* segment, mi_segments_tld_t* tld) {
-  mi_assert_internal(mi_segment_has_free(segment));
-  mi_assert_expensive(mi_segment_is_valid(segment));
-  for (size_t i = 0; i < segment->capacity; i++) {
-    mi_page_t* page = &segment->pages[i];
-    if (!page->segment_in_use) {
-      // set in-use before doing unreset to prevent delayed reset
-      page->segment_in_use = true;
-      segment->used++;                
-      if (!page->is_committed) {
-        mi_assert_internal(!segment->mem_is_fixed);
-        mi_assert_internal(!page->is_reset);
-        page->is_committed = true;
-        if (segment->page_kind < MI_PAGE_LARGE || mi_option_is_enabled(mi_option_eager_page_commit)) {
-          size_t psize;
-          uint8_t* start = mi_segment_raw_page_start(segment, page, &psize);
-          bool is_zero = false;
-          const size_t gsize = (MI_SECURE >= 2 ? _mi_os_page_size() : 0);
-          _mi_mem_commit(start, psize + gsize, &is_zero, tld->os);
-          if (gsize > 0) { mi_segment_protect_range(start + psize, gsize, true); }
-          if (is_zero) { page->is_zero_init = true; }
-        }
-      }
-      if (page->is_reset) {
-        mi_page_unreset(segment, page, 0, tld); // todo: only unreset the part that was reset?
-      }      
-      return page;
-    }
->>>>>>> 1d998af8
   }
   mi_assert_internal(page != NULL && page->slice_count*MI_SEGMENT_SLICE_SIZE == page_size);
   mi_assert_internal(_mi_ptr_segment(page)->thread_id == _mi_thread_id());  
@@ -964,7 +804,6 @@
   size_t inuse = page->capacity * page->block_size;
   _mi_stat_decrease(&tld->stats->page_committed, inuse);
   _mi_stat_decrease(&tld->stats->pages, 1);
-<<<<<<< HEAD
 
   // reset the page memory to reduce memory pressure?
   if (!segment->mem_is_fixed && !page->is_reset && mi_option_is_enabled(mi_option_page_reset)) {
@@ -983,25 +822,6 @@
 
   // and free it
   return mi_segment_span_free_coalesce(mi_page_to_slice(page), tld);  
-=======
-  
-  // calculate the used size from the raw (non-aligned) start of the page
-  //size_t pre_size;
-  //_mi_segment_page_start(segment, page, page->block_size, NULL, &pre_size);
-  //size_t used_size = pre_size + (page->capacity * page->block_size);
-
-  page->is_zero_init = false;
-  page->segment_in_use = false;
-
-  // reset the page memory to reduce memory pressure?
-  // note: must come after setting `segment_in_use` to false but before block_size becomes 0
-  mi_page_reset(segment, page, 0 /*used_size*/, tld);
-
-  // zero the page data, but not the segment fields  
-  ptrdiff_t ofs = offsetof(mi_page_t,capacity);
-  memset((uint8_t*)page + ofs, 0, sizeof(*page) - ofs);
-  segment->used--;
->>>>>>> 1d998af8
 }
 
 void _mi_segment_page_free(mi_page_t* page, bool force, mi_segments_tld_t* tld)
