--- conflicted
+++ resolved
@@ -98,11 +98,7 @@
   mi_segment_queue_t* queue = mi_segment_free_queue(segment, tld); // may be NULL
   bool in_queue = (queue!=NULL && (segment->next != NULL || segment->prev != NULL || queue->first == segment));
   if (in_queue) {
-<<<<<<< HEAD
-    mi_segment_queue_remove(queue,segment);
-=======
     mi_segment_queue_remove(queue, segment);
->>>>>>> 8390c465
   }
 }
 
@@ -145,30 +141,6 @@
 }
 #endif
 
-<<<<<<< HEAD
-#if (MI_DEBUG > 1)
-static size_t mi_segment_pagesize(mi_segment_t* segment) {
-  return ((size_t)1 << segment->page_shift);
-}
-static bool mi_segment_is_valid(mi_segment_t* segment) {
-  mi_assert_internal(segment != NULL);
-  mi_assert_internal(_mi_ptr_cookie(segment) == segment->cookie);
-  mi_assert_internal(segment->used <= segment->capacity);
-  mi_assert_internal(segment->abandoned <= segment->used);
-  size_t nfree = 0;
-  for (size_t i = 0; i < segment->capacity; i++) {
-    if (!segment->pages[i].segment_in_use) nfree++;
-  }
-  mi_assert_internal(nfree + segment->used == segment->capacity);
-  mi_assert_internal(segment->thread_id == _mi_thread_id()); // or 0
-  mi_assert_internal(segment->page_kind == MI_PAGE_HUGE ||
-                     (mi_segment_pagesize(segment) * segment->capacity == segment->segment_size));
-  return true;
-}
-#endif
-
-=======
->>>>>>> 8390c465
 /* -----------------------------------------------------------
  Segment size calculations
 ----------------------------------------------------------- */
@@ -273,74 +245,10 @@
   mi_segment_t* segment = tld->cache;
   if (segment == NULL) return NULL;
   tld->cache_count--;
-<<<<<<< HEAD
-  tld->cache_size -= segment->segment_size;
-  mi_segment_queue_remove(&tld->cache, segment);
-}
-
-// Get a segment of at least `required` size.
-// If `required == MI_SEGMENT_SIZE` the `segment_size` will match exactly
-static mi_segment_t* _mi_segment_cache_findx(mi_segments_tld_t* tld, size_t required, bool reverse) {
-  mi_assert_internal(required % _mi_os_page_size() == 0);
-  mi_segment_t* segment = (reverse ? tld->cache.last : tld->cache.first);
-  while (segment != NULL) {
-    mi_segment_t* next = (reverse ? segment->prev : segment->next); // remember in case we remove it from the cach
-    if (segment->segment_size < MI_SEGMENT_SIZE && segment->segment_size < required) {
-      // to prevent irregular sized smallish segments to stay in the cache forever, we purge them eagerly
-      mi_segment_cache_remove(segment,tld);
-      mi_segment_os_free(segment, segment->segment_size, tld);
-      // and look further...
-    }
-    else if (segment->segment_size >= required) {      
-      // always remove it from the cache
-      mi_segment_cache_remove(segment, tld);
-      
-      // exact size match?
-      if (required==0 || segment->segment_size == required) {
-        return segment;
-      }
-      // not more than 25% waste and on a huge page segment? (in that case the segment size does not need to match required)
-      else if (required != MI_SEGMENT_SIZE && segment->segment_size - (segment->segment_size/4) <= required) {
-        return segment;
-      }
-      // try to shrink the memory to match exactly
-      else {
-        if (mi_option_is_enabled(mi_option_secure)) {
-          _mi_os_unprotect(segment, segment->segment_size);
-        }
-        if (_mi_os_shrink(segment, segment->segment_size, required, tld->stats)) { // note: double decommit must be (ok on windows)
-          tld->current_size -= segment->segment_size;
-          tld->current_size += required;
-          segment->segment_size = required;
-          return segment;
-        }
-        else {
-          // if that all fails, we give up
-          mi_segment_os_free(segment,segment->segment_size,tld);
-          return NULL;
-        }
-      }
-    }
-    segment = next;
-  }
-  return NULL;
-}
-
-// note: the returned segment might be reset
-static mi_segment_t* mi_segment_cache_find(mi_segments_tld_t* tld, size_t required) {
-  return _mi_segment_cache_findx(tld,required,false);
-}
-
-// note: the returned segment might be reset
-static mi_segment_t* mi_segment_cache_evict(mi_segments_tld_t* tld) {
-  // TODO: random eviction instead?
-  return _mi_segment_cache_findx(tld, 0, true /* from the end */);
-=======
   tld->cache = segment->next;
   segment->next = NULL;
   mi_assert_internal(segment->segment_size == MI_SEGMENT_SIZE);
   return segment;
->>>>>>> 8390c465
 }
 
 static bool mi_segment_cache_full(mi_segments_tld_t* tld) {
@@ -358,21 +266,6 @@
   return true;
 }
 
-<<<<<<< HEAD
-static bool mi_segment_cache_insert(mi_segment_t* segment, mi_segments_tld_t* tld) {
-  mi_assert_internal(segment->next==NULL && segment->prev==NULL);
-  mi_assert_internal(!mi_segment_is_in_free_queue(segment,tld));
-  mi_assert_expensive(!mi_segment_queue_contains(&tld->cache, segment));
-  if (mi_segment_cache_full(tld)) return false;
-  if (mi_option_is_enabled(mi_option_cache_reset)) { // && !mi_option_is_enabled(mi_option_page_reset)) {
-    // note: not good if large OS pages are enabled
-    _mi_os_reset((uint8_t*)segment + segment->segment_info_size, segment->segment_size - segment->segment_info_size, tld->stats);
-  }
-  // insert ordered
-  mi_segment_t* seg = tld->cache.first;
-  while (seg != NULL && seg->segment_size < segment->segment_size) {
-    seg = seg->next;
-=======
 static bool mi_segment_cache_push(mi_segment_t* segment, mi_segments_tld_t* tld) {
   mi_assert_internal(!mi_segment_is_in_free_queue(segment, tld));
   mi_assert_internal(segment->next == NULL);
@@ -380,7 +273,6 @@
   mi_assert_internal(segment->segment_size == MI_SEGMENT_SIZE);
   if (mi_option_is_enabled(mi_option_cache_reset)) {
     _mi_mem_reset((uint8_t*)segment + segment->segment_info_size, segment->segment_size - segment->segment_info_size, tld->stats);
->>>>>>> 8390c465
   }
   segment->next = tld->cache;
   tld->cache = segment;
@@ -425,22 +317,6 @@
   mi_assert_internal(segment_size >= required);
   size_t page_size = (page_kind == MI_PAGE_HUGE ? segment_size : (size_t)1 << page_shift);
 
-<<<<<<< HEAD
-  // Allocate the segment
-  mi_segment_t* segment = NULL;
-
-  // try to get it from our caches
-  bool commit = mi_option_is_enabled(mi_option_eager_commit) || (page_kind > MI_PAGE_MEDIUM);
-  bool protection_still_good = false;
-  segment = mi_segment_cache_find(tld,segment_size);
-  mi_assert_internal(segment == NULL ||
-                     (segment_size==MI_SEGMENT_SIZE && segment_size == segment->segment_size) ||
-                      (segment_size!=MI_SEGMENT_SIZE && segment_size <= segment->segment_size));
-  if (segment != NULL) {
-    if (mi_option_is_enabled(mi_option_secure)) {
-      if (segment->page_kind != page_kind || segment->segment_size != segment_size) {
-        _mi_os_unprotect(segment, segment->segment_size);
-=======
   // Try to get it from our thread local cache first
   bool commit = mi_option_is_enabled(mi_option_eager_commit) || (page_kind > MI_PAGE_MEDIUM); 
   bool protection_still_good = false;
@@ -449,7 +325,6 @@
     if (mi_option_is_enabled(mi_option_secure)) {
       if (segment->page_kind != page_kind) {
         _mi_mem_unprotect(segment, segment->segment_size); // reset protection if the page kind differs
->>>>>>> 8390c465
       }
       else {
         protection_still_good = true; // otherwise, the guard pages are still in place
@@ -457,33 +332,13 @@
     }
     if (!mi_option_is_enabled(mi_option_eager_commit)) {
       if (page_kind > MI_PAGE_MEDIUM) {
-<<<<<<< HEAD
-        _mi_os_commit(segment, segment->segment_size, tld->stats);
-=======
         _mi_mem_commit(segment, segment->segment_size, tld->stats);
->>>>>>> 8390c465
       }
       else {
         // ok, commit (and unreset) on demand again
       }
     }
     else if (mi_option_is_enabled(mi_option_cache_reset) || mi_option_is_enabled(mi_option_page_reset)) {
-<<<<<<< HEAD
-      _mi_os_unreset(segment, segment->segment_size, tld->stats);
-    }
-  }
-  // and otherwise allocate it from the OS
-  else {
-    segment = (mi_segment_t*)_mi_os_alloc_aligned(segment_size, MI_SEGMENT_SIZE, commit, os_tld);
-    if (segment == NULL) return NULL;
-    mi_segments_track_size((long)segment_size,tld);
-    if (!commit) {
-      _mi_os_commit(segment, info_size, tld->stats); // always commit start of the segment
-    }
-  }
-  mi_assert_internal(segment != NULL && (uintptr_t)segment % MI_SEGMENT_SIZE == 0);
-  memset(segment, 0, info_size);
-=======
       _mi_mem_unreset(segment, segment->segment_size, tld->stats);
     }
   }
@@ -505,7 +360,6 @@
     memset(segment, 0, info_size);
     segment->memid = memid;
   }
->>>>>>> 8390c465
 
   if (mi_option_is_enabled(mi_option_secure) && !protection_still_good) {
     // in secure mode, we set up a protected page in between the segment info
@@ -597,19 +451,11 @@
         mi_assert_internal(!(page->is_reset && !page->is_committed));
         if (!page->is_committed) {
           page->is_committed = true;
-<<<<<<< HEAD
-          _mi_os_commit(start,psize,stats);
-        }
-        if (page->is_reset) {
-          page->is_reset = false;
-          _mi_os_unreset(start, psize, stats);
-=======
           _mi_mem_commit(start,psize,stats);
         }
         if (page->is_reset) {
           page->is_reset = false;
           _mi_mem_unreset(start, psize, stats);
->>>>>>> 8390c465
         }
       }
       return page;
@@ -640,11 +486,7 @@
     size_t psize;
     uint8_t* start = _mi_page_start(segment, page, &psize);
     page->is_reset = true;
-<<<<<<< HEAD
-    _mi_os_reset(start, psize, stats);
-=======
     _mi_mem_reset(start, psize, stats);
->>>>>>> 8390c465
   }
 
   // zero the page data
