/* ----------------------------------------------------------------------------
Copyright (c) 2018-2020, Microsoft Research, Daan Leijen
This is free software; you can redistribute it and/or modify it under the
terms of the MIT license. A copy of the license can be found in the file
"LICENSE" at the root of this distribution.
-----------------------------------------------------------------------------*/
#include "mimalloc.h"
#include "mimalloc-internal.h"
#include "mimalloc-atomic.h"

#include <string.h>  // memset
#include <stdio.h>

#define MI_PAGE_HUGE_ALIGN  (256*1024)

static void mi_segment_delayed_decommit(mi_segment_t* segment, bool force, mi_stats_t* stats);


// -------------------------------------------------------------------
// commit mask 
// -------------------------------------------------------------------

static bool mi_commit_mask_all_set(const mi_commit_mask_t* commit, const mi_commit_mask_t* cm) {
  for (size_t i = 0; i < MI_COMMIT_MASK_FIELD_COUNT; i++) {
    if ((commit->mask[i] & cm->mask[i]) != cm->mask[i]) return false;
  }
  return true;
}

static bool mi_commit_mask_any_set(const mi_commit_mask_t* commit, const mi_commit_mask_t* cm) {
  for (size_t i = 0; i < MI_COMMIT_MASK_FIELD_COUNT; i++) {
    if ((commit->mask[i] & cm->mask[i]) != 0) return true;
  }
  return false;
}

static void mi_commit_mask_create_intersect(const mi_commit_mask_t* commit, const mi_commit_mask_t* cm, mi_commit_mask_t* res) {
  for (size_t i = 0; i < MI_COMMIT_MASK_FIELD_COUNT; i++) {
    res->mask[i] = (commit->mask[i] & cm->mask[i]);
  }
}

static void mi_commit_mask_clear(mi_commit_mask_t* res, const mi_commit_mask_t* cm) {
  for (size_t i = 0; i < MI_COMMIT_MASK_FIELD_COUNT; i++) {
    res->mask[i] &= ~(cm->mask[i]);
  }
}

static void mi_commit_mask_set(mi_commit_mask_t* res, const mi_commit_mask_t* cm) {
  for (size_t i = 0; i < MI_COMMIT_MASK_FIELD_COUNT; i++) {
    res->mask[i] |= cm->mask[i];
  }
}

static void mi_commit_mask_create(size_t bitidx, size_t bitcount, mi_commit_mask_t* cm) {
  mi_assert_internal(bitidx < MI_COMMIT_MASK_BITS);
  mi_assert_internal((bitidx + bitcount) <= MI_COMMIT_MASK_BITS);
  if (bitcount == MI_COMMIT_MASK_BITS) {
    mi_assert_internal(bitidx==0);
    mi_commit_mask_create_full(cm);
  }
  else if (bitcount == 0) {
    mi_commit_mask_create_empty(cm);
  }
  else {
    mi_commit_mask_create_empty(cm);
    size_t i = bitidx / MI_COMMIT_MASK_FIELD_BITS;
    size_t ofs = bitidx % MI_COMMIT_MASK_FIELD_BITS;
    while (bitcount > 0) {
      mi_assert_internal(i < MI_COMMIT_MASK_FIELD_COUNT);
      size_t avail = MI_COMMIT_MASK_FIELD_BITS - ofs;
      size_t count = (bitcount > avail ? avail : bitcount);
      size_t mask = (count >= MI_COMMIT_MASK_FIELD_BITS ? ~((size_t)0) : (((size_t)1 << count) - 1) << ofs);
      cm->mask[i] = mask;
      bitcount -= count;
      ofs = 0;
      i++;
    }
  }
}

size_t _mi_commit_mask_committed_size(const mi_commit_mask_t* cm, size_t total) {
  mi_assert_internal((total%MI_COMMIT_MASK_BITS)==0);
  size_t count = 0;
  for (size_t i = 0; i < MI_COMMIT_MASK_FIELD_COUNT; i++) {
    size_t mask = cm->mask[i];
    if (~mask == 0) {
      count += MI_COMMIT_MASK_FIELD_BITS;
    }
    else {
      for (; mask != 0; mask >>= 1) {  // todo: use popcount
        if ((mask&1)!=0) count++;
      }
    }
  }
  // we use total since for huge segments each commit bit may represent a larger size
  return ((total / MI_COMMIT_MASK_BITS) * count);
}


size_t _mi_commit_mask_next_run(const mi_commit_mask_t* cm, size_t* idx) {
  size_t i = (*idx) / MI_COMMIT_MASK_FIELD_BITS;
  size_t ofs = (*idx) % MI_COMMIT_MASK_FIELD_BITS;
  size_t mask = 0;
  // find first ones
  while (i < MI_COMMIT_MASK_FIELD_COUNT) {
    mask = cm->mask[i];
    mask >>= ofs;
    if (mask != 0) {
      while ((mask&1) == 0) {
        mask >>= 1;
        ofs++;
      }
      break;
    }
    i++;
    ofs = 0;
  }
  if (i >= MI_COMMIT_MASK_FIELD_COUNT) {
    // not found
    *idx = MI_COMMIT_MASK_BITS;
    return 0;
  }
  else {
    // found, count ones
    size_t count = 0;
    *idx = (i*MI_COMMIT_MASK_FIELD_BITS) + ofs;
    do {
      mi_assert_internal(ofs < MI_COMMIT_MASK_FIELD_BITS && (mask&1) == 1);
      do {
        count++;
        mask >>= 1;
      } while ((mask&1) == 1);
      if ((((*idx + count) % MI_COMMIT_MASK_FIELD_BITS) == 0)) {
        i++;
        if (i >= MI_COMMIT_MASK_FIELD_COUNT) break;
        mask = cm->mask[i];
        ofs = 0;
      }
    } while ((mask&1) == 1);
    mi_assert_internal(count > 0);
    return count;
  }
}


/* --------------------------------------------------------------------------------
  Segment allocation

  If a  thread ends, it "abandons" pages with used blocks
  and there is an abandoned segment list whose segments can
  be reclaimed by still running threads, much like work-stealing.
-------------------------------------------------------------------------------- */


/* -----------------------------------------------------------
   Slices
----------------------------------------------------------- */


static const mi_slice_t* mi_segment_slices_end(const mi_segment_t* segment) {
  return &segment->slices[segment->slice_entries];
}

static uint8_t* mi_slice_start(const mi_slice_t* slice) {
  mi_segment_t* segment = _mi_ptr_segment(slice);
  mi_assert_internal(slice >= segment->slices && slice < mi_segment_slices_end(segment));
  return ((uint8_t*)segment + ((slice - segment->slices)*MI_SEGMENT_SLICE_SIZE));
}


/* -----------------------------------------------------------
   Bins
----------------------------------------------------------- */
// Use bit scan forward to quickly find the first zero bit if it is available

static inline size_t mi_slice_bin8(size_t slice_count) {
  if (slice_count<=1) return slice_count;
  mi_assert_internal(slice_count <= MI_SLICES_PER_SEGMENT);
  slice_count--;
  size_t s = mi_bsr(slice_count);  // slice_count > 1
  if (s <= 2) return slice_count + 1;
  size_t bin = ((s << 2) | ((slice_count >> (s - 2))&0x03)) - 4;
  return bin;
}

static inline size_t mi_slice_bin(size_t slice_count) {
  mi_assert_internal(slice_count*MI_SEGMENT_SLICE_SIZE <= MI_SEGMENT_SIZE);
  mi_assert_internal(mi_slice_bin8(MI_SLICES_PER_SEGMENT) <= MI_SEGMENT_BIN_MAX);
  size_t bin = mi_slice_bin8(slice_count);
  mi_assert_internal(bin <= MI_SEGMENT_BIN_MAX);
  return bin;
}

static inline size_t mi_slice_index(const mi_slice_t* slice) {
  mi_segment_t* segment = _mi_ptr_segment(slice);
  ptrdiff_t index = slice - segment->slices;
  mi_assert_internal(index >= 0 && index < (ptrdiff_t)segment->slice_entries);
  return index;
}


/* -----------------------------------------------------------
   Slice span queues
----------------------------------------------------------- */

static void mi_span_queue_push(mi_span_queue_t* sq, mi_slice_t* slice) {
  // todo: or push to the end?
  mi_assert_internal(slice->prev == NULL && slice->next==NULL);
  slice->prev = NULL; // paranoia
  slice->next = sq->first;
  sq->first = slice;
  if (slice->next != NULL) slice->next->prev = slice;
                     else sq->last = slice;
  slice->xblock_size = 0; // free
}

static mi_span_queue_t* mi_span_queue_for(size_t slice_count, mi_segments_tld_t* tld) {
  size_t bin = mi_slice_bin(slice_count);
  mi_span_queue_t* sq = &tld->spans[bin];
  mi_assert_internal(sq->slice_count >= slice_count);
  return sq;
}

static void mi_span_queue_delete(mi_span_queue_t* sq, mi_slice_t* slice) {
  mi_assert_internal(slice->xblock_size==0 && slice->slice_count>0 && slice->slice_offset==0);
  // should work too if the queue does not contain slice (which can happen during reclaim)
  if (slice->prev != NULL) slice->prev->next = slice->next;
  if (slice == sq->first) sq->first = slice->next;
  if (slice->next != NULL) slice->next->prev = slice->prev;
  if (slice == sq->last) sq->last = slice->prev;
  slice->prev = NULL;
  slice->next = NULL;
  slice->xblock_size = 1; // no more free
}


/* -----------------------------------------------------------
 Invariant checking
----------------------------------------------------------- */

static bool mi_slice_is_used(const mi_slice_t* slice) {
  return (slice->xblock_size > 0);
}


#if (MI_DEBUG>=3)
static bool mi_span_queue_contains(mi_span_queue_t* sq, mi_slice_t* slice) {
  for (mi_slice_t* s = sq->first; s != NULL; s = s->next) {
    if (s==slice) return true;
  }
  return false;
}

static bool mi_segment_is_valid(mi_segment_t* segment, mi_segments_tld_t* tld) {
  mi_assert_internal(segment != NULL);
  mi_assert_internal(_mi_ptr_cookie(segment) == segment->cookie);
  mi_assert_internal(segment->abandoned <= segment->used);
  mi_assert_internal(segment->thread_id == 0 || segment->thread_id == _mi_thread_id());
  mi_assert_internal(mi_commit_mask_all_set(&segment->commit_mask, &segment->decommit_mask)); // can only decommit committed blocks
  //mi_assert_internal(segment->segment_info_size % MI_SEGMENT_SLICE_SIZE == 0);
  mi_slice_t* slice = &segment->slices[0];
  const mi_slice_t* end = mi_segment_slices_end(segment);
  size_t used_count = 0;
  mi_span_queue_t* sq;
  while(slice < end) {
    mi_assert_internal(slice->slice_count > 0);
    mi_assert_internal(slice->slice_offset == 0);
    size_t index = mi_slice_index(slice);
    size_t maxindex = (index + slice->slice_count >= segment->slice_entries ? segment->slice_entries : index + slice->slice_count) - 1;
    if (mi_slice_is_used(slice)) { // a page in use, we need at least MAX_SLICE_OFFSET valid back offsets
      used_count++;
      for (size_t i = 0; i <= MI_MAX_SLICE_OFFSET && index + i <= maxindex; i++) {
        mi_assert_internal(segment->slices[index + i].slice_offset == i*sizeof(mi_slice_t));
        mi_assert_internal(i==0 || segment->slices[index + i].slice_count == 0);
        mi_assert_internal(i==0 || segment->slices[index + i].xblock_size == 1);
      }
      // and the last entry as well (for coalescing)
      const mi_slice_t* last = slice + slice->slice_count - 1;
      if (last > slice && last < mi_segment_slices_end(segment)) {
        mi_assert_internal(last->slice_offset == (slice->slice_count-1)*sizeof(mi_slice_t));
        mi_assert_internal(last->slice_count == 0);
        mi_assert_internal(last->xblock_size == 1);
      }
    }
    else {  // free range of slices; only last slice needs a valid back offset
      mi_slice_t* last = &segment->slices[maxindex];
      if (segment->kind != MI_SEGMENT_HUGE || slice->slice_count <= (segment->slice_entries - segment->segment_info_slices)) {
        mi_assert_internal((uint8_t*)slice == (uint8_t*)last - last->slice_offset);
      }
      mi_assert_internal(slice == last || last->slice_count == 0 );
      mi_assert_internal(last->xblock_size == 0 || (segment->kind==MI_SEGMENT_HUGE && last->xblock_size==1));
      if (segment->kind != MI_SEGMENT_HUGE && segment->thread_id != 0) { // segment is not huge or abandoned
        sq = mi_span_queue_for(slice->slice_count,tld);
        mi_assert_internal(mi_span_queue_contains(sq,slice));
      }
    }
    slice = &segment->slices[maxindex+1];
  }
  mi_assert_internal(slice == end);
  mi_assert_internal(used_count == segment->used + 1);
  return true;
}
#endif

/* -----------------------------------------------------------
 Segment size calculations
----------------------------------------------------------- */

static size_t mi_segment_info_size(mi_segment_t* segment) {
  return segment->segment_info_slices * MI_SEGMENT_SLICE_SIZE;
}

static uint8_t* _mi_segment_page_start_from_slice(const mi_segment_t* segment, const mi_slice_t* slice, size_t xblock_size, size_t* page_size)
{
  ptrdiff_t idx = slice - segment->slices;
  size_t psize = (size_t)slice->slice_count * MI_SEGMENT_SLICE_SIZE;
  // make the start not OS page aligned for smaller blocks to avoid page/cache effects
  size_t start_offset = (xblock_size >= MI_INTPTR_SIZE && xblock_size <= 1024 ? 3*MI_MAX_ALIGN_GUARANTEE : 0); 
  if (page_size != NULL) { *page_size = psize - start_offset; }
  return (uint8_t*)segment + ((idx*MI_SEGMENT_SLICE_SIZE) + start_offset);
}

// Start of the page available memory; can be used on uninitialized pages
uint8_t* _mi_segment_page_start(const mi_segment_t* segment, const mi_page_t* page, size_t* page_size)
{
  const mi_slice_t* slice = mi_page_to_slice((mi_page_t*)page);
  uint8_t* p = _mi_segment_page_start_from_slice(segment, slice, page->xblock_size, page_size);  
  mi_assert_internal(page->xblock_size > 0 || _mi_ptr_page(p) == page);
  mi_assert_internal(_mi_ptr_segment(p) == segment);
  return p;
}


static size_t mi_segment_calculate_slices(size_t required, size_t* pre_size, size_t* info_slices) {
  size_t page_size = _mi_os_page_size();
  size_t isize     = _mi_align_up(sizeof(mi_segment_t), page_size);
  size_t guardsize = 0;
  
  if (MI_SECURE>0) {
    // in secure mode, we set up a protected page in between the segment info
    // and the page data (and one at the end of the segment)
    guardsize = page_size;
    if (required > 0) {
      required = _mi_align_up(required, MI_SEGMENT_SLICE_SIZE) + page_size;
    }
  }

  if (pre_size != NULL) *pre_size = isize;
  isize = _mi_align_up(isize + guardsize, MI_SEGMENT_SLICE_SIZE);
  if (info_slices != NULL) *info_slices = isize / MI_SEGMENT_SLICE_SIZE;
  size_t segment_size = (required==0 ? MI_SEGMENT_SIZE : _mi_align_up( required + isize + guardsize, MI_SEGMENT_SLICE_SIZE) );  
  mi_assert_internal(segment_size % MI_SEGMENT_SLICE_SIZE == 0);
  return (segment_size / MI_SEGMENT_SLICE_SIZE);
}


/* ----------------------------------------------------------------------------
Segment caches
We keep a small segment cache per thread to increase local
reuse and avoid setting/clearing guard pages in secure mode.
------------------------------------------------------------------------------- */

static void mi_segments_track_size(long segment_size, mi_segments_tld_t* tld) {
  if (segment_size>=0) _mi_stat_increase(&tld->stats->segments,1);
                  else _mi_stat_decrease(&tld->stats->segments,1);
  tld->count += (segment_size >= 0 ? 1 : -1);
  if (tld->count > tld->peak_count) tld->peak_count = tld->count;
  tld->current_size += segment_size;
  if (tld->current_size > tld->peak_size) tld->peak_size = tld->current_size;
}

static void mi_segment_os_free(mi_segment_t* segment, mi_segments_tld_t* tld) {
  segment->thread_id = 0;
  _mi_segment_map_freed_at(segment);
  mi_segments_track_size(-((long)mi_segment_size(segment)),tld);
  if (MI_SECURE>0) {
    // _mi_os_unprotect(segment, mi_segment_size(segment)); // ensure no more guard pages are set
    // unprotect the guard pages; we cannot just unprotect the whole segment size as part may be decommitted
    size_t os_pagesize = _mi_os_page_size();
    _mi_os_unprotect((uint8_t*)segment + mi_segment_info_size(segment) - os_pagesize, os_pagesize);
    uint8_t* end = (uint8_t*)segment + mi_segment_size(segment) - os_pagesize;
    _mi_os_unprotect(end, os_pagesize);
  }

  // purge delayed decommits now? (no, leave it to the cache)
  // mi_segment_delayed_decommit(segment,true,tld->stats);
  
  // _mi_os_free(segment, mi_segment_size(segment), /*segment->memid,*/ tld->stats);
  const size_t size = mi_segment_size(segment);
  if (size != MI_SEGMENT_SIZE || segment->mem_align_offset != 0 || segment->kind == MI_SEGMENT_HUGE || // only push regular segments on the cache
       !_mi_segment_cache_push(segment, size, segment->memid, &segment->commit_mask, &segment->decommit_mask, segment->mem_is_large, segment->mem_is_pinned, tld->os)) 
  {
    const size_t csize = _mi_commit_mask_committed_size(&segment->commit_mask, size);
    if (csize > 0 && !segment->mem_is_pinned) _mi_stat_decrease(&_mi_stats_main.committed, csize);
    _mi_abandoned_await_readers();  // wait until safe to free
    _mi_arena_free(segment, mi_segment_size(segment), segment->mem_alignment, segment->mem_align_offset, segment->memid, segment->mem_is_pinned /* pretend not committed to not double count decommits */, tld->stats);
  }
}

// called by threads that are terminating 
void _mi_segment_thread_collect(mi_segments_tld_t* tld) {
  MI_UNUSED(tld);
  // nothing to do
}


/* -----------------------------------------------------------
   Span management
----------------------------------------------------------- */

static void mi_segment_commit_mask(mi_segment_t* segment, bool conservative, uint8_t* p, size_t size, uint8_t** start_p, size_t* full_size, mi_commit_mask_t* cm) {
  mi_assert_internal(_mi_ptr_segment(p + 1) == segment);
  mi_assert_internal(segment->kind != MI_SEGMENT_HUGE);
  mi_commit_mask_create_empty(cm);
  if (size == 0 || size > MI_SEGMENT_SIZE || segment->kind == MI_SEGMENT_HUGE) return;
  const size_t segstart = mi_segment_info_size(segment);
  const size_t segsize = mi_segment_size(segment);
  if (p >= (uint8_t*)segment + segsize) return;

  size_t pstart = (p - (uint8_t*)segment);
  mi_assert_internal(pstart + size <= segsize);

  size_t start;
  size_t end;
  if (conservative) {
    // decommit conservative
    start = _mi_align_up(pstart, MI_COMMIT_SIZE);
    end   = _mi_align_down(pstart + size, MI_COMMIT_SIZE);
    mi_assert_internal(start >= segstart);
    mi_assert_internal(end <= segsize);
  }
  else {
    // commit liberal
    start = _mi_align_down(pstart, MI_MINIMAL_COMMIT_SIZE);
    end   = _mi_align_up(pstart + size, MI_MINIMAL_COMMIT_SIZE);
  }
  if (pstart >= segstart && start < segstart) {  // note: the mask is also calculated for an initial commit of the info area
    start = segstart;
  }
  if (end > segsize) {
    end = segsize;
  }

  mi_assert_internal(start <= pstart && (pstart + size) <= end);
  mi_assert_internal(start % MI_COMMIT_SIZE==0 && end % MI_COMMIT_SIZE == 0);
  *start_p   = (uint8_t*)segment + start;
  *full_size = (end > start ? end - start : 0);
  if (*full_size == 0) return;

  size_t bitidx = start / MI_COMMIT_SIZE;
  mi_assert_internal(bitidx < MI_COMMIT_MASK_BITS);
  
  size_t bitcount = *full_size / MI_COMMIT_SIZE; // can be 0
  if (bitidx + bitcount > MI_COMMIT_MASK_BITS) {
    _mi_warning_message("commit mask overflow: idx=%zu count=%zu start=%zx end=%zx p=0x%p size=%zu fullsize=%zu\n", bitidx, bitcount, start, end, p, size, *full_size);
  }
  mi_assert_internal((bitidx + bitcount) <= MI_COMMIT_MASK_BITS);
  mi_commit_mask_create(bitidx, bitcount, cm);
}


static bool mi_segment_commitx(mi_segment_t* segment, bool commit, uint8_t* p, size_t size, mi_stats_t* stats) {    
  mi_assert_internal(mi_commit_mask_all_set(&segment->commit_mask, &segment->decommit_mask));

  // commit liberal, but decommit conservative
  uint8_t* start = NULL;
  size_t   full_size = 0;
  mi_commit_mask_t mask;
  mi_segment_commit_mask(segment, !commit/*conservative*/, p, size, &start, &full_size, &mask);
  if (mi_commit_mask_is_empty(&mask) || full_size==0) return true;

  if (commit && !mi_commit_mask_all_set(&segment->commit_mask, &mask)) {
    bool is_zero = false;
    mi_commit_mask_t cmask;
    mi_commit_mask_create_intersect(&segment->commit_mask, &mask, &cmask);
    _mi_stat_decrease(&_mi_stats_main.committed, _mi_commit_mask_committed_size(&cmask, MI_SEGMENT_SIZE)); // adjust for overlap
    if (!_mi_os_commit(start,full_size,&is_zero,stats)) return false;    
    mi_commit_mask_set(&segment->commit_mask, &mask);     
  }
  else if (!commit && mi_commit_mask_any_set(&segment->commit_mask, &mask)) {
    mi_assert_internal((void*)start != (void*)segment);
    //mi_assert_internal(mi_commit_mask_all_set(&segment->commit_mask, &mask));

    mi_commit_mask_t cmask;
    mi_commit_mask_create_intersect(&segment->commit_mask, &mask, &cmask);
    _mi_stat_increase(&_mi_stats_main.committed, full_size - _mi_commit_mask_committed_size(&cmask, MI_SEGMENT_SIZE)); // adjust for overlap
    if (segment->allow_decommit) { 
      _mi_os_decommit(start, full_size, stats); // ok if this fails
    } 
    mi_commit_mask_clear(&segment->commit_mask, &mask);
  }
  // increase expiration of reusing part of the delayed decommit
  if (commit && mi_commit_mask_any_set(&segment->decommit_mask, &mask)) {
    segment->decommit_expire = _mi_clock_now() + mi_option_get(mi_option_decommit_delay);
  }
  // always undo delayed decommits
  mi_commit_mask_clear(&segment->decommit_mask, &mask);
  return true;
}

static bool mi_segment_ensure_committed(mi_segment_t* segment, uint8_t* p, size_t size, mi_stats_t* stats) {
  mi_assert_internal(mi_commit_mask_all_set(&segment->commit_mask, &segment->decommit_mask));
  // note: assumes commit_mask is always full for huge segments as otherwise the commit mask bits can overflow
  if (mi_commit_mask_is_full(&segment->commit_mask) && mi_commit_mask_is_empty(&segment->decommit_mask)) return true; // fully committed
  return mi_segment_commitx(segment,true,p,size,stats);
}

static void mi_segment_decommit(mi_segment_t* segment, uint8_t* p, size_t size, mi_stats_t* stats) {
  if (!segment->allow_decommit) return;
  mi_segment_commitx(segment, false, p, size, stats);
}

static void mi_segment_perhaps_decommit(mi_segment_t* segment, uint8_t* p, size_t size, mi_stats_t* stats) {
  if (!segment->allow_decommit) return;
  if (mi_option_get(mi_option_decommit_delay) == 0) {
    mi_segment_commitx(segment, false, p, size, stats);
  }
  else {
    // register for future decommit in the decommit mask
    uint8_t* start = NULL;
    size_t   full_size = 0;
    mi_commit_mask_t mask; 
    mi_segment_commit_mask(segment, true /*conservative*/, p, size, &start, &full_size, &mask);
    if (mi_commit_mask_is_empty(&mask) || full_size==0) return;
    
    // update delayed commit
    mi_assert_internal(segment->decommit_expire > 0 || mi_commit_mask_is_empty(&segment->decommit_mask));      
    mi_commit_mask_t cmask;
    mi_commit_mask_create_intersect(&segment->commit_mask, &mask, &cmask);  // only decommit what is committed; span_free may try to decommit more
    mi_commit_mask_set(&segment->decommit_mask, &cmask);
    mi_msecs_t now = _mi_clock_now();    
    if (segment->decommit_expire == 0) {
      // no previous decommits, initialize now
      segment->decommit_expire = now + mi_option_get(mi_option_decommit_delay);
    }
    else if (segment->decommit_expire <= now) {
      // previous decommit mask already expired
      if (segment->decommit_expire + mi_option_get(mi_option_decommit_extend_delay) <= now) {
        mi_segment_delayed_decommit(segment, true, stats);
      }
      else {
        segment->decommit_expire = now + mi_option_get(mi_option_decommit_extend_delay); // (mi_option_get(mi_option_decommit_delay) / 8); // wait a tiny bit longer in case there is a series of free's
      }
    }
    else {
      // previous decommit mask is not yet expired, increase the expiration by a bit.
      segment->decommit_expire += mi_option_get(mi_option_decommit_extend_delay);
    }
  }  
}

static void mi_segment_delayed_decommit(mi_segment_t* segment, bool force, mi_stats_t* stats) {
  if (!segment->allow_decommit || mi_commit_mask_is_empty(&segment->decommit_mask)) return;
  mi_msecs_t now = _mi_clock_now();
  if (!force && now < segment->decommit_expire) return;

  mi_commit_mask_t mask = segment->decommit_mask;
  segment->decommit_expire = 0;
  mi_commit_mask_create_empty(&segment->decommit_mask);

  size_t idx;
  size_t count;
  mi_commit_mask_foreach(&mask, idx, count) {
    // if found, decommit that sequence
    if (count > 0) {
      uint8_t* p = (uint8_t*)segment + (idx*MI_COMMIT_SIZE);
      size_t size = count * MI_COMMIT_SIZE;
      mi_segment_commitx(segment, false, p, size, stats);
    }
  }
  mi_commit_mask_foreach_end()
  mi_assert_internal(mi_commit_mask_is_empty(&segment->decommit_mask));
}


static bool mi_segment_is_abandoned(mi_segment_t* segment) {
  return (segment->thread_id == 0);
}

// note: can be called on abandoned segments
static void mi_segment_span_free(mi_segment_t* segment, size_t slice_index, size_t slice_count, mi_segments_tld_t* tld) {
  mi_assert_internal(slice_index < segment->slice_entries);
  mi_span_queue_t* sq = (segment->kind == MI_SEGMENT_HUGE || mi_segment_is_abandoned(segment) 
                          ? NULL : mi_span_queue_for(slice_count,tld));
  if (slice_count==0) slice_count = 1;
  mi_assert_internal(slice_index + slice_count - 1 < segment->slice_entries);

  // set first and last slice (the intermediates can be undetermined)
  mi_slice_t* slice = &segment->slices[slice_index];
  slice->slice_count = (uint32_t)slice_count;
  mi_assert_internal(slice->slice_count == slice_count); // no overflow?
  slice->slice_offset = 0;
  if (slice_count > 1) {
    mi_slice_t* last = &segment->slices[slice_index + slice_count - 1];
    last->slice_count = 0;
    last->slice_offset = (uint32_t)(sizeof(mi_page_t)*(slice_count - 1));
    last->xblock_size = 0;
  }

  // perhaps decommit
  mi_segment_perhaps_decommit(segment,mi_slice_start(slice),slice_count*MI_SEGMENT_SLICE_SIZE,tld->stats);
  
  // and push it on the free page queue (if it was not a huge page)
  if (sq != NULL) mi_span_queue_push( sq, slice );
             else slice->xblock_size = 0; // mark huge page as free anyways
}

/*
// called from reclaim to add existing free spans
static void mi_segment_span_add_free(mi_slice_t* slice, mi_segments_tld_t* tld) {
  mi_segment_t* segment = _mi_ptr_segment(slice);
  mi_assert_internal(slice->xblock_size==0 && slice->slice_count>0 && slice->slice_offset==0);
  size_t slice_index = mi_slice_index(slice);
  mi_segment_span_free(segment,slice_index,slice->slice_count,tld);
}
*/

static void mi_segment_span_remove_from_queue(mi_slice_t* slice, mi_segments_tld_t* tld) {
  mi_assert_internal(slice->slice_count > 0 && slice->slice_offset==0 && slice->xblock_size==0);
  mi_assert_internal(_mi_ptr_segment(slice)->kind != MI_SEGMENT_HUGE);
  mi_span_queue_t* sq = mi_span_queue_for(slice->slice_count, tld);
  mi_span_queue_delete(sq, slice);
}

// note: can be called on abandoned segments
static mi_slice_t* mi_segment_span_free_coalesce(mi_slice_t* slice, mi_segments_tld_t* tld) {
  mi_assert_internal(slice != NULL && slice->slice_count > 0 && slice->slice_offset == 0);
  mi_segment_t* segment = _mi_ptr_segment(slice);
  bool is_abandoned = mi_segment_is_abandoned(segment);

  // for huge pages, just mark as free but don't add to the queues
  if (segment->kind == MI_SEGMENT_HUGE) {
    mi_assert_internal(segment->used == 1);  // decreased right after this call in `mi_segment_page_clear`
    slice->xblock_size = 0;  // mark as free anyways
    // we should mark the last slice `xblock_size=0` now to maintain invariants but we skip it to 
    // avoid a possible cache miss (and the segment is about to be freed)
    return slice;
  }

  // otherwise coalesce the span and add to the free span queues
  size_t slice_count = slice->slice_count;
  mi_slice_t* next = slice + slice->slice_count;
  mi_assert_internal(next <= mi_segment_slices_end(segment));
  if (next < mi_segment_slices_end(segment) && next->xblock_size==0) {
    // free next block -- remove it from free and merge
    mi_assert_internal(next->slice_count > 0 && next->slice_offset==0);
    slice_count += next->slice_count; // extend
    if (!is_abandoned) { mi_segment_span_remove_from_queue(next, tld); }
  }
  if (slice > segment->slices) {
    mi_slice_t* prev = mi_slice_first(slice - 1);
    mi_assert_internal(prev >= segment->slices);
    if (prev->xblock_size==0) {
      // free previous slice -- remove it from free and merge
      mi_assert_internal(prev->slice_count > 0 && prev->slice_offset==0);
      slice_count += prev->slice_count;
      if (!is_abandoned) { mi_segment_span_remove_from_queue(prev, tld); }
      slice = prev;
    }
  }

  // and add the new free page
  mi_segment_span_free(segment, mi_slice_index(slice), slice_count, tld);
  return slice;
}


static void mi_segment_slice_split(mi_segment_t* segment, mi_slice_t* slice, size_t slice_count, mi_segments_tld_t* tld) {
  mi_assert_internal(_mi_ptr_segment(slice)==segment);
  mi_assert_internal(slice->slice_count >= slice_count);
  mi_assert_internal(slice->xblock_size > 0); // no more in free queue
  if (slice->slice_count <= slice_count) return;
  mi_assert_internal(segment->kind != MI_SEGMENT_HUGE);
  size_t next_index = mi_slice_index(slice) + slice_count;
  size_t next_count = slice->slice_count - slice_count;
  mi_segment_span_free(segment, next_index, next_count, tld);
  slice->slice_count = (uint32_t)slice_count;
}

// Note: may still return NULL if committing the memory failed
static mi_page_t* mi_segment_span_allocate(mi_segment_t* segment, size_t slice_index, size_t slice_count, mi_segments_tld_t* tld) {
  mi_assert_internal(slice_index < segment->slice_entries);
  mi_slice_t* const slice = &segment->slices[slice_index];
  mi_assert_internal(slice->xblock_size==0 || slice->xblock_size==1);

  // commit before changing the slice data
  if (!mi_segment_ensure_committed(segment, _mi_segment_page_start_from_slice(segment, slice, 0, NULL), slice_count * MI_SEGMENT_SLICE_SIZE, tld->stats)) {
    return NULL;  // commit failed!
  }

  // convert the slices to a page
  slice->slice_offset = 0;
  slice->slice_count = (uint32_t)slice_count;
  mi_assert_internal(slice->slice_count == slice_count);
  const size_t bsize = slice_count * MI_SEGMENT_SLICE_SIZE;
  slice->xblock_size = (uint32_t)(bsize >= MI_HUGE_BLOCK_SIZE ? MI_HUGE_BLOCK_SIZE : bsize);
  mi_page_t*  page = mi_slice_to_page(slice);
  mi_assert_internal(mi_page_block_size(page) == bsize);

  // set slice back pointers for the first MI_MAX_SLICE_OFFSET entries
  size_t extra = slice_count-1;
  if (extra > MI_MAX_SLICE_OFFSET) extra = MI_MAX_SLICE_OFFSET;
  if (slice_index + extra >= segment->slice_entries) extra = segment->slice_entries - slice_index - 1;  // huge objects may have more slices than avaiable entries in the segment->slices
  
  mi_slice_t* slice_next = slice + 1;
  for (size_t i = 1; i <= extra; i++, slice_next++) {
    slice_next->slice_offset = (uint32_t)(sizeof(mi_slice_t)*i);
    slice_next->slice_count = 0;
    slice_next->xblock_size = 1;
  }

  // and also for the last one (if not set already) (the last one is needed for coalescing and for large alignments)
  // note: the cast is needed for ubsan since the index can be larger than MI_SLICES_PER_SEGMENT for huge allocations (see #543)
  mi_slice_t* last = slice + slice_count - 1;
  mi_slice_t* end = (mi_slice_t*)mi_segment_slices_end(segment);
  if (last > end) last = end;
  if (last > slice) {
    last->slice_offset = (uint32_t)(sizeof(mi_slice_t) * (last - slice));
    last->slice_count = 0;
    last->xblock_size = 1;
  }
  
  // and initialize the page
  page->is_reset = false;
  page->is_committed = true;
  segment->used++;
  return page;
}

static mi_page_t* mi_segments_page_find_and_allocate(size_t slice_count, mi_arena_id_t req_arena_id, mi_segments_tld_t* tld) {
  mi_assert_internal(slice_count*MI_SEGMENT_SLICE_SIZE <= MI_LARGE_OBJ_SIZE_MAX);
  // search from best fit up
  mi_span_queue_t* sq = mi_span_queue_for(slice_count, tld);
  if (slice_count == 0) slice_count = 1;
  while (sq <= &tld->spans[MI_SEGMENT_BIN_MAX]) {
    for (mi_slice_t* slice = sq->first; slice != NULL; slice = slice->next) {
      if (slice->slice_count >= slice_count) {
        // found one
        mi_segment_t* segment = _mi_ptr_segment(slice);
        if (_mi_arena_memid_is_suitable(segment->memid, req_arena_id)) {
          // found a suitable page span
          mi_span_queue_delete(sq, slice);

          if (slice->slice_count > slice_count) {
            mi_segment_slice_split(segment, slice, slice_count, tld);
          }
          mi_assert_internal(slice != NULL && slice->slice_count == slice_count && slice->xblock_size > 0);
          mi_page_t* page = mi_segment_span_allocate(segment, mi_slice_index(slice), slice->slice_count, tld);
          if (page == NULL) {
            // commit failed; return NULL but first restore the slice
            mi_segment_span_free_coalesce(slice, tld);
            return NULL;
          }
          return page;
        }
      }
    }
    sq++;
  }
  // could not find a page..
  return NULL;
}


/* -----------------------------------------------------------
   Segment allocation
----------------------------------------------------------- */

static mi_segment_t* mi_segment_os_alloc( size_t required, size_t page_alignment, bool eager_delay, mi_arena_id_t req_arena_id,
                                          size_t* psegment_slices, size_t* ppre_size, size_t* pinfo_slices, 
                                          mi_commit_mask_t* pcommit_mask, mi_commit_mask_t* pdecommit_mask,
                                          bool* is_zero, bool* pcommit, mi_segments_tld_t* tld, mi_os_tld_t* os_tld)

{
  // Allocate the segment from the OS
  bool mem_large = (!eager_delay && (MI_SECURE==0)); // only allow large OS pages once we are no longer lazy    
  bool is_pinned = false;
  size_t memid = 0;
  size_t align_offset = 0;
  size_t alignment = MI_SEGMENT_ALIGN;
  
  if (page_alignment > 0) {
    // mi_assert_internal(huge_page != NULL);
    mi_assert_internal(page_alignment >= MI_SEGMENT_ALIGN);
    alignment = page_alignment;
    const size_t info_size = (*pinfo_slices) * MI_SEGMENT_SLICE_SIZE;
    align_offset = _mi_align_up( info_size, MI_SEGMENT_ALIGN );
    const size_t extra = align_offset - info_size;
    // recalculate due to potential guard pages
    *psegment_slices = mi_segment_calculate_slices(required + extra, ppre_size, pinfo_slices);
    //segment_size += _mi_align_up(align_offset - info_size, MI_SEGMENT_SLICE_SIZE);
    //segment_slices = segment_size / MI_SEGMENT_SLICE_SIZE;
  }
  const size_t segment_size = (*psegment_slices) * MI_SEGMENT_SLICE_SIZE;
  mi_segment_t* segment = NULL;

  // get from cache?
  if (page_alignment == 0) {
    segment = (mi_segment_t*)_mi_segment_cache_pop(segment_size, pcommit_mask, pdecommit_mask, &mem_large, &is_pinned, is_zero, req_arena_id, &memid, os_tld);
  }
  
  // get from OS
  if (segment==NULL) {
    segment = (mi_segment_t*)_mi_arena_alloc_aligned(segment_size, alignment, align_offset, pcommit, &mem_large, &is_pinned, is_zero, req_arena_id, &memid, os_tld);
    if (segment == NULL) return NULL;  // failed to allocate
    if (*pcommit) {
      mi_commit_mask_create_full(pcommit_mask);
    }
    else {
      mi_commit_mask_create_empty(pcommit_mask);
    }
  }    
  mi_assert_internal(segment != NULL && (uintptr_t)segment % MI_SEGMENT_SIZE == 0);

  const size_t commit_needed = _mi_divide_up((*pinfo_slices)*MI_SEGMENT_SLICE_SIZE, MI_COMMIT_SIZE);
  mi_assert_internal(commit_needed>0);
  mi_commit_mask_t commit_needed_mask;
  mi_commit_mask_create(0, commit_needed, &commit_needed_mask);
  if (!mi_commit_mask_all_set(pcommit_mask, &commit_needed_mask)) {
    // at least commit the info slices
    mi_assert_internal(commit_needed*MI_COMMIT_SIZE >= (*pinfo_slices)*MI_SEGMENT_SLICE_SIZE);
    bool ok = _mi_os_commit(segment, commit_needed*MI_COMMIT_SIZE, is_zero, tld->stats);
    if (!ok) return NULL; // failed to commit 
    mi_commit_mask_set(pcommit_mask, &commit_needed_mask); 
  }
  mi_track_mem_undefined(segment,commit_needed);
  segment->memid = memid;
  segment->mem_is_pinned = is_pinned;
  segment->mem_is_large = mem_large;
  segment->mem_is_committed = mi_commit_mask_is_full(pcommit_mask);
  segment->mem_alignment = alignment;
  segment->mem_align_offset = align_offset;
  mi_segments_track_size((long)(segment_size), tld);
  _mi_segment_map_allocated_at(segment);
  return segment;
}


// Allocate a segment from the OS aligned to `MI_SEGMENT_SIZE` .
static mi_segment_t* mi_segment_alloc(size_t required, size_t page_alignment, mi_arena_id_t req_arena_id, mi_segments_tld_t* tld, mi_os_tld_t* os_tld, mi_page_t** huge_page)
{
  mi_assert_internal((required==0 && huge_page==NULL) || (required>0 && huge_page != NULL));
  
  // calculate needed sizes first
  size_t info_slices;
  size_t pre_size;
  size_t segment_slices = mi_segment_calculate_slices(required, &pre_size, &info_slices);
  
  // Commit eagerly only if not the first N lazy segments (to reduce impact of many threads that allocate just a little)
  const bool eager_delay = (// !_mi_os_has_overcommit() &&             // never delay on overcommit systems
                            _mi_current_thread_count() > 1 &&       // do not delay for the first N threads
                            tld->count < (size_t)mi_option_get(mi_option_eager_commit_delay));
  const bool eager = !eager_delay && mi_option_is_enabled(mi_option_eager_commit);
  bool commit = eager || (required > 0);   
  bool is_zero = false;  

  mi_commit_mask_t commit_mask;
  mi_commit_mask_t decommit_mask;
  mi_commit_mask_create_empty(&commit_mask);
  mi_commit_mask_create_empty(&decommit_mask);

  // Allocate the segment from the OS  
  mi_segment_t* segment = mi_segment_os_alloc(required, page_alignment, eager_delay, req_arena_id, 
                                              &segment_slices, &pre_size, &info_slices, &commit_mask, &decommit_mask, 
                                              &is_zero, &commit, tld, os_tld);
  if (segment == NULL) return NULL;
  
  // zero the segment info? -- not always needed as it may be zero initialized from the OS 
  mi_atomic_store_ptr_release(mi_segment_t, &segment->abandoned_next, NULL);  // tsan
  if (!is_zero) {
    ptrdiff_t ofs = offsetof(mi_segment_t, next);
    size_t    prefix = offsetof(mi_segment_t, slices) - ofs;
    memset((uint8_t*)segment+ofs, 0, prefix + sizeof(mi_slice_t)*(segment_slices+1));  // one more
  }
  
  segment->commit_mask = commit_mask; // on lazy commit, the initial part is always committed
  segment->allow_decommit = (mi_option_is_enabled(mi_option_allow_decommit) && !segment->mem_is_pinned && !segment->mem_is_large);    
  if (segment->allow_decommit) {
    segment->decommit_expire = _mi_clock_now() + mi_option_get(mi_option_decommit_delay);
    segment->decommit_mask = decommit_mask;
    mi_assert_internal(mi_commit_mask_all_set(&segment->commit_mask, &segment->decommit_mask));
    #if MI_DEBUG>2
    const size_t commit_needed = _mi_divide_up(info_slices*MI_SEGMENT_SLICE_SIZE, MI_COMMIT_SIZE);
    mi_commit_mask_t commit_needed_mask;
    mi_commit_mask_create(0, commit_needed, &commit_needed_mask);
    mi_assert_internal(!mi_commit_mask_any_set(&segment->decommit_mask, &commit_needed_mask));
    #endif
  }    
  
  // initialize segment info
  const size_t slice_entries = (segment_slices > MI_SLICES_PER_SEGMENT ? MI_SLICES_PER_SEGMENT : segment_slices);
  segment->segment_slices = segment_slices;
  segment->segment_info_slices = info_slices;
  segment->thread_id = _mi_thread_id();
  segment->cookie = _mi_ptr_cookie(segment);
  segment->slice_entries = slice_entries;
  segment->kind = (required == 0 ? MI_SEGMENT_NORMAL : MI_SEGMENT_HUGE);

  // memset(segment->slices, 0, sizeof(mi_slice_t)*(info_slices+1));
  _mi_stat_increase(&tld->stats->page_committed, mi_segment_info_size(segment));

  // set up guard pages
  size_t guard_slices = 0;
  if (MI_SECURE>0) {
    // in secure mode, we set up a protected page in between the segment info
    // and the page data, and at the end of the segment.
    size_t os_pagesize = _mi_os_page_size();    
    mi_assert_internal(mi_segment_info_size(segment) - os_pagesize >= pre_size);
    _mi_os_protect((uint8_t*)segment + mi_segment_info_size(segment) - os_pagesize, os_pagesize);
    uint8_t* end = (uint8_t*)segment + mi_segment_size(segment) - os_pagesize;
    mi_segment_ensure_committed(segment, end, os_pagesize, tld->stats);
    _mi_os_protect(end, os_pagesize);
    if (slice_entries == segment_slices) segment->slice_entries--; // don't use the last slice :-(
    guard_slices = 1;
  }

  // reserve first slices for segment info
  mi_page_t* page0 = mi_segment_span_allocate(segment, 0, info_slices, tld);
  mi_assert_internal(page0!=NULL); if (page0==NULL) return NULL; // cannot fail as we always commit in advance  
  mi_assert_internal(segment->used == 1);
  segment->used = 0; // don't count our internal slices towards usage
  
  // initialize initial free pages
  if (segment->kind == MI_SEGMENT_NORMAL) { // not a huge page
    mi_assert_internal(huge_page==NULL);
    mi_segment_span_free(segment, info_slices, segment->slice_entries - info_slices, tld);
  }
  else {
    mi_assert_internal(huge_page!=NULL);
    mi_assert_internal(mi_commit_mask_is_empty(&segment->decommit_mask));
    mi_assert_internal(mi_commit_mask_is_full(&segment->commit_mask));
    *huge_page = mi_segment_span_allocate(segment, info_slices, segment_slices - info_slices - guard_slices, tld);
    mi_assert_internal(*huge_page != NULL); // cannot fail as we commit in advance 
  }

  mi_assert_expensive(mi_segment_is_valid(segment,tld));
  return segment;
}


static void mi_segment_free(mi_segment_t* segment, bool force, mi_segments_tld_t* tld) {
  MI_UNUSED(force);
  mi_assert_internal(segment != NULL);
  mi_assert_internal(segment->next == NULL);
  mi_assert_internal(segment->used == 0);

  // Remove the free pages
  mi_slice_t* slice = &segment->slices[0];
  const mi_slice_t* end = mi_segment_slices_end(segment);
  size_t page_count = 0;
  while (slice < end) {
    mi_assert_internal(slice->slice_count > 0);
    mi_assert_internal(slice->slice_offset == 0);
    mi_assert_internal(mi_slice_index(slice)==0 || slice->xblock_size == 0); // no more used pages ..
    if (slice->xblock_size == 0 && segment->kind != MI_SEGMENT_HUGE) {
      mi_segment_span_remove_from_queue(slice, tld);
    }
    page_count++;
    slice = slice + slice->slice_count;
  }
  mi_assert_internal(page_count == 2); // first page is allocated by the segment itself

  // stats
  _mi_stat_decrease(&tld->stats->page_committed, mi_segment_info_size(segment));

  // return it to the OS
  mi_segment_os_free(segment, tld);
}


/* -----------------------------------------------------------
   Page Free
----------------------------------------------------------- */

static void mi_segment_abandon(mi_segment_t* segment, mi_segments_tld_t* tld);

// note: can be called on abandoned pages
static mi_slice_t* mi_segment_page_clear(mi_page_t* page, mi_segments_tld_t* tld) {
  mi_assert_internal(page->xblock_size > 0);
  mi_assert_internal(mi_page_all_free(page));
  mi_segment_t* segment = _mi_ptr_segment(page);
  mi_assert_internal(segment->used > 0);
  
  size_t inuse = page->capacity * mi_page_block_size(page);
  _mi_stat_decrease(&tld->stats->page_committed, inuse);
  _mi_stat_decrease(&tld->stats->pages, 1);

  // reset the page memory to reduce memory pressure?
  if (!segment->mem_is_pinned && !page->is_reset && mi_option_is_enabled(mi_option_page_reset)) {
    size_t psize;
    uint8_t* start = _mi_page_start(segment, page, &psize);
    page->is_reset = true;
    _mi_os_reset(start, psize, tld->stats);
  }

  // zero the page data, but not the segment fields
  page->is_zero_init = false;
  ptrdiff_t ofs = offsetof(mi_page_t, capacity);
  memset((uint8_t*)page + ofs, 0, sizeof(*page) - ofs);
  page->xblock_size = 1;

  // and free it
  mi_slice_t* slice = mi_segment_span_free_coalesce(mi_page_to_slice(page), tld);  
  segment->used--;
  // cannot assert segment valid as it is called during reclaim
  // mi_assert_expensive(mi_segment_is_valid(segment, tld));
  return slice;
}

void _mi_segment_page_free(mi_page_t* page, bool force, mi_segments_tld_t* tld)
{
  mi_assert(page != NULL);

  mi_segment_t* segment = _mi_page_segment(page);
  mi_assert_expensive(mi_segment_is_valid(segment,tld));

  // mark it as free now
  mi_segment_page_clear(page, tld);
  mi_assert_expensive(mi_segment_is_valid(segment, tld));

  if (segment->used == 0) {
    // no more used pages; remove from the free list and free the segment
    mi_segment_free(segment, force, tld);
  }
  else if (segment->used == segment->abandoned) {
    // only abandoned pages; remove from free list and abandon
    mi_segment_abandon(segment,tld);
  }
}


/* -----------------------------------------------------------
Abandonment

When threads terminate, they can leave segments with
live blocks (reachable through other threads). Such segments
are "abandoned" and will be reclaimed by other threads to
reuse their pages and/or free them eventually

We maintain a global list of abandoned segments that are
reclaimed on demand. Since this is shared among threads
the implementation needs to avoid the A-B-A problem on
popping abandoned segments: <https://en.wikipedia.org/wiki/ABA_problem>
We use tagged pointers to avoid accidentially identifying
reused segments, much like stamped references in Java.
Secondly, we maintain a reader counter to avoid resetting
or decommitting segments that have a pending read operation.

Note: the current implementation is one possible design;
another way might be to keep track of abandoned segments
in the arenas/segment_cache's. This would have the advantage of keeping
all concurrent code in one place and not needing to deal
with ABA issues. The drawback is that it is unclear how to
scan abandoned segments efficiently in that case as they
would be spread among all other segments in the arenas.
----------------------------------------------------------- */

// Use the bottom 20-bits (on 64-bit) of the aligned segment pointers
// to put in a tag that increments on update to avoid the A-B-A problem.
#define MI_TAGGED_MASK   MI_SEGMENT_MASK
typedef uintptr_t        mi_tagged_segment_t;

static mi_segment_t* mi_tagged_segment_ptr(mi_tagged_segment_t ts) {
  return (mi_segment_t*)(ts & ~MI_TAGGED_MASK);
}

static mi_tagged_segment_t mi_tagged_segment(mi_segment_t* segment, mi_tagged_segment_t ts) {
  mi_assert_internal(((uintptr_t)segment & MI_TAGGED_MASK) == 0);
  uintptr_t tag = ((ts & MI_TAGGED_MASK) + 1) & MI_TAGGED_MASK;
  return ((uintptr_t)segment | tag);
}

// This is a list of visited abandoned pages that were full at the time.
// this list migrates to `abandoned` when that becomes NULL. The use of
// this list reduces contention and the rate at which segments are visited.
static mi_decl_cache_align _Atomic(mi_segment_t*)       abandoned_visited; // = NULL

// The abandoned page list (tagged as it supports pop)
static mi_decl_cache_align _Atomic(mi_tagged_segment_t) abandoned;         // = NULL

// Maintain these for debug purposes (these counts may be a bit off)
static mi_decl_cache_align _Atomic(size_t)           abandoned_count; 
static mi_decl_cache_align _Atomic(size_t)           abandoned_visited_count;

// We also maintain a count of current readers of the abandoned list
// in order to prevent resetting/decommitting segment memory if it might
// still be read.
static mi_decl_cache_align _Atomic(size_t)           abandoned_readers; // = 0

// Push on the visited list
static void mi_abandoned_visited_push(mi_segment_t* segment) {
  mi_assert_internal(segment->thread_id == 0);
  mi_assert_internal(mi_atomic_load_ptr_relaxed(mi_segment_t,&segment->abandoned_next) == NULL);
  mi_assert_internal(segment->next == NULL);
  mi_assert_internal(segment->used > 0);
  mi_segment_t* anext = mi_atomic_load_ptr_relaxed(mi_segment_t, &abandoned_visited);
  do {
    mi_atomic_store_ptr_release(mi_segment_t, &segment->abandoned_next, anext);
  } while (!mi_atomic_cas_ptr_weak_release(mi_segment_t, &abandoned_visited, &anext, segment));
  mi_atomic_increment_relaxed(&abandoned_visited_count);
}

// Move the visited list to the abandoned list.
static bool mi_abandoned_visited_revisit(void)
{
  // quick check if the visited list is empty
  if (mi_atomic_load_ptr_relaxed(mi_segment_t, &abandoned_visited) == NULL) return false;

  // grab the whole visited list
  mi_segment_t* first = mi_atomic_exchange_ptr_acq_rel(mi_segment_t, &abandoned_visited, NULL);
  if (first == NULL) return false;

  // first try to swap directly if the abandoned list happens to be NULL
  mi_tagged_segment_t afirst;
  mi_tagged_segment_t ts = mi_atomic_load_relaxed(&abandoned);
  if (mi_tagged_segment_ptr(ts)==NULL) {
    size_t count = mi_atomic_load_relaxed(&abandoned_visited_count);
    afirst = mi_tagged_segment(first, ts);
    if (mi_atomic_cas_strong_acq_rel(&abandoned, &ts, afirst)) {
      mi_atomic_add_relaxed(&abandoned_count, count);
      mi_atomic_sub_relaxed(&abandoned_visited_count, count);
      return true;
    }
  }

  // find the last element of the visited list: O(n)
  mi_segment_t* last = first;
  mi_segment_t* next;
  while ((next = mi_atomic_load_ptr_relaxed(mi_segment_t, &last->abandoned_next)) != NULL) {
    last = next;
  }

  // and atomically prepend to the abandoned list
  // (no need to increase the readers as we don't access the abandoned segments)
  mi_tagged_segment_t anext = mi_atomic_load_relaxed(&abandoned);
  size_t count;
  do {
    count = mi_atomic_load_relaxed(&abandoned_visited_count);
    mi_atomic_store_ptr_release(mi_segment_t, &last->abandoned_next, mi_tagged_segment_ptr(anext));
    afirst = mi_tagged_segment(first, anext);
  } while (!mi_atomic_cas_weak_release(&abandoned, &anext, afirst));
  mi_atomic_add_relaxed(&abandoned_count, count);
  mi_atomic_sub_relaxed(&abandoned_visited_count, count);
  return true;
}

// Push on the abandoned list.
static void mi_abandoned_push(mi_segment_t* segment) {
  mi_assert_internal(segment->thread_id == 0);
  mi_assert_internal(mi_atomic_load_ptr_relaxed(mi_segment_t, &segment->abandoned_next) == NULL);
  mi_assert_internal(segment->next == NULL);
  mi_assert_internal(segment->used > 0);
  mi_tagged_segment_t next;
  mi_tagged_segment_t ts = mi_atomic_load_relaxed(&abandoned);
  do {
    mi_atomic_store_ptr_release(mi_segment_t, &segment->abandoned_next, mi_tagged_segment_ptr(ts));
    next = mi_tagged_segment(segment, ts);
  } while (!mi_atomic_cas_weak_release(&abandoned, &ts, next));
  mi_atomic_increment_relaxed(&abandoned_count);
}

// Wait until there are no more pending reads on segments that used to be in the abandoned list
// called for example from `arena.c` before decommitting
void _mi_abandoned_await_readers(void) {
  size_t n;
  do {
    n = mi_atomic_load_acquire(&abandoned_readers);
    if (n != 0) mi_atomic_yield();
  } while (n != 0);
}

// Pop from the abandoned list
static mi_segment_t* mi_abandoned_pop(void) {
  mi_segment_t* segment;
  // Check efficiently if it is empty (or if the visited list needs to be moved)
  mi_tagged_segment_t ts = mi_atomic_load_relaxed(&abandoned);
  segment = mi_tagged_segment_ptr(ts);
  if mi_likely(segment == NULL) {
    if mi_likely(!mi_abandoned_visited_revisit()) { // try to swap in the visited list on NULL
      return NULL;
    }
  }

  // Do a pop. We use a reader count to prevent
  // a segment to be decommitted while a read is still pending,
  // and a tagged pointer to prevent A-B-A link corruption.
  // (this is called from `region.c:_mi_mem_free` for example)
  mi_atomic_increment_relaxed(&abandoned_readers);  // ensure no segment gets decommitted
  mi_tagged_segment_t next = 0;
  ts = mi_atomic_load_acquire(&abandoned);
  do {
    segment = mi_tagged_segment_ptr(ts);
    if (segment != NULL) {
      mi_segment_t* anext = mi_atomic_load_ptr_relaxed(mi_segment_t, &segment->abandoned_next);
      next = mi_tagged_segment(anext, ts); // note: reads the segment's `abandoned_next` field so should not be decommitted
    }
  } while (segment != NULL && !mi_atomic_cas_weak_acq_rel(&abandoned, &ts, next));
  mi_atomic_decrement_relaxed(&abandoned_readers);  // release reader lock
  if (segment != NULL) {
    mi_atomic_store_ptr_release(mi_segment_t, &segment->abandoned_next, NULL);
    mi_atomic_decrement_relaxed(&abandoned_count);
  }
  return segment;
}

/* -----------------------------------------------------------
   Abandon segment/page
----------------------------------------------------------- */

static void mi_segment_abandon(mi_segment_t* segment, mi_segments_tld_t* tld) {
  mi_assert_internal(segment->used == segment->abandoned);
  mi_assert_internal(segment->used > 0);
  mi_assert_internal(mi_atomic_load_ptr_relaxed(mi_segment_t, &segment->abandoned_next) == NULL);
  mi_assert_internal(segment->abandoned_visits == 0);
  mi_assert_expensive(mi_segment_is_valid(segment,tld));
  
  // remove the free pages from the free page queues
  mi_slice_t* slice = &segment->slices[0];
  const mi_slice_t* end = mi_segment_slices_end(segment);
  while (slice < end) {
    mi_assert_internal(slice->slice_count > 0);
    mi_assert_internal(slice->slice_offset == 0);
    if (slice->xblock_size == 0) { // a free page
      mi_segment_span_remove_from_queue(slice,tld);
      slice->xblock_size = 0; // but keep it free
    }
    slice = slice + slice->slice_count;
  }

  // perform delayed decommits
  mi_segment_delayed_decommit(segment, mi_option_is_enabled(mi_option_abandoned_page_decommit) /* force? */, tld->stats);    
  
  // all pages in the segment are abandoned; add it to the abandoned list
  _mi_stat_increase(&tld->stats->segments_abandoned, 1);
  mi_segments_track_size(-((long)mi_segment_size(segment)), tld);
  segment->thread_id = 0;
  mi_atomic_store_ptr_release(mi_segment_t, &segment->abandoned_next, NULL);
  segment->abandoned_visits = 1;   // from 0 to 1 to signify it is abandoned
  mi_abandoned_push(segment);
}

void _mi_segment_page_abandon(mi_page_t* page, mi_segments_tld_t* tld) {
  mi_assert(page != NULL);
  mi_assert_internal(mi_page_thread_free_flag(page)==MI_NEVER_DELAYED_FREE);
  mi_assert_internal(mi_page_heap(page) == NULL);
  mi_segment_t* segment = _mi_page_segment(page);

  mi_assert_expensive(mi_segment_is_valid(segment,tld));
  segment->abandoned++;  

  _mi_stat_increase(&tld->stats->pages_abandoned, 1);
  mi_assert_internal(segment->abandoned <= segment->used);
  if (segment->used == segment->abandoned) {
    // all pages are abandoned, abandon the entire segment
    mi_segment_abandon(segment, tld);
  }
}

/* -----------------------------------------------------------
  Reclaim abandoned pages
----------------------------------------------------------- */

static mi_slice_t* mi_slices_start_iterate(mi_segment_t* segment, const mi_slice_t** end) {
  mi_slice_t* slice = &segment->slices[0];
  *end = mi_segment_slices_end(segment);
  mi_assert_internal(slice->slice_count>0 && slice->xblock_size>0); // segment allocated page
  slice = slice + slice->slice_count; // skip the first segment allocated page
  return slice;
}

// Possibly free pages and check if free space is available
static bool mi_segment_check_free(mi_segment_t* segment, size_t slices_needed, size_t block_size, mi_segments_tld_t* tld) 
{
  mi_assert_internal(block_size < MI_HUGE_BLOCK_SIZE);
  mi_assert_internal(mi_segment_is_abandoned(segment));
  bool has_page = false;
  
  // for all slices
  const mi_slice_t* end;
  mi_slice_t* slice = mi_slices_start_iterate(segment, &end);
  while (slice < end) {
    mi_assert_internal(slice->slice_count > 0);
    mi_assert_internal(slice->slice_offset == 0);
    if (mi_slice_is_used(slice)) { // used page
      // ensure used count is up to date and collect potential concurrent frees
      mi_page_t* const page = mi_slice_to_page(slice);
      _mi_page_free_collect(page, false);
      if (mi_page_all_free(page)) {
        // if this page is all free now, free it without adding to any queues (yet) 
        mi_assert_internal(page->next == NULL && page->prev==NULL);
        _mi_stat_decrease(&tld->stats->pages_abandoned, 1);
        segment->abandoned--;
        slice = mi_segment_page_clear(page, tld); // re-assign slice due to coalesce!
        mi_assert_internal(!mi_slice_is_used(slice));
        if (slice->slice_count >= slices_needed) {
          has_page = true;
        }
      }
      else {
        if (page->xblock_size == block_size && mi_page_has_any_available(page)) {
          // a page has available free blocks of the right size
          has_page = true;
        }
      }      
    }
    else {
      // empty span
      if (slice->slice_count >= slices_needed) {
        has_page = true;
      }
    }
    slice = slice + slice->slice_count;
  }
  return has_page;
}

// Reclaim an abandoned segment; returns NULL if the segment was freed
// set `right_page_reclaimed` to `true` if it reclaimed a page of the right `block_size` that was not full.
static mi_segment_t* mi_segment_reclaim(mi_segment_t* segment, mi_heap_t* heap, size_t requested_block_size, bool* right_page_reclaimed, mi_segments_tld_t* tld) {
  mi_assert_internal(mi_atomic_load_ptr_relaxed(mi_segment_t, &segment->abandoned_next) == NULL);
  mi_assert_expensive(mi_segment_is_valid(segment, tld));
  if (right_page_reclaimed != NULL) { *right_page_reclaimed = false; }

  segment->thread_id = _mi_thread_id();
  segment->abandoned_visits = 0;
  mi_segments_track_size((long)mi_segment_size(segment), tld);
  mi_assert_internal(segment->next == NULL);
  _mi_stat_decrease(&tld->stats->segments_abandoned, 1);
  
  // for all slices
  const mi_slice_t* end;
  mi_slice_t* slice = mi_slices_start_iterate(segment, &end);
  while (slice < end) {
    mi_assert_internal(slice->slice_count > 0);
    mi_assert_internal(slice->slice_offset == 0);
    if (mi_slice_is_used(slice)) {
      // in use: reclaim the page in our heap
      mi_page_t* page = mi_slice_to_page(slice);
      mi_assert_internal(!page->is_reset);
      mi_assert_internal(page->is_committed);
      mi_assert_internal(mi_page_thread_free_flag(page)==MI_NEVER_DELAYED_FREE);
      mi_assert_internal(mi_page_heap(page) == NULL);
      mi_assert_internal(page->next == NULL && page->prev==NULL);
      _mi_stat_decrease(&tld->stats->pages_abandoned, 1);
      segment->abandoned--;
      // set the heap again and allow delayed free again
      mi_page_set_heap(page, heap);
      _mi_page_use_delayed_free(page, MI_USE_DELAYED_FREE, true); // override never (after heap is set)
      _mi_page_free_collect(page, false); // ensure used count is up to date
      if (mi_page_all_free(page)) {
        // if everything free by now, free the page
        slice = mi_segment_page_clear(page, tld);   // set slice again due to coalesceing
      }
      else {
        // otherwise reclaim it into the heap
        _mi_page_reclaim(heap, page);
        if (requested_block_size == page->xblock_size && mi_page_has_any_available(page)) {
          if (right_page_reclaimed != NULL) { *right_page_reclaimed = true; }
        }
      }
    }
    else {
      // the span is free, add it to our page queues
      slice = mi_segment_span_free_coalesce(slice, tld); // set slice again due to coalesceing
    }
    mi_assert_internal(slice->slice_count>0 && slice->slice_offset==0);
    slice = slice + slice->slice_count;
  }

  mi_assert(segment->abandoned == 0);
  if (segment->used == 0) {  // due to page_clear
    mi_assert_internal(right_page_reclaimed == NULL || !(*right_page_reclaimed));
    mi_segment_free(segment, false, tld);
    return NULL;
  }
  else {
    return segment;
  }
}


void _mi_abandoned_reclaim_all(mi_heap_t* heap, mi_segments_tld_t* tld) {
  mi_segment_t* segment;
  while ((segment = mi_abandoned_pop()) != NULL) {
    mi_segment_reclaim(segment, heap, 0, NULL, tld);
  }
}

static mi_segment_t* mi_segment_try_reclaim(mi_heap_t* heap, size_t needed_slices, size_t block_size, bool* reclaimed, mi_segments_tld_t* tld)
{
  *reclaimed = false;
  mi_segment_t* segment;
  long max_tries = mi_option_get_clamp(mi_option_max_segment_reclaim, 8, 1024);     // limit the work to bound allocation times  
  while ((max_tries-- > 0) && ((segment = mi_abandoned_pop()) != NULL)) {
    segment->abandoned_visits++;
    // todo: an arena exclusive heap will potentially visit many abandoned unsuitable segments
    // and push them into the visited list and use many tries. Perhaps we can skip non-suitable ones in a better way?
    bool is_suitable = _mi_heap_memid_is_suitable(heap, segment->memid);
    bool has_page = mi_segment_check_free(segment,needed_slices,block_size,tld); // try to free up pages (due to concurrent frees)
    if (segment->used == 0) {
      // free the segment (by forced reclaim) to make it available to other threads.
      // note1: we prefer to free a segment as that might lead to reclaiming another
      // segment that is still partially used.
      // note2: we could in principle optimize this by skipping reclaim and directly
      // freeing but that would violate some invariants temporarily)
      mi_segment_reclaim(segment, heap, 0, NULL, tld);
    }
    else if (has_page && is_suitable) {
      // found a large enough free span, or a page of the right block_size with free space 
      // we return the result of reclaim (which is usually `segment`) as it might free
      // the segment due to concurrent frees (in which case `NULL` is returned).
      return mi_segment_reclaim(segment, heap, block_size, reclaimed, tld);
    }
    else if (segment->abandoned_visits > 3 && is_suitable) {  
      // always reclaim on 3rd visit to limit the abandoned queue length.
      mi_segment_reclaim(segment, heap, 0, NULL, tld);
    }
    else {
      // otherwise, push on the visited list so it gets not looked at too quickly again
      mi_segment_delayed_decommit(segment, true /* force? */, tld->stats); // forced decommit if needed as we may not visit soon again
      mi_abandoned_visited_push(segment);
    }
  }
  return NULL;
}


void _mi_abandoned_collect(mi_heap_t* heap, bool force, mi_segments_tld_t* tld)
{
  mi_segment_t* segment;
  int max_tries = (force ? 16*1024 : 1024); // limit latency
  if (force) {
    mi_abandoned_visited_revisit(); 
  }
  while ((max_tries-- > 0) && ((segment = mi_abandoned_pop()) != NULL)) {
    mi_segment_check_free(segment,0,0,tld); // try to free up pages (due to concurrent frees)
    if (segment->used == 0) {
      // free the segment (by forced reclaim) to make it available to other threads.
      // note: we could in principle optimize this by skipping reclaim and directly
      // freeing but that would violate some invariants temporarily)
      mi_segment_reclaim(segment, heap, 0, NULL, tld);
    }
    else {
      // otherwise, decommit if needed and push on the visited list 
      // note: forced decommit can be expensive if many threads are destroyed/created as in mstress.
      mi_segment_delayed_decommit(segment, force, tld->stats);
      mi_abandoned_visited_push(segment);
    }
  }
}

/* -----------------------------------------------------------
   Reclaim or allocate
----------------------------------------------------------- */

static mi_segment_t* mi_segment_reclaim_or_alloc(mi_heap_t* heap, size_t needed_slices, size_t block_size, mi_segments_tld_t* tld, mi_os_tld_t* os_tld)
{
  mi_assert_internal(block_size < MI_HUGE_BLOCK_SIZE);
  mi_assert_internal(block_size <= MI_LARGE_OBJ_SIZE_MAX);
  
  // 1. try to reclaim an abandoned segment
  bool reclaimed;
  mi_segment_t* segment = mi_segment_try_reclaim(heap, needed_slices, block_size, &reclaimed, tld);
  if (reclaimed) {
    // reclaimed the right page right into the heap
    mi_assert_internal(segment != NULL);
    return NULL; // pretend out-of-memory as the page will be in the page queue of the heap with available blocks
  }
  else if (segment != NULL) {
    // reclaimed a segment with a large enough empty span in it
    return segment;
  }
  // 2. otherwise allocate a fresh segment
  return mi_segment_alloc(0, 0, heap->arena_id, tld, os_tld, NULL);  
}


/* -----------------------------------------------------------
   Page allocation
----------------------------------------------------------- */

static mi_page_t* mi_segments_page_alloc(mi_heap_t* heap, mi_page_kind_t page_kind, size_t required, size_t block_size, mi_segments_tld_t* tld, mi_os_tld_t* os_tld)
{
  mi_assert_internal(required <= MI_LARGE_OBJ_SIZE_MAX && page_kind <= MI_PAGE_LARGE);

  // find a free page
  size_t page_size = _mi_align_up(required, (required > MI_MEDIUM_PAGE_SIZE ? MI_MEDIUM_PAGE_SIZE : MI_SEGMENT_SLICE_SIZE));
  size_t slices_needed = page_size / MI_SEGMENT_SLICE_SIZE;
  mi_assert_internal(slices_needed * MI_SEGMENT_SLICE_SIZE == page_size);
  mi_page_t* page = mi_segments_page_find_and_allocate(slices_needed, heap->arena_id, tld); //(required <= MI_SMALL_SIZE_MAX ? 0 : slices_needed), tld);
  if (page==NULL) {
    // no free page, allocate a new segment and try again
    if (mi_segment_reclaim_or_alloc(heap, slices_needed, block_size, tld, os_tld) == NULL) {
      // OOM or reclaimed a good page in the heap
      return NULL;  
    }
    else {
      // otherwise try again
      return mi_segments_page_alloc(heap, page_kind, required, block_size, tld, os_tld);
    }
  }
  mi_assert_internal(page != NULL && page->slice_count*MI_SEGMENT_SLICE_SIZE == page_size);
  mi_assert_internal(_mi_ptr_segment(page)->thread_id == _mi_thread_id());
  mi_segment_delayed_decommit(_mi_ptr_segment(page), false, tld->stats);
  return page;
}



/* -----------------------------------------------------------
   Huge page allocation
----------------------------------------------------------- */

static mi_page_t* mi_segment_huge_page_alloc(size_t size, size_t page_alignment, mi_arena_id_t req_arena_id, mi_segments_tld_t* tld, mi_os_tld_t* os_tld)
{
  mi_page_t* page = NULL;
  mi_segment_t* segment = mi_segment_alloc(size,page_alignment,req_arena_id,tld,os_tld,&page);
  if (segment == NULL || page==NULL) return NULL;
  mi_assert_internal(segment->used==1);
  mi_assert_internal(mi_page_block_size(page) >= size);  
  #if MI_HUGE_PAGE_ABANDON
  segment->thread_id = 0; // huge segments are immediately abandoned
  #endif  
<<<<<<< HEAD
=======
  mi_page_t* page = mi_segment_find_free(segment, tld);
  mi_assert_internal(page != NULL);
>>>>>>> 4b56af17

  // for huge pages we initialize the xblock_size as we may
  // overallocate to accommodate large alignments.
  size_t psize;
<<<<<<< HEAD
  uint8_t* start = _mi_segment_page_start(segment, page, &psize);
  page->xblock_size = (psize > MI_HUGE_BLOCK_SIZE ? MI_HUGE_BLOCK_SIZE : (uint32_t)psize);
  
  // decommit the part of the prefix of a page that will not be used; this can be quite large (close to MI_SEGMENT_SIZE)
  if (page_alignment > 0 && segment->allow_decommit) {
    uint8_t* aligned_p = (uint8_t*)_mi_align_up((uintptr_t)start, page_alignment);
    mi_assert_internal(_mi_is_aligned(aligned_p, page_alignment));
    mi_assert_internal(psize - (aligned_p - start) >= size);      
    uint8_t* decommit_start = start + sizeof(mi_block_t);              // for the free list
    ptrdiff_t decommit_size = aligned_p - decommit_start;
    _mi_os_decommit(decommit_start, decommit_size, &_mi_stats_main);   // note: cannot use segment_decommit on huge segments    
  }
  
=======
  uint8_t* start = _mi_segment_page_start(segment, page, 0, &psize, NULL);
  page->xblock_size = (psize > MI_HUGE_BLOCK_SIZE ? MI_HUGE_BLOCK_SIZE : (uint32_t)psize);

  // reset the part of the page that will not be used; this can be quite large (close to MI_SEGMENT_SIZE)
  if (page_alignment > 0 && !segment->mem_is_pinned && page->is_committed) {
    uint8_t* aligned_p = (uint8_t*)_mi_align_up((uintptr_t)start, page_alignment);
    mi_assert_internal(_mi_is_aligned(aligned_p, page_alignment));
    mi_assert_internal(psize - (aligned_p - start) >= size);
    uint8_t* decommit_start = start + sizeof(mi_block_t); // for the free list
    ptrdiff_t decommit_size = aligned_p - decommit_start;
    _mi_os_reset(decommit_start, decommit_size, os_tld->stats);  // do not decommit as it may be in a region
  }

>>>>>>> 4b56af17
  return page;
}

#if MI_HUGE_PAGE_ABANDON
// free huge block from another thread
void _mi_segment_huge_page_free(mi_segment_t* segment, mi_page_t* page, mi_block_t* block) {
  // huge page segments are always abandoned and can be freed immediately by any thread
  mi_assert_internal(segment->kind==MI_SEGMENT_HUGE);
  mi_assert_internal(segment == _mi_page_segment(page));
  mi_assert_internal(mi_atomic_load_relaxed(&segment->thread_id)==0);

  // claim it and free
  mi_heap_t* heap = mi_heap_get_default(); // issue #221; don't use the internal get_default_heap as we need to ensure the thread is initialized.
  // paranoia: if this it the last reference, the cas should always succeed
  size_t expected_tid = 0;
  if (mi_atomic_cas_strong_acq_rel(&segment->thread_id, &expected_tid, heap->thread_id)) {
    mi_block_set_next(page, block, page->free);
    page->free = block;
    page->used--;
    page->is_zero = false;
    mi_assert(page->used == 0);
    mi_tld_t* tld = heap->tld;
    _mi_segment_page_free(page, true, &tld->segments);
  }
#if (MI_DEBUG!=0)
  else {
    mi_assert_internal(false);
  }
#endif
}

#else 
// reset memory of a huge block from another thread 
void _mi_segment_huge_page_reset(mi_segment_t* segment, mi_page_t* page, mi_block_t* block) {
  mi_assert_internal(segment->kind == MI_SEGMENT_HUGE);
  mi_assert_internal(segment == _mi_page_segment(page));
  mi_assert_internal(page->used == 1); // this is called just before the free
  mi_assert_internal(page->free == NULL);
<<<<<<< HEAD
  if (segment->allow_decommit) {
    const size_t csize = mi_usable_size(block) - sizeof(mi_block_t);
    uint8_t* p = (uint8_t*)block + sizeof(mi_block_t);
    _mi_os_decommit(p, csize, &_mi_stats_main);  // note: cannot use segment_decommit on huge segments
=======
  if (!segment->mem_is_pinned && page->is_committed) {
    const size_t usize = mi_usable_size(block) - sizeof(mi_block_t);
    uint8_t* p = (uint8_t*)block + sizeof(mi_block_t);
    _mi_os_reset(p, usize, &_mi_stats_main); 
>>>>>>> 4b56af17
  }
}
#endif

/* -----------------------------------------------------------
   Page allocation and free
----------------------------------------------------------- */
mi_page_t* _mi_segment_page_alloc(mi_heap_t* heap, size_t block_size, size_t page_alignment, mi_segments_tld_t* tld, mi_os_tld_t* os_tld) {
  mi_page_t* page;
  if mi_unlikely(page_alignment > MI_ALIGNMENT_MAX) {
    mi_assert_internal(_mi_is_power_of_two(page_alignment));
    mi_assert_internal(page_alignment >= MI_SEGMENT_SIZE);
    if (page_alignment < MI_SEGMENT_SIZE) { page_alignment = MI_SEGMENT_SIZE; }
    page = mi_segment_huge_page_alloc(block_size,page_alignment,heap->arena_id,tld,os_tld);
  }
  else if (block_size <= MI_SMALL_OBJ_SIZE_MAX) {
    page = mi_segments_page_alloc(heap,MI_PAGE_SMALL,block_size,block_size,tld,os_tld);
  }
  else if (block_size <= MI_MEDIUM_OBJ_SIZE_MAX) {
    page = mi_segments_page_alloc(heap,MI_PAGE_MEDIUM,MI_MEDIUM_PAGE_SIZE,block_size,tld, os_tld);
  }
  else if (block_size <= MI_LARGE_OBJ_SIZE_MAX) {
    page = mi_segments_page_alloc(heap,MI_PAGE_LARGE,block_size,block_size,tld, os_tld);
  }
  else {
    page = mi_segment_huge_page_alloc(block_size,page_alignment,heap->arena_id,tld,os_tld);    
  }
  mi_assert_internal(page == NULL || _mi_heap_memid_is_suitable(heap, _mi_page_segment(page)->memid));
  mi_assert_expensive(page == NULL || mi_segment_is_valid(_mi_page_segment(page),tld));
  return page;
}

<|MERGE_RESOLUTION|>--- conflicted
+++ resolved
@@ -504,11 +504,6 @@
   // note: assumes commit_mask is always full for huge segments as otherwise the commit mask bits can overflow
   if (mi_commit_mask_is_full(&segment->commit_mask) && mi_commit_mask_is_empty(&segment->decommit_mask)) return true; // fully committed
   return mi_segment_commitx(segment,true,p,size,stats);
-}
-
-static void mi_segment_decommit(mi_segment_t* segment, uint8_t* p, size_t size, mi_stats_t* stats) {
-  if (!segment->allow_decommit) return;
-  mi_segment_commitx(segment, false, p, size, stats);
 }
 
 static void mi_segment_perhaps_decommit(mi_segment_t* segment, uint8_t* p, size_t size, mi_stats_t* stats) {
@@ -1522,16 +1517,10 @@
   #if MI_HUGE_PAGE_ABANDON
   segment->thread_id = 0; // huge segments are immediately abandoned
   #endif  
-<<<<<<< HEAD
-=======
-  mi_page_t* page = mi_segment_find_free(segment, tld);
-  mi_assert_internal(page != NULL);
->>>>>>> 4b56af17
 
   // for huge pages we initialize the xblock_size as we may
   // overallocate to accommodate large alignments.
   size_t psize;
-<<<<<<< HEAD
   uint8_t* start = _mi_segment_page_start(segment, page, &psize);
   page->xblock_size = (psize > MI_HUGE_BLOCK_SIZE ? MI_HUGE_BLOCK_SIZE : (uint32_t)psize);
   
@@ -1545,21 +1534,6 @@
     _mi_os_decommit(decommit_start, decommit_size, &_mi_stats_main);   // note: cannot use segment_decommit on huge segments    
   }
   
-=======
-  uint8_t* start = _mi_segment_page_start(segment, page, 0, &psize, NULL);
-  page->xblock_size = (psize > MI_HUGE_BLOCK_SIZE ? MI_HUGE_BLOCK_SIZE : (uint32_t)psize);
-
-  // reset the part of the page that will not be used; this can be quite large (close to MI_SEGMENT_SIZE)
-  if (page_alignment > 0 && !segment->mem_is_pinned && page->is_committed) {
-    uint8_t* aligned_p = (uint8_t*)_mi_align_up((uintptr_t)start, page_alignment);
-    mi_assert_internal(_mi_is_aligned(aligned_p, page_alignment));
-    mi_assert_internal(psize - (aligned_p - start) >= size);
-    uint8_t* decommit_start = start + sizeof(mi_block_t); // for the free list
-    ptrdiff_t decommit_size = aligned_p - decommit_start;
-    _mi_os_reset(decommit_start, decommit_size, os_tld->stats);  // do not decommit as it may be in a region
-  }
-
->>>>>>> 4b56af17
   return page;
 }
 
@@ -1594,21 +1568,15 @@
 #else 
 // reset memory of a huge block from another thread 
 void _mi_segment_huge_page_reset(mi_segment_t* segment, mi_page_t* page, mi_block_t* block) {
+  MI_UNUSED(page);
   mi_assert_internal(segment->kind == MI_SEGMENT_HUGE);
   mi_assert_internal(segment == _mi_page_segment(page));
   mi_assert_internal(page->used == 1); // this is called just before the free
   mi_assert_internal(page->free == NULL);
-<<<<<<< HEAD
   if (segment->allow_decommit) {
     const size_t csize = mi_usable_size(block) - sizeof(mi_block_t);
     uint8_t* p = (uint8_t*)block + sizeof(mi_block_t);
     _mi_os_decommit(p, csize, &_mi_stats_main);  // note: cannot use segment_decommit on huge segments
-=======
-  if (!segment->mem_is_pinned && page->is_committed) {
-    const size_t usize = mi_usable_size(block) - sizeof(mi_block_t);
-    uint8_t* p = (uint8_t*)block + sizeof(mi_block_t);
-    _mi_os_reset(p, usize, &_mi_stats_main); 
->>>>>>> 4b56af17
   }
 }
 #endif
