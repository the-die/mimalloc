--- conflicted
+++ resolved
@@ -165,49 +165,35 @@
 
 void   cfree(void* p)                    MI_FORWARD0(mi_free, p);
 void*  reallocf(void* p, size_t newsize) MI_FORWARD2(mi_reallocf,p,newsize);
-<<<<<<< HEAD
-void   cfree(void* p)                    MI_FORWARD0(mi_free, p);
-size_t malloc_size(void* p)              { return mi_usable_size(p); }
-size_t malloc_usable_size(void* p)       { return mi_usable_size(p); }
-
+size_t malloc_size(void* p)              MI_FORWARD1(mi_usable_size, p);
+#if !defined(__ANDROID__)
+size_t malloc_usable_size(void* p)       MI_FORWARD1(mi_usable_size, p);
+#else
+size_t malloc_usable_size(const void* p) MI_FORWARD1(mi_usable_size, p);
+#endif
 // no forwarding here due to aliasing/name mangling issues
 void* valloc(size_t size)                                   { return MI_SOURCE_RET(mi_valloc, size); }
 void* pvalloc(size_t size)                                  { return MI_SOURCE_RET(mi_pvalloc, size); }
 void* reallocarray(void* p, size_t count, size_t size)      { return MI_SOURCE_RET(mi_reallocarray, p, count, size); }
 void* memalign(size_t alignment, size_t size)               { return MI_SOURCE_RET(mi_memalign, alignment, size); }
-void* aligned_alloc(size_t alignment, size_t size)          { return MI_SOURCE_RET(mi_aligned_alloc, alignment, size); }
 int posix_memalign(void** p, size_t alignment, size_t size) { return MI_SOURCE_RET(mi_posix_memalign, p, alignment, size); }
-
-char*    strdup(const char* s)      { return MI_SOURCE_RET(mi_strdup, s); }
-wchar_t* wcsdup(const wchar_t* s)   { return MI_SOURCE_RET(mi_wcsdup, s); }
-
-// gives compile errors if we override :-(
-// char* get_current_dir_name(void)        { return MI_SOURCE_RET(mi_getcwd, NULL, 0); }
-// char* getcwd(char* buf, size_t buf_len) { return MI_SOURCE_RET(mi_getcwd, buf, buf_len); }
-=======
-size_t malloc_size(void* p)              MI_FORWARD1(mi_usable_size,p);
-#if !defined(__ANDROID__)
-size_t malloc_usable_size(void *p)       MI_FORWARD1(mi_usable_size,p);
-#else
-size_t malloc_usable_size(const void *p) MI_FORWARD1(mi_usable_size,p);
-#endif
-
-// no forwarding here due to aliasing/name mangling issues
-void* valloc(size_t size)                                     { return mi_valloc(size); }
-void* pvalloc(size_t size)                                    { return mi_pvalloc(size); }
-void* reallocarray(void* p, size_t count, size_t size)        { return mi_reallocarray(p, count, size); }
-void* memalign(size_t alignment, size_t size)                 { return mi_memalign(alignment, size); }
-int   posix_memalign(void** p, size_t alignment, size_t size) { return mi_posix_memalign(p, alignment, size); }
-void* _aligned_malloc(size_t alignment, size_t size)          { return mi_aligned_alloc(alignment, size); }
+void* _aligned_malloc(size_t alignment, size_t size)        { return MI_SOURCE_RET(mi_aligned_alloc, alignment, size); }
 
 // on some glibc `aligned_alloc` is declared `static inline` so we cannot override it (e.g. Conda). This happens
 // when _GLIBCXX_HAVE_ALIGNED_ALLOC is not defined. However, in those cases it will use `memalign`, `posix_memalign`, 
 // or `_aligned_malloc` and we can avoid overriding it ourselves.
 #if _GLIBCXX_HAVE_ALIGNED_ALLOC
-void* aligned_alloc(size_t alignment, size_t size)   { return mi_aligned_alloc(alignment, size); }
-#endif
-
->>>>>>> ecdb2cd7
+void* aligned_alloc(size_t alignment, size_t size) { return MI_SOURCE_RET(mi_aligned_alloc, alignment, size); }
+#endif
+
+// Override to improve debug source locations
+char*    strdup(const char* s)      { return MI_SOURCE_RET(mi_strdup, s); }
+wchar_t* wcsdup(const wchar_t* s)   { return MI_SOURCE_RET(mi_wcsdup, s); }
+
+// gives compile errors if we override :-(
+// char* get_current_dir_name(void)        { return MI_SOURCE_RET(mi_getcwd, NULL, 0); }
+// char* getcwd(char* buf, size_t buf_len) { return MI_SOURCE_RET(mi_getcwd, buf, buf_len); }
+
 
 #if defined(__GLIBC__) && defined(__linux__)
   // forward __libc interface (needed for glibc-based Linux distributions)
@@ -217,17 +203,10 @@
   void  __libc_free(void* p)                        MI_FORWARD0(mi_free,p);
   void  __libc_cfree(void* p)                       MI_FORWARD0(mi_free,p);
 
-<<<<<<< HEAD
-  void* __libc_valloc(size_t size)  { return MI_SOURCE_RET(mi_valloc, size); }
-  void* __libc_pvalloc(size_t size) { return MI_SOURCE_RET(mi_pvalloc, size); }
+  void* __libc_valloc(size_t size)                              { return MI_SOURCE_RET(mi_valloc, size); }
+  void* __libc_pvalloc(size_t size)                             { return MI_SOURCE_RET(mi_pvalloc, size); }
   void* __libc_memalign(size_t alignment, size_t size)          { return MI_SOURCE_RET(mi_memalign, alignment, size); }
   int __posix_memalign(void** p, size_t alignment, size_t size) { return MI_SOURCE_RET(mi_posix_memalign, p, alignment, size); }
-=======
-  void* __libc_valloc(size_t size)                                { return mi_valloc(size); }
-  void* __libc_pvalloc(size_t size)                               { return mi_pvalloc(size); }
-  void* __libc_memalign(size_t alignment, size_t size)            { return mi_memalign(alignment,size); }
-  int   __posix_memalign(void** p, size_t alignment, size_t size) { return mi_posix_memalign(p,alignment,size); }
->>>>>>> ecdb2cd7
 #endif
 
 #ifdef __cplusplus
