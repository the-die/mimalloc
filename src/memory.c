--- conflicted
+++ resolved
@@ -469,12 +469,7 @@
           //_mi_os_decommit(p, size, stats);  // todo: and clear dirty bits?
         }
       }
-<<<<<<< HEAD
-      // else { _mi_os_reset(p,size,stats); }
-    }
-=======
     }    
->>>>>>> 4a4d7492
     if (!is_eager_committed) {
       // adjust commit statistics as we commit again when re-using the same slot
       _mi_stat_decrease(&stats->committed, mi_good_commit_size(size));
