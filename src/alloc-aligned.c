/* ----------------------------------------------------------------------------
Copyright (c) 2018, Microsoft Research, Daan Leijen
This is free software; you can redistribute it and/or modify it under the
terms of the MIT license. A copy of the license can be found in the file
"LICENSE" at the root of this distribution.
-----------------------------------------------------------------------------*/
#define MI_DEBUG_NO_SOURCE_LOC
#include "mimalloc.h"
#include "mimalloc-internal.h"

#include <string.h>  // memset, memcpy

// ------------------------------------------------------
// Aligned Allocation
// ------------------------------------------------------

static mi_decl_restrict void* mi_base_malloc_zero_aligned_at(mi_heap_t* const heap, const size_t size, const size_t alignment, const size_t offset, const bool zero   MI_SOURCE_XPARAM) mi_attr_noexcept {
  // note: we don't require `size > offset`, we just guarantee that
  // the address at offset is aligned regardless of the allocated size.
  mi_assert(alignment > 0 && alignment % sizeof(void*) == 0);

  if (mi_unlikely(size > PTRDIFF_MAX)) return NULL;   // we don't allocate more than PTRDIFF_MAX (see <https://sourceware.org/ml/libc-announce/2019/msg00001.html>)
  if (mi_unlikely(alignment==0 || !_mi_is_power_of_two(alignment))) return NULL; // require power-of-two (see <https://en.cppreference.com/w/c/memory/aligned_alloc>)
<<<<<<< HEAD
  if (alignment <= MI_MAX_ALIGN_SIZE && offset==0) return _mi_base_malloc_zero(heap, size, zero  MI_SOURCE_XARG);
=======
>>>>>>> 82684042
  const uintptr_t align_mask = alignment-1;  // for any x, `(x & align_mask) == (x % alignment)`
  
  // try if there is a small block available with just the right alignment
  const size_t padsize = size + MI_PADDING_SIZE;
  if (mi_likely(padsize <= MI_SMALL_SIZE_MAX)) {
    mi_page_t* page = _mi_heap_get_free_small_page(heap,padsize);
    const bool is_aligned = (((uintptr_t)page->free+offset) & align_mask)==0;
    if (mi_likely(page->free != NULL && is_aligned))
    {
      #if MI_STAT>1
      mi_heap_stat_increase( heap, malloc, size);
      #endif
      void* p = _mi_page_malloc(heap,page,padsize  MI_SOURCE_XARG); // TODO: inline _mi_page_malloc
      mi_assert_internal(p != NULL);
      mi_assert_internal(((uintptr_t)p + offset) % alignment == 0);
      if (zero) _mi_block_zero_init(page,p,size);
      return p;
    }
  }

  // use regular allocation if it is guaranteed to fit the alignment constraints
  if (offset==0 && alignment<=padsize && padsize<=MI_MEDIUM_OBJ_SIZE_MAX && (padsize&align_mask)==0) {
    void* p = _mi_base_malloc_zero(heap, size, zero  MI_SOURCE_XARG);
    mi_assert_internal(p == NULL || ((uintptr_t)p % alignment) == 0);
    return p;
  }
  
  // otherwise over-allocate
  void* p = _mi_base_malloc_zero(heap, size + alignment - 1, zero  MI_SOURCE_XARG);
  if (p == NULL) return NULL;

  // .. and align within the allocation
  uintptr_t adjust = alignment - (((uintptr_t)p + offset) & align_mask);
  mi_assert_internal(adjust % sizeof(uintptr_t) == 0);
  void* aligned_p = (adjust == alignment ? p : (void*)((uintptr_t)p + adjust));
  if (aligned_p != p) mi_page_set_has_aligned(_mi_ptr_page(p), true); 
  mi_assert_internal(((uintptr_t)aligned_p + offset) % alignment == 0);
  mi_assert_internal( p == _mi_page_ptr_unalign(_mi_ptr_segment(aligned_p),_mi_ptr_page(aligned_p),aligned_p) );
  return aligned_p;
}


MI_ALLOC_API3(mi_decl_restrict void*, malloc_aligned_at, mi_heap_t*, heap, size_t, size, size_t, alignment, size_t, offset)
{
  return mi_base_malloc_zero_aligned_at(heap, size, alignment, offset, false  MI_SOURCE_XARG);
}

MI_ALLOC_API2(mi_decl_restrict void*, malloc_aligned, mi_heap_t*,heap, size_t, size, size_t, alignment)
{
  return mi_base_malloc_zero_aligned_at(heap, size, alignment, 0, false  MI_SOURCE_XARG);
}

MI_ALLOC_API3(mi_decl_restrict void*, zalloc_aligned_at, mi_heap_t*, heap, size_t, size, size_t, alignment, size_t, offset)
{
  return mi_base_malloc_zero_aligned_at(heap, size, alignment, offset, true  MI_SOURCE_XARG);
}

MI_ALLOC_API2(mi_decl_restrict void*, zalloc_aligned, mi_heap_t*,heap, size_t, size, size_t, alignment)
{
  return mi_base_malloc_zero_aligned_at(heap, size, alignment, 0, true  MI_SOURCE_XARG);
}

MI_ALLOC_API4(mi_decl_restrict void*, calloc_aligned_at, mi_heap_t*, heap, size_t, count, size_t, size, size_t, alignment, size_t, offset)
{
  size_t total;
  if (mi_count_size_overflow(count, size, &total)) return NULL;
  return mi_base_malloc_zero_aligned_at(heap, total, alignment, offset, true  MI_SOURCE_XARG);
}

MI_ALLOC_API3(mi_decl_restrict void*, calloc_aligned, mi_heap_t*, heap, size_t, count, size_t, size, size_t, alignment)
{
  size_t total;
  if (mi_count_size_overflow(count, size, &total)) return NULL;
  return mi_base_malloc_zero_aligned_at(heap, total, alignment, 0, true  MI_SOURCE_XARG);
}


static void* mi_base_realloc_zero_aligned_at(mi_heap_t* heap, void* p, size_t newsize, size_t alignment, size_t offset, bool zero  MI_SOURCE_XPARAM) mi_attr_noexcept {
  mi_assert(alignment > 0);
  if (alignment <= sizeof(uintptr_t)) return _mi_base_realloc_zero(heap,p,newsize,zero  MI_SOURCE_XARG);
  if (p == NULL) return mi_base_malloc_zero_aligned_at(heap,newsize,alignment,offset,zero  MI_SOURCE_XARG);
  size_t size = mi_usable_size(p);
  if (newsize <= size && newsize >= (size - (size / 2))
      && (((uintptr_t)p + offset) % alignment) == 0) {
    return p;  // reallocation still fits, is aligned and not more than 50% waste
  }
  else {
    void* newp = mi_base_malloc_aligned_at(heap,newsize,alignment,offset  MI_SOURCE_XARG);
    if (newp != NULL) {
      if (zero && newsize > size) {
        const mi_page_t* page = _mi_ptr_page(newp);
        if (page->is_zero) {
          // already zero initialized
          mi_assert_expensive(mi_mem_is_zero(newp,newsize));
        }
        else {
          // also set last word in the previous allocation to zero to ensure any padding is zero-initialized
          size_t start = (size >= sizeof(intptr_t) ? size - sizeof(intptr_t) : 0);
          memset((uint8_t*)newp + start, 0, newsize - start);
        }
      }
      memcpy(newp, p, (newsize > size ? size : newsize));
      mi_free(p); // only free if successful
    }
    return newp;
  }
}

static void* mi_base_realloc_zero_aligned(mi_heap_t* heap, void* p, size_t newsize, size_t alignment, bool zero  MI_SOURCE_XPARAM) mi_attr_noexcept {
  mi_assert(alignment > 0);
  if (alignment <= sizeof(uintptr_t)) return _mi_base_realloc_zero(heap,p,newsize,zero  MI_SOURCE_XARG);
  size_t offset = ((uintptr_t)p % alignment); // use offset of previous allocation (p can be NULL)
  return mi_base_realloc_zero_aligned_at(heap,p,newsize,alignment,offset,zero  MI_SOURCE_XARG);
}


MI_ALLOC_API4(void*, realloc_aligned_at, mi_heap_t*, heap, void*, p, size_t, newsize, size_t, alignment, size_t, offset)
{
  return mi_base_realloc_zero_aligned_at(heap,p,newsize,alignment,offset,false  MI_SOURCE_XARG);
}

MI_ALLOC_API3(void*, realloc_aligned, mi_heap_t*, heap, void*, p, size_t, newsize, size_t, alignment)
{
  return mi_base_realloc_zero_aligned(heap,p,newsize,alignment,false  MI_SOURCE_XARG);
}

MI_ALLOC_API4(void*, rezalloc_aligned_at, mi_heap_t*, heap, void*, p, size_t, newsize, size_t, alignment, size_t, offset)
{
  return mi_base_realloc_zero_aligned_at(heap, p, newsize, alignment, offset, true  MI_SOURCE_XARG);
}

MI_ALLOC_API3(void*, rezalloc_aligned, mi_heap_t*, heap, void*, p, size_t, newsize, size_t, alignment)
{
  return mi_base_realloc_zero_aligned(heap, p, newsize, alignment, true  MI_SOURCE_XARG);
}

MI_ALLOC_API5(void*, recalloc_aligned_at, mi_heap_t*, heap, void*, p, size_t, newcount, size_t, size, size_t, alignment, size_t, offset)
{
  size_t total;
  if (mi_count_size_overflow(newcount, size, &total)) return NULL;
  return mi_base_realloc_zero_aligned_at(heap, p, total, alignment, offset, true  MI_SOURCE_XARG);
}


MI_ALLOC_API4(void*, recalloc_aligned, mi_heap_t*, heap, void*, p, size_t, newcount, size_t, size, size_t, alignment)
{
  size_t total;
  if (mi_count_size_overflow(newcount, size, &total)) return NULL;
  return mi_base_realloc_zero_aligned_at(heap, p, total, alignment, 0, true  MI_SOURCE_XARG);
}<|MERGE_RESOLUTION|>--- conflicted
+++ resolved
@@ -21,10 +21,6 @@
 
   if (mi_unlikely(size > PTRDIFF_MAX)) return NULL;   // we don't allocate more than PTRDIFF_MAX (see <https://sourceware.org/ml/libc-announce/2019/msg00001.html>)
   if (mi_unlikely(alignment==0 || !_mi_is_power_of_two(alignment))) return NULL; // require power-of-two (see <https://en.cppreference.com/w/c/memory/aligned_alloc>)
-<<<<<<< HEAD
-  if (alignment <= MI_MAX_ALIGN_SIZE && offset==0) return _mi_base_malloc_zero(heap, size, zero  MI_SOURCE_XARG);
-=======
->>>>>>> 82684042
   const uintptr_t align_mask = alignment-1;  // for any x, `(x & align_mask) == (x % alignment)`
   
   // try if there is a small block available with just the right alignment
