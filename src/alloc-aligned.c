/* ----------------------------------------------------------------------------
Copyright (c) 2018-2021, Microsoft Research, Daan Leijen
This is free software; you can redistribute it and/or modify it under the
terms of the MIT license. A copy of the license can be found in the file
"LICENSE" at the root of this distribution.
-----------------------------------------------------------------------------*/

#include "mimalloc.h"
#include "mimalloc-internal.h"

#include <string.h>  // memset

// ------------------------------------------------------
// Aligned Allocation
// ------------------------------------------------------

// Fallback primitive aligned allocation -- split out for better codegen
static mi_decl_noinline void* mi_heap_malloc_zero_aligned_at_fallback(mi_heap_t* const heap, const size_t size, const size_t alignment, const size_t offset, const bool zero) mi_attr_noexcept
{
  mi_assert_internal(size <= PTRDIFF_MAX);
  mi_assert_internal(alignment != 0 && _mi_is_power_of_two(alignment));

  const uintptr_t align_mask = alignment - 1;  // for any x, `(x & align_mask) == (x % alignment)`
  const size_t padsize = size + MI_PADDING_SIZE;

  // use regular allocation if it is guaranteed to fit the alignment constraints
  if (offset==0 && alignment<=padsize && padsize<=MI_MAX_ALIGN_GUARANTEE && (padsize&align_mask)==0) {
    void* p = _mi_heap_malloc_zero(heap, size, zero);
    mi_assert_internal(p == NULL || ((uintptr_t)p % alignment) == 0);
    return p;
  }

  void* p;
  size_t oversize;
  if mi_unlikely(alignment > MI_ALIGNMENT_MAX) {
    // use OS allocation for very large alignment and allocate inside a huge page (dedicated segment with 1 page)
    // This can support alignments >= MI_SEGMENT_SIZE by ensuring the object can be aligned at a point in the 
    // first (and single) page such that the segment info is `MI_SEGMENT_SIZE` bytes before it (so it can be found by aligning the pointer down)
    if mi_unlikely(offset != 0) {
      // todo: cannot support offset alignment for very large alignments yet
      #if MI_DEBUG > 0
      _mi_error_message(EOVERFLOW, "aligned allocation with a very large alignment cannot be used with an alignment offset (size %zu, alignment %zu, offset %zu)\n", size, alignment, offset);
      #endif
      return NULL;
    }
    oversize = (size <= MI_SMALL_SIZE_MAX ? MI_SMALL_SIZE_MAX + 1 /* ensure we use generic malloc path */ : size);
<<<<<<< HEAD
    p = _mi_heap_malloc_zero_ex(heap, oversize, zero, alignment); // the page block size should be large enough to align in the single huge page block
=======
    p = _mi_heap_malloc_zero_ex(heap, oversize, false, alignment); // the page block size should be large enough to align in the single huge page block
    // zero afterwards as only the area from the aligned_p may be committed!
>>>>>>> 2479d168
    if (p == NULL) return NULL;    
  }
  else {
    // otherwise over-allocate
    oversize = size + alignment - 1;
    p = _mi_heap_malloc_zero(heap, oversize, zero);
    if (p == NULL) return NULL;
  }

  // .. and align within the allocation
  uintptr_t adjust = alignment - (((uintptr_t)p + offset) & align_mask);
  mi_assert_internal(adjust <= alignment);
  void* aligned_p = (adjust == alignment ? p : (void*)((uintptr_t)p + adjust));
  if (aligned_p != p) { mi_page_set_has_aligned(_mi_ptr_page(p), true);  }
    
  mi_assert_internal(p == _mi_page_ptr_unalign(_mi_ptr_segment(aligned_p), _mi_ptr_page(aligned_p), aligned_p));
  mi_assert_internal(((uintptr_t)aligned_p + offset) % alignment == 0);
<<<<<<< HEAD
  mi_assert_internal(mi_page_usable_block_size(_mi_ptr_page(p)) >= adjust + size);
=======

  // now zero the block if needed
  if (zero && alignment > MI_ALIGNMENT_MAX) {
    const ptrdiff_t diff = (uint8_t*)aligned_p - (uint8_t*)p;
    ptrdiff_t zsize = mi_page_usable_block_size(_mi_ptr_page(p)) - diff - MI_PADDING_SIZE;
    #if MI_PADDING
    zsize -= MI_MAX_ALIGN_SIZE;
    #endif 
    if (zsize > 0) { _mi_memzero(aligned_p, zsize); }
  }
>>>>>>> 2479d168
  
  #if MI_TRACK_ENABLED
  if (p != aligned_p) {
    mi_track_free(p);
    mi_track_malloc(aligned_p, size, zero);
  }
  else {
    mi_track_resize(aligned_p, oversize, size);
  }
  #endif
  return aligned_p;  
}

// Primitive aligned allocation
static void* mi_heap_malloc_zero_aligned_at(mi_heap_t* const heap, const size_t size, const size_t alignment, const size_t offset, const bool zero) mi_attr_noexcept
{
  // note: we don't require `size > offset`, we just guarantee that the address at offset is aligned regardless of the allocated size.
  mi_assert(alignment > 0);
  if mi_unlikely(alignment == 0 || !_mi_is_power_of_two(alignment)) { // require power-of-two (see <https://en.cppreference.com/w/c/memory/aligned_alloc>)
    #if MI_DEBUG > 0
    _mi_error_message(EOVERFLOW, "aligned allocation requires the alignment to be a power-of-two (size %zu, alignment %zu)\n", size, alignment);
    #endif
    return NULL;
  }
  /*
  if mi_unlikely(alignment > MI_ALIGNMENT_MAX) {  // we cannot align at a boundary larger than this (or otherwise we cannot find segment headers)
    #if MI_DEBUG > 0
    _mi_error_message(EOVERFLOW, "aligned allocation has a maximum alignment of %zu (size %zu, alignment %zu)\n", MI_ALIGNMENT_MAX, size, alignment);
    #endif
    return NULL;
  }
  */
  if mi_unlikely(size > PTRDIFF_MAX) {          // we don't allocate more than PTRDIFF_MAX (see <https://sourceware.org/ml/libc-announce/2019/msg00001.html>)                                                    
    #if MI_DEBUG > 0
    _mi_error_message(EOVERFLOW, "aligned allocation request is too large (size %zu, alignment %zu)\n", size, alignment);
    #endif
    return NULL;
  }
  const uintptr_t align_mask = alignment-1;       // for any x, `(x & align_mask) == (x % alignment)`
  const size_t padsize = size + MI_PADDING_SIZE;  // note: cannot overflow due to earlier size > PTRDIFF_MAX check

  // try first if there happens to be a small block available with just the right alignment
  if mi_likely(padsize <= MI_SMALL_SIZE_MAX && alignment <= padsize) {
    mi_page_t* page = _mi_heap_get_free_small_page(heap, padsize);
    const bool is_aligned = (((uintptr_t)page->free+offset) & align_mask)==0;
    if mi_likely(page->free != NULL && is_aligned)
    {
      #if MI_STAT>1
      mi_heap_stat_increase(heap, malloc, size);
      #endif
      void* p = _mi_page_malloc(heap, page, padsize, zero); // TODO: inline _mi_page_malloc
      mi_assert_internal(p != NULL);
      mi_assert_internal(((uintptr_t)p + offset) % alignment == 0);
      mi_track_malloc(p,size,zero);
      return p;
    }
  }
  // fallback
  return mi_heap_malloc_zero_aligned_at_fallback(heap, size, alignment, offset, zero);
}


// ------------------------------------------------------
// Optimized mi_heap_malloc_aligned / mi_malloc_aligned
// ------------------------------------------------------

mi_decl_nodiscard mi_decl_restrict void* mi_heap_malloc_aligned_at(mi_heap_t* heap, size_t size, size_t alignment, size_t offset) mi_attr_noexcept {
  return mi_heap_malloc_zero_aligned_at(heap, size, alignment, offset, false);
}

mi_decl_nodiscard mi_decl_restrict void* mi_heap_malloc_aligned(mi_heap_t* heap, size_t size, size_t alignment) mi_attr_noexcept {
  #if !MI_PADDING
  // without padding, any small sized allocation is naturally aligned (see also `_mi_segment_page_start`)
  if (!_mi_is_power_of_two(alignment)) return NULL;
  if mi_likely(_mi_is_power_of_two(size) && size >= alignment && size <= MI_SMALL_SIZE_MAX)
  #else
  // with padding, we can only guarantee this for fixed alignments
  if mi_likely((alignment == sizeof(void*) || (alignment == MI_MAX_ALIGN_SIZE && size > (MI_MAX_ALIGN_SIZE/2)))
                && size <= MI_SMALL_SIZE_MAX)
  #endif
  {
    // fast path for common alignment and size
    return mi_heap_malloc_small(heap, size);
  }
  else {
    return mi_heap_malloc_aligned_at(heap, size, alignment, 0);
  }
}

// ------------------------------------------------------
// Aligned Allocation
// ------------------------------------------------------

mi_decl_nodiscard mi_decl_restrict void* mi_heap_zalloc_aligned_at(mi_heap_t* heap, size_t size, size_t alignment, size_t offset) mi_attr_noexcept {
  return mi_heap_malloc_zero_aligned_at(heap, size, alignment, offset, true);
}

mi_decl_nodiscard mi_decl_restrict void* mi_heap_zalloc_aligned(mi_heap_t* heap, size_t size, size_t alignment) mi_attr_noexcept {
  return mi_heap_zalloc_aligned_at(heap, size, alignment, 0);
}

mi_decl_nodiscard mi_decl_restrict void* mi_heap_calloc_aligned_at(mi_heap_t* heap, size_t count, size_t size, size_t alignment, size_t offset) mi_attr_noexcept {
  size_t total;
  if (mi_count_size_overflow(count, size, &total)) return NULL;
  return mi_heap_zalloc_aligned_at(heap, total, alignment, offset);
}

mi_decl_nodiscard mi_decl_restrict void* mi_heap_calloc_aligned(mi_heap_t* heap, size_t count, size_t size, size_t alignment) mi_attr_noexcept {
  return mi_heap_calloc_aligned_at(heap,count,size,alignment,0);
}

mi_decl_nodiscard mi_decl_restrict void* mi_malloc_aligned_at(size_t size, size_t alignment, size_t offset) mi_attr_noexcept {
  return mi_heap_malloc_aligned_at(mi_get_default_heap(), size, alignment, offset);
}

mi_decl_nodiscard mi_decl_restrict void* mi_malloc_aligned(size_t size, size_t alignment) mi_attr_noexcept {
  return mi_heap_malloc_aligned(mi_get_default_heap(), size, alignment);
}

mi_decl_nodiscard mi_decl_restrict void* mi_zalloc_aligned_at(size_t size, size_t alignment, size_t offset) mi_attr_noexcept {
  return mi_heap_zalloc_aligned_at(mi_get_default_heap(), size, alignment, offset);
}

mi_decl_nodiscard mi_decl_restrict void* mi_zalloc_aligned(size_t size, size_t alignment) mi_attr_noexcept {
  return mi_heap_zalloc_aligned(mi_get_default_heap(), size, alignment);
}

mi_decl_nodiscard mi_decl_restrict void* mi_calloc_aligned_at(size_t count, size_t size, size_t alignment, size_t offset) mi_attr_noexcept {
  return mi_heap_calloc_aligned_at(mi_get_default_heap(), count, size, alignment, offset);
}

mi_decl_nodiscard mi_decl_restrict void* mi_calloc_aligned(size_t count, size_t size, size_t alignment) mi_attr_noexcept {
  return mi_heap_calloc_aligned(mi_get_default_heap(), count, size, alignment);
}


// ------------------------------------------------------
// Aligned re-allocation
// ------------------------------------------------------

static void* mi_heap_realloc_zero_aligned_at(mi_heap_t* heap, void* p, size_t newsize, size_t alignment, size_t offset, bool zero) mi_attr_noexcept {
  mi_assert(alignment > 0);
  if (alignment <= sizeof(uintptr_t)) return _mi_heap_realloc_zero(heap,p,newsize,zero);
  if (p == NULL) return mi_heap_malloc_zero_aligned_at(heap,newsize,alignment,offset,zero);
  size_t size = mi_usable_size(p);
  if (newsize <= size && newsize >= (size - (size / 2))
      && (((uintptr_t)p + offset) % alignment) == 0) {
    return p;  // reallocation still fits, is aligned and not more than 50% waste
  }
  else {
    void* newp = mi_heap_malloc_aligned_at(heap,newsize,alignment,offset);
    if (newp != NULL) {
      if (zero && newsize > size) {
        const mi_page_t* page = _mi_ptr_page(newp);
        if (page->is_zero) {
          // already zero initialized
          mi_assert_expensive(mi_mem_is_zero(newp,newsize));
        }
        else {
          // also set last word in the previous allocation to zero to ensure any padding is zero-initialized
          size_t start = (size >= sizeof(intptr_t) ? size - sizeof(intptr_t) : 0);
          memset((uint8_t*)newp + start, 0, newsize - start);
        }
      }
      _mi_memcpy_aligned(newp, p, (newsize > size ? size : newsize));
      mi_free(p); // only free if successful
    }
    return newp;
  }
}

static void* mi_heap_realloc_zero_aligned(mi_heap_t* heap, void* p, size_t newsize, size_t alignment, bool zero) mi_attr_noexcept {
  mi_assert(alignment > 0);
  if (alignment <= sizeof(uintptr_t)) return _mi_heap_realloc_zero(heap,p,newsize,zero);
  size_t offset = ((uintptr_t)p % alignment); // use offset of previous allocation (p can be NULL)
  return mi_heap_realloc_zero_aligned_at(heap,p,newsize,alignment,offset,zero);
}

mi_decl_nodiscard void* mi_heap_realloc_aligned_at(mi_heap_t* heap, void* p, size_t newsize, size_t alignment, size_t offset) mi_attr_noexcept {
  return mi_heap_realloc_zero_aligned_at(heap,p,newsize,alignment,offset,false);
}

mi_decl_nodiscard void* mi_heap_realloc_aligned(mi_heap_t* heap, void* p, size_t newsize, size_t alignment) mi_attr_noexcept {
  return mi_heap_realloc_zero_aligned(heap,p,newsize,alignment,false);
}

mi_decl_nodiscard void* mi_heap_rezalloc_aligned_at(mi_heap_t* heap, void* p, size_t newsize, size_t alignment, size_t offset) mi_attr_noexcept {
  return mi_heap_realloc_zero_aligned_at(heap, p, newsize, alignment, offset, true);
}

mi_decl_nodiscard void* mi_heap_rezalloc_aligned(mi_heap_t* heap, void* p, size_t newsize, size_t alignment) mi_attr_noexcept {
  return mi_heap_realloc_zero_aligned(heap, p, newsize, alignment, true);
}

mi_decl_nodiscard void* mi_heap_recalloc_aligned_at(mi_heap_t* heap, void* p, size_t newcount, size_t size, size_t alignment, size_t offset) mi_attr_noexcept {
  size_t total;
  if (mi_count_size_overflow(newcount, size, &total)) return NULL;
  return mi_heap_rezalloc_aligned_at(heap, p, total, alignment, offset);
}

mi_decl_nodiscard void* mi_heap_recalloc_aligned(mi_heap_t* heap, void* p, size_t newcount, size_t size, size_t alignment) mi_attr_noexcept {
  size_t total;
  if (mi_count_size_overflow(newcount, size, &total)) return NULL;
  return mi_heap_rezalloc_aligned(heap, p, total, alignment);
}

mi_decl_nodiscard void* mi_realloc_aligned_at(void* p, size_t newsize, size_t alignment, size_t offset) mi_attr_noexcept {
  return mi_heap_realloc_aligned_at(mi_get_default_heap(), p, newsize, alignment, offset);
}

mi_decl_nodiscard void* mi_realloc_aligned(void* p, size_t newsize, size_t alignment) mi_attr_noexcept {
  return mi_heap_realloc_aligned(mi_get_default_heap(), p, newsize, alignment);
}

mi_decl_nodiscard void* mi_rezalloc_aligned_at(void* p, size_t newsize, size_t alignment, size_t offset) mi_attr_noexcept {
  return mi_heap_rezalloc_aligned_at(mi_get_default_heap(), p, newsize, alignment, offset);
}

mi_decl_nodiscard void* mi_rezalloc_aligned(void* p, size_t newsize, size_t alignment) mi_attr_noexcept {
  return mi_heap_rezalloc_aligned(mi_get_default_heap(), p, newsize, alignment);
}

mi_decl_nodiscard void* mi_recalloc_aligned_at(void* p, size_t newcount, size_t size, size_t alignment, size_t offset) mi_attr_noexcept {
  return mi_heap_recalloc_aligned_at(mi_get_default_heap(), p, newcount, size, alignment, offset);
}

mi_decl_nodiscard void* mi_recalloc_aligned(void* p, size_t newcount, size_t size, size_t alignment) mi_attr_noexcept {
  return mi_heap_recalloc_aligned(mi_get_default_heap(), p, newcount, size, alignment);
}
<|MERGE_RESOLUTION|>--- conflicted
+++ resolved
@@ -44,12 +44,8 @@
       return NULL;
     }
     oversize = (size <= MI_SMALL_SIZE_MAX ? MI_SMALL_SIZE_MAX + 1 /* ensure we use generic malloc path */ : size);
-<<<<<<< HEAD
-    p = _mi_heap_malloc_zero_ex(heap, oversize, zero, alignment); // the page block size should be large enough to align in the single huge page block
-=======
     p = _mi_heap_malloc_zero_ex(heap, oversize, false, alignment); // the page block size should be large enough to align in the single huge page block
     // zero afterwards as only the area from the aligned_p may be committed!
->>>>>>> 2479d168
     if (p == NULL) return NULL;    
   }
   else {
@@ -67,20 +63,14 @@
     
   mi_assert_internal(p == _mi_page_ptr_unalign(_mi_ptr_segment(aligned_p), _mi_ptr_page(aligned_p), aligned_p));
   mi_assert_internal(((uintptr_t)aligned_p + offset) % alignment == 0);
-<<<<<<< HEAD
   mi_assert_internal(mi_page_usable_block_size(_mi_ptr_page(p)) >= adjust + size);
-=======
 
   // now zero the block if needed
   if (zero && alignment > MI_ALIGNMENT_MAX) {
     const ptrdiff_t diff = (uint8_t*)aligned_p - (uint8_t*)p;
-    ptrdiff_t zsize = mi_page_usable_block_size(_mi_ptr_page(p)) - diff - MI_PADDING_SIZE;
-    #if MI_PADDING
-    zsize -= MI_MAX_ALIGN_SIZE;
-    #endif 
+    const ptrdiff_t zsize = mi_page_usable_block_size(_mi_ptr_page(p)) - diff - MI_PADDING_SIZE;
     if (zsize > 0) { _mi_memzero(aligned_p, zsize); }
   }
->>>>>>> 2479d168
   
   #if MI_TRACK_ENABLED
   if (p != aligned_p) {
