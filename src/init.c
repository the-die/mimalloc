/* ----------------------------------------------------------------------------
Copyright (c) 2018-2022, Microsoft Research, Daan Leijen
This is free software; you can redistribute it and/or modify it under the
terms of the MIT license. A copy of the license can be found in the file
"LICENSE" at the root of this distribution.
-----------------------------------------------------------------------------*/
#include "mimalloc.h"
#include "mimalloc/internal.h"
#include "mimalloc/prim.h"

#include <string.h>  // memcpy, memset
#include <stdlib.h>  // atexit


// Empty page used to initialize the small free pages array
const mi_page_t _mi_page_empty = {
  0,
  false, false, false, false,
  0,       // capacity
  0,       // reserved capacity
  { 0 },   // flags
  false,   // is_zero
  0,       // retire_expire
  NULL,    // free
  NULL,    // local_free
  0,       // used
  0,       // block size shift
  0,       // block_size
  NULL,    // page_start
  #if (MI_PADDING || MI_ENCODE_FREELIST)
  { 0, 0 },
  #endif
  MI_ATOMIC_VAR_INIT(0), // xthread_free
  MI_ATOMIC_VAR_INIT(0), // xheap
  NULL, NULL
<<<<<<< HEAD
  #if MI_INTPTR_SIZE==8
  , { 0 }  // padding
=======
  #if MI_INTPTR_SIZE==4 
  , { NULL }
>>>>>>> aa91fe0f
  #endif
};

#define MI_PAGE_EMPTY() ((mi_page_t*)&_mi_page_empty)

#if (MI_SMALL_WSIZE_MAX==128)
#if (MI_PADDING>0) && (MI_INTPTR_SIZE >= 8)
#define MI_SMALL_PAGES_EMPTY  { MI_INIT128(MI_PAGE_EMPTY), MI_PAGE_EMPTY(), MI_PAGE_EMPTY() }
#elif (MI_PADDING>0)
#define MI_SMALL_PAGES_EMPTY  { MI_INIT128(MI_PAGE_EMPTY), MI_PAGE_EMPTY(), MI_PAGE_EMPTY(), MI_PAGE_EMPTY() }
#else
#define MI_SMALL_PAGES_EMPTY  { MI_INIT128(MI_PAGE_EMPTY), MI_PAGE_EMPTY() }
#endif
#else
#error "define right initialization sizes corresponding to MI_SMALL_WSIZE_MAX"
#endif

// Empty page queues for every bin
#define QNULL(sz)  { NULL, NULL, (sz)*sizeof(uintptr_t) }
#define MI_PAGE_QUEUES_EMPTY \
  { QNULL(1), \
    QNULL(     1), QNULL(     2), QNULL(     3), QNULL(     4), QNULL(     5), QNULL(     6), QNULL(     7), QNULL(     8), /* 8 */ \
    QNULL(    10), QNULL(    12), QNULL(    14), QNULL(    16), QNULL(    20), QNULL(    24), QNULL(    28), QNULL(    32), /* 16 */ \
    QNULL(    40), QNULL(    48), QNULL(    56), QNULL(    64), QNULL(    80), QNULL(    96), QNULL(   112), QNULL(   128), /* 24 */ \
    QNULL(   160), QNULL(   192), QNULL(   224), QNULL(   256), QNULL(   320), QNULL(   384), QNULL(   448), QNULL(   512), /* 32 */ \
    QNULL(   640), QNULL(   768), QNULL(   896), QNULL(  1024), QNULL(  1280), QNULL(  1536), QNULL(  1792), QNULL(  2048), /* 40 */ \
    QNULL(  2560), QNULL(  3072), QNULL(  3584), QNULL(  4096), QNULL(  5120), QNULL(  6144), QNULL(  7168), QNULL(  8192), /* 48 */ \
    QNULL( 10240), QNULL( 12288), QNULL( 14336), QNULL( 16384), QNULL( 20480), QNULL( 24576), QNULL( 28672), QNULL( 32768), /* 56 */ \
    QNULL( 40960), QNULL( 49152), QNULL( 57344), QNULL( 65536), QNULL( 81920), QNULL( 98304), QNULL(114688), QNULL(131072), /* 64 */ \
    QNULL(163840), QNULL(196608), QNULL(229376), QNULL(262144), QNULL(327680), QNULL(393216), QNULL(458752), QNULL(524288), /* 72 */ \
    QNULL(MI_MEDIUM_OBJ_WSIZE_MAX + 1  /* 655360, Huge queue */), \
    QNULL(MI_MEDIUM_OBJ_WSIZE_MAX + 2) /* Full queue */ }

#define MI_STAT_COUNT_NULL()  {0,0,0,0}

// Empty statistics
#if MI_STAT>1
#define MI_STAT_COUNT_END_NULL()  , { MI_STAT_COUNT_NULL(), MI_INIT32(MI_STAT_COUNT_NULL) }
#else
#define MI_STAT_COUNT_END_NULL()
#endif

#define MI_STATS_NULL  \
  MI_STAT_COUNT_NULL(), MI_STAT_COUNT_NULL(), \
  MI_STAT_COUNT_NULL(), MI_STAT_COUNT_NULL(), \
  MI_STAT_COUNT_NULL(), MI_STAT_COUNT_NULL(), \
  MI_STAT_COUNT_NULL(), MI_STAT_COUNT_NULL(), \
  MI_STAT_COUNT_NULL(), MI_STAT_COUNT_NULL(), \
  MI_STAT_COUNT_NULL(), MI_STAT_COUNT_NULL(), \
  MI_STAT_COUNT_NULL(), MI_STAT_COUNT_NULL(), \
  MI_STAT_COUNT_NULL(), \
  { 0, 0 }, { 0, 0 }, { 0, 0 }, { 0, 0 }, \
  { 0, 0 }, { 0, 0 }, { 0, 0 }, { 0, 0 }, \
  { 0, 0 }, { 0, 0 }, { 0, 0 }, { 0, 0 }, \
  { 0, 0 } \
  MI_STAT_COUNT_END_NULL()


// Empty slice span queues for every bin
#define SQNULL(sz)  { NULL, NULL, sz }
#define MI_SEGMENT_SPAN_QUEUES_EMPTY \
  { SQNULL(1), \
    SQNULL(     1), SQNULL(     2), SQNULL(     3), SQNULL(     4), SQNULL(     5), SQNULL(     6), SQNULL(     7), SQNULL(    10), /*  8 */ \
    SQNULL(    12), SQNULL(    14), SQNULL(    16), SQNULL(    20), SQNULL(    24), SQNULL(    28), SQNULL(    32), SQNULL(    40), /* 16 */ \
    SQNULL(    48), SQNULL(    56), SQNULL(    64), SQNULL(    80), SQNULL(    96), SQNULL(   112), SQNULL(   128), SQNULL(   160), /* 24 */ \
    SQNULL(   192), SQNULL(   224), SQNULL(   256), SQNULL(   320), SQNULL(   384), SQNULL(   448), SQNULL(   512), SQNULL(   640), /* 32 */ \
    SQNULL(   768), SQNULL(   896), SQNULL(  1024) /* 35 */ }


// --------------------------------------------------------
// Statically allocate an empty heap as the initial
// thread local value for the default heap,
// and statically allocate the backing heap for the main
// thread so it can function without doing any allocation
// itself (as accessing a thread local for the first time
// may lead to allocation itself on some platforms)
// --------------------------------------------------------

mi_decl_cache_align const mi_heap_t _mi_heap_empty = {
  NULL,
  MI_ATOMIC_VAR_INIT(NULL),
  0,                // tid
  0,                // cookie
  0,                // arena id
  { 0, 0 },         // keys
  { {0}, {0}, 0, true }, // random
  0,                // page count
  MI_BIN_FULL, 0,   // page retired min/max
  NULL,             // next
  false,
  MI_SMALL_PAGES_EMPTY,
  MI_PAGE_QUEUES_EMPTY
};

#define tld_empty_stats  ((mi_stats_t*)((uint8_t*)&tld_empty + offsetof(mi_tld_t,stats)))
#define tld_empty_os     ((mi_os_tld_t*)((uint8_t*)&tld_empty + offsetof(mi_tld_t,os)))

mi_decl_cache_align static const mi_tld_t tld_empty = {
  0,
  false,
  NULL, NULL,
  { MI_SEGMENT_SPAN_QUEUES_EMPTY, 0, 0, 0, 0, 0, tld_empty_stats, tld_empty_os }, // segments
  { 0, tld_empty_stats }, // os
  { MI_STATS_NULL }       // stats
};

mi_threadid_t _mi_thread_id(void) mi_attr_noexcept {
  return _mi_prim_thread_id();
}

// the thread-local default heap for allocation
mi_decl_thread mi_heap_t* _mi_heap_default = (mi_heap_t*)&_mi_heap_empty;

extern mi_heap_t _mi_heap_main;

static mi_tld_t tld_main = {
  0, false,
  &_mi_heap_main, & _mi_heap_main,
  { MI_SEGMENT_SPAN_QUEUES_EMPTY, 0, 0, 0, 0, 0, &tld_main.stats, &tld_main.os }, // segments
  { 0, &tld_main.stats },  // os
  { MI_STATS_NULL }       // stats
};

mi_heap_t _mi_heap_main = {
  &tld_main,
  MI_ATOMIC_VAR_INIT(NULL),
  0,                // thread id
  0,                // initial cookie
  0,                // arena id
  { 0, 0 },         // the key of the main heap can be fixed (unlike page keys that need to be secure!)
  { {0x846ca68b}, {0}, 0, true },  // random
  0,                // page count
  MI_BIN_FULL, 0,   // page retired min/max
  NULL,             // next heap
  false,            // can reclaim
  MI_SMALL_PAGES_EMPTY,
  MI_PAGE_QUEUES_EMPTY
};

bool _mi_process_is_initialized = false;  // set to `true` in `mi_process_init`.

mi_stats_t _mi_stats_main = { MI_STATS_NULL };


static void mi_heap_main_init(void) {
  if (_mi_heap_main.cookie == 0) {
    _mi_heap_main.thread_id = _mi_thread_id();
    _mi_heap_main.cookie = 1;
    #if defined(_WIN32) && !defined(MI_SHARED_LIB)
      _mi_random_init_weak(&_mi_heap_main.random);    // prevent allocation failure during bcrypt dll initialization with static linking
    #else
      _mi_random_init(&_mi_heap_main.random);
    #endif
    _mi_heap_main.cookie  = _mi_heap_random_next(&_mi_heap_main);
    _mi_heap_main.keys[0] = _mi_heap_random_next(&_mi_heap_main);
    _mi_heap_main.keys[1] = _mi_heap_random_next(&_mi_heap_main);
  }
}

mi_heap_t* _mi_heap_main_get(void) {
  mi_heap_main_init();
  return &_mi_heap_main;
}


/* -----------------------------------------------------------
  Initialization and freeing of the thread local heaps
----------------------------------------------------------- */

// note: in x64 in release build `sizeof(mi_thread_data_t)` is under 4KiB (= OS page size).
typedef struct mi_thread_data_s {
  mi_heap_t  heap;   // must come first due to cast in `_mi_heap_done`
  mi_tld_t   tld;
  mi_memid_t memid;  // must come last due to zero'ing
} mi_thread_data_t;


// Thread meta-data is allocated directly from the OS. For
// some programs that do not use thread pools and allocate and
// destroy many OS threads, this may causes too much overhead
// per thread so we maintain a small cache of recently freed metadata.

#define TD_CACHE_SIZE (16)
static _Atomic(mi_thread_data_t*) td_cache[TD_CACHE_SIZE];

static mi_thread_data_t* mi_thread_data_zalloc(void) {
  // try to find thread metadata in the cache
  bool is_zero = false;
  mi_thread_data_t* td = NULL;
  for (int i = 0; i < TD_CACHE_SIZE; i++) {
    td = mi_atomic_load_ptr_relaxed(mi_thread_data_t, &td_cache[i]);
    if (td != NULL) {
      // found cached allocation, try use it
      td = mi_atomic_exchange_ptr_acq_rel(mi_thread_data_t, &td_cache[i], NULL);
      if (td != NULL) {
        break;
      }
    }
  }

  // if that fails, allocate as meta data
  if (td == NULL) {
    mi_memid_t memid;
    td = (mi_thread_data_t*)_mi_os_alloc(sizeof(mi_thread_data_t), &memid, &_mi_stats_main);
    if (td == NULL) {
      // if this fails, try once more. (issue #257)
      td = (mi_thread_data_t*)_mi_os_alloc(sizeof(mi_thread_data_t), &memid, &_mi_stats_main);
      if (td == NULL) {
        // really out of memory
        _mi_error_message(ENOMEM, "unable to allocate thread local heap metadata (%zu bytes)\n", sizeof(mi_thread_data_t));
      }
    }
    if (td != NULL) {
      td->memid = memid;
      is_zero = memid.initially_zero;
    }
  }

  if (td != NULL && !is_zero) {
    _mi_memzero_aligned(td, offsetof(mi_thread_data_t,memid));
  }
  return td;
}

static void mi_thread_data_free( mi_thread_data_t* tdfree ) {
  // try to add the thread metadata to the cache
  for (int i = 0; i < TD_CACHE_SIZE; i++) {
    mi_thread_data_t* td = mi_atomic_load_ptr_relaxed(mi_thread_data_t, &td_cache[i]);
    if (td == NULL) {
      mi_thread_data_t* expected = NULL;
      if (mi_atomic_cas_ptr_weak_acq_rel(mi_thread_data_t, &td_cache[i], &expected, tdfree)) {
        return;
      }
    }
  }
  // if that fails, just free it directly
  _mi_os_free(tdfree, sizeof(mi_thread_data_t), tdfree->memid, &_mi_stats_main);
}

void _mi_thread_data_collect(void) {
  // free all thread metadata from the cache
  for (int i = 0; i < TD_CACHE_SIZE; i++) {
    mi_thread_data_t* td = mi_atomic_load_ptr_relaxed(mi_thread_data_t, &td_cache[i]);
    if (td != NULL) {
      td = mi_atomic_exchange_ptr_acq_rel(mi_thread_data_t, &td_cache[i], NULL);
      if (td != NULL) {
        _mi_os_free(td, sizeof(mi_thread_data_t), td->memid, &_mi_stats_main);
      }
    }
  }
}

// Initialize the thread local default heap, called from `mi_thread_init`
static bool _mi_heap_init(void) {
  if (mi_heap_is_initialized(mi_prim_get_default_heap())) return true;
  if (_mi_is_main_thread()) {
    // mi_assert_internal(_mi_heap_main.thread_id != 0);  // can happen on freeBSD where alloc is called before any initialization
    // the main heap is statically allocated
    mi_heap_main_init();
    _mi_heap_set_default_direct(&_mi_heap_main);
    //mi_assert_internal(_mi_heap_default->tld->heap_backing == mi_prim_get_default_heap());
  }
  else {
    // use `_mi_os_alloc` to allocate directly from the OS
    mi_thread_data_t* td = mi_thread_data_zalloc();
    if (td == NULL) return false;

    mi_tld_t*  tld = &td->tld;
    mi_heap_t* heap = &td->heap;
    _mi_memcpy_aligned(tld, &tld_empty, sizeof(*tld));
    _mi_memcpy_aligned(heap, &_mi_heap_empty, sizeof(*heap));
    heap->thread_id = _mi_thread_id();
    _mi_random_init(&heap->random);
    heap->cookie  = _mi_heap_random_next(heap) | 1;
    heap->keys[0] = _mi_heap_random_next(heap);
    heap->keys[1] = _mi_heap_random_next(heap);
    heap->tld = tld;
    tld->heap_backing = heap;
    tld->heaps = heap;
    tld->segments.stats = &tld->stats;
    tld->segments.os = &tld->os;
    tld->os.stats = &tld->stats;
    _mi_heap_set_default_direct(heap);
  }
  return false;
}

// Free the thread local default heap (called from `mi_thread_done`)
static bool _mi_heap_done(mi_heap_t* heap) {
  if (!mi_heap_is_initialized(heap)) return true;

  // reset default heap
  _mi_heap_set_default_direct(_mi_is_main_thread() ? &_mi_heap_main : (mi_heap_t*)&_mi_heap_empty);

  // switch to backing heap
  heap = heap->tld->heap_backing;
  if (!mi_heap_is_initialized(heap)) return false;

  // delete all non-backing heaps in this thread
  mi_heap_t* curr = heap->tld->heaps;
  while (curr != NULL) {
    mi_heap_t* next = curr->next; // save `next` as `curr` will be freed
    if (curr != heap) {
      mi_assert_internal(!mi_heap_is_backing(curr));
      mi_heap_delete(curr);
    }
    curr = next;
  }
  mi_assert_internal(heap->tld->heaps == heap && heap->next == NULL);
  mi_assert_internal(mi_heap_is_backing(heap));

  // collect if not the main thread
  if (heap != &_mi_heap_main) {
    _mi_heap_collect_abandon(heap);
  }

  // merge stats
  _mi_stats_done(&heap->tld->stats);

  // free if not the main thread
  if (heap != &_mi_heap_main) {
    // the following assertion does not always hold for huge segments as those are always treated
    // as abondened: one may allocate it in one thread, but deallocate in another in which case
    // the count can be too large or negative. todo: perhaps not count huge segments? see issue #363
    // mi_assert_internal(heap->tld->segments.count == 0 || heap->thread_id != _mi_thread_id());
    mi_thread_data_free((mi_thread_data_t*)heap);
  }
  else {
    #if 0
    // never free the main thread even in debug mode; if a dll is linked statically with mimalloc,
    // there may still be delete/free calls after the mi_fls_done is called. Issue #207
    _mi_heap_destroy_pages(heap);
    mi_assert_internal(heap->tld->heap_backing == &_mi_heap_main);
    #endif
  }
  return false;
}



// --------------------------------------------------------
// Try to run `mi_thread_done()` automatically so any memory
// owned by the thread but not yet released can be abandoned
// and re-owned by another thread.
//
// 1. windows dynamic library:
//     call from DllMain on DLL_THREAD_DETACH
// 2. windows static library:
//     use `FlsAlloc` to call a destructor when the thread is done
// 3. unix, pthreads:
//     use a pthread key to call a destructor when a pthread is done
//
// In the last two cases we also need to call `mi_process_init`
// to set up the thread local keys.
// --------------------------------------------------------

// Set up handlers so `mi_thread_done` is called automatically
static void mi_process_setup_auto_thread_done(void) {
  static bool tls_initialized = false; // fine if it races
  if (tls_initialized) return;
  tls_initialized = true;
  _mi_prim_thread_init_auto_done();
  _mi_heap_set_default_direct(&_mi_heap_main);
}


bool _mi_is_main_thread(void) {
  return (_mi_heap_main.thread_id==0 || _mi_heap_main.thread_id == _mi_thread_id());
}

static _Atomic(size_t) thread_count = MI_ATOMIC_VAR_INIT(1);

size_t  _mi_current_thread_count(void) {
  return mi_atomic_load_relaxed(&thread_count);
}

// This is called from the `mi_malloc_generic`
void mi_thread_init(void) mi_attr_noexcept
{
  // ensure our process has started already
  mi_process_init();

  // initialize the thread local default heap
  // (this will call `_mi_heap_set_default_direct` and thus set the
  //  fiber/pthread key to a non-zero value, ensuring `_mi_thread_done` is called)
  if (_mi_heap_init()) return;  // returns true if already initialized

  _mi_stat_increase(&_mi_stats_main.threads, 1);
  mi_atomic_increment_relaxed(&thread_count);
  //_mi_verbose_message("thread init: 0x%zx\n", _mi_thread_id());
}

void mi_thread_done(void) mi_attr_noexcept {
  _mi_thread_done(NULL);
}

void _mi_thread_done(mi_heap_t* heap)
{
  // calling with NULL implies using the default heap
  if (heap == NULL) {
    heap = mi_prim_get_default_heap();
    if (heap == NULL) return;
  }

  // prevent re-entrancy through heap_done/heap_set_default_direct (issue #699)
  if (!mi_heap_is_initialized(heap)) {
    return;
  }

  // adjust stats
  mi_atomic_decrement_relaxed(&thread_count);
  _mi_stat_decrease(&_mi_stats_main.threads, 1);

  // check thread-id as on Windows shutdown with FLS the main (exit) thread may call this on thread-local heaps...
  if (heap->thread_id != _mi_thread_id()) return;

  // abandon the thread local heap
  if (_mi_heap_done(heap)) return;  // returns true if already ran
}

void _mi_heap_set_default_direct(mi_heap_t* heap)  {
  mi_assert_internal(heap != NULL);
  #if defined(MI_TLS_SLOT)
  mi_prim_tls_slot_set(MI_TLS_SLOT,heap);
  #elif defined(MI_TLS_PTHREAD_SLOT_OFS)
  *mi_prim_tls_pthread_heap_slot() = heap;
  #elif defined(MI_TLS_PTHREAD)
  // we use _mi_heap_default_key
  #else
  _mi_heap_default = heap;
  #endif

  // ensure the default heap is passed to `_mi_thread_done`
  // setting to a non-NULL value also ensures `mi_thread_done` is called.
  _mi_prim_thread_associate_default_heap(heap);
}


// --------------------------------------------------------
// Run functions on process init/done, and thread init/done
// --------------------------------------------------------
static void mi_cdecl mi_process_done(void);

static bool os_preloading = true;    // true until this module is initialized
static bool mi_redirected = false;   // true if malloc redirects to mi_malloc

// Returns true if this module has not been initialized; Don't use C runtime routines until it returns false.
bool mi_decl_noinline _mi_preloading(void) {
  return os_preloading;
}

mi_decl_nodiscard bool mi_is_redirected(void) mi_attr_noexcept {
  return mi_redirected;
}

// Communicate with the redirection module on Windows
#if defined(_WIN32) && defined(MI_SHARED_LIB) && !defined(MI_WIN_NOREDIRECT)
#ifdef __cplusplus
extern "C" {
#endif
mi_decl_export void _mi_redirect_entry(DWORD reason) {
  // called on redirection; careful as this may be called before DllMain
  if (reason == DLL_PROCESS_ATTACH) {
    mi_redirected = true;
  }
  else if (reason == DLL_PROCESS_DETACH) {
    mi_redirected = false;
  }
  else if (reason == DLL_THREAD_DETACH) {
    mi_thread_done();
  }
}
__declspec(dllimport) bool mi_cdecl mi_allocator_init(const char** message);
__declspec(dllimport) void mi_cdecl mi_allocator_done(void);
#ifdef __cplusplus
}
#endif
#else
static bool mi_allocator_init(const char** message) {
  if (message != NULL) *message = NULL;
  return true;
}
static void mi_allocator_done(void) {
  // nothing to do
}
#endif

// Called once by the process loader
static void mi_process_load(void) {
  mi_heap_main_init();
  #if defined(__APPLE__) || defined(MI_TLS_RECURSE_GUARD)
  volatile mi_heap_t* dummy = _mi_heap_default; // access TLS to allocate it before setting tls_initialized to true;
  if (dummy == NULL) return;                    // use dummy or otherwise the access may get optimized away (issue #697)
  #endif
  os_preloading = false;
  mi_assert_internal(_mi_is_main_thread());
  #if !(defined(_WIN32) && defined(MI_SHARED_LIB))  // use Dll process detach (see below) instead of atexit (issue #521)
  atexit(&mi_process_done);
  #endif
  _mi_options_init();
  mi_process_setup_auto_thread_done();
  mi_process_init();
  if (mi_redirected) _mi_verbose_message("malloc is redirected.\n");

  // show message from the redirector (if present)
  const char* msg = NULL;
  mi_allocator_init(&msg);
  if (msg != NULL && (mi_option_is_enabled(mi_option_verbose) || mi_option_is_enabled(mi_option_show_errors))) {
    _mi_fputs(NULL,NULL,NULL,msg);
  }

  // reseed random
  _mi_random_reinit_if_weak(&_mi_heap_main.random);
}

#if defined(_WIN32) && (defined(_M_IX86) || defined(_M_X64))
#include <intrin.h>
mi_decl_cache_align bool _mi_cpu_has_fsrm = false;

static void mi_detect_cpu_features(void) {
  // FSRM for fast rep movsb support (AMD Zen3+ (~2020) or Intel Ice Lake+ (~2017))
  int32_t cpu_info[4];
  __cpuid(cpu_info, 7);
  _mi_cpu_has_fsrm = ((cpu_info[3] & (1 << 4)) != 0); // bit 4 of EDX : see <https://en.wikipedia.org/wiki/CPUID#EAX=7,_ECX=0:_Extended_Features>
}
#else
static void mi_detect_cpu_features(void) {
  // nothing
}
#endif

// Initialize the process; called by thread_init or the process loader
void mi_process_init(void) mi_attr_noexcept {
  // ensure we are called once
  static mi_atomic_once_t process_init;
	#if _MSC_VER < 1920
	mi_heap_main_init(); // vs2017 can dynamically re-initialize _mi_heap_main
	#endif
  if (!mi_atomic_once(&process_init)) return;
  _mi_process_is_initialized = true;
  _mi_verbose_message("process init: 0x%zx\n", _mi_thread_id());
  mi_process_setup_auto_thread_done();

  mi_detect_cpu_features();
  _mi_os_init();
  mi_heap_main_init();
  #if MI_DEBUG
  _mi_verbose_message("debug level : %d\n", MI_DEBUG);
  #endif
  _mi_verbose_message("secure level: %d\n", MI_SECURE);
  _mi_verbose_message("mem tracking: %s\n", MI_TRACK_TOOL);
  #if MI_TSAN
  _mi_verbose_message("thread santizer enabled\n");
  #endif
  mi_thread_init();

  #if defined(_WIN32)
  // On windows, when building as a static lib the FLS cleanup happens to early for the main thread.
  // To avoid this, set the FLS value for the main thread to NULL so the fls cleanup
  // will not call _mi_thread_done on the (still executing) main thread. See issue #508.
  _mi_prim_thread_associate_default_heap(NULL);
  #endif

  mi_stats_reset();  // only call stat reset *after* thread init (or the heap tld == NULL)
  mi_track_init();

  if (mi_option_is_enabled(mi_option_reserve_huge_os_pages)) {
    size_t pages = mi_option_get_clamp(mi_option_reserve_huge_os_pages, 0, 128*1024);
    long reserve_at = mi_option_get(mi_option_reserve_huge_os_pages_at);
    if (reserve_at != -1) {
      mi_reserve_huge_os_pages_at(pages, reserve_at, pages*500);
    } else {
      mi_reserve_huge_os_pages_interleave(pages, 0, pages*500);
    }
  }
  if (mi_option_is_enabled(mi_option_reserve_os_memory)) {
    long ksize = mi_option_get(mi_option_reserve_os_memory);
    if (ksize > 0) {
      mi_reserve_os_memory((size_t)ksize*MI_KiB, true /* commit? */, true /* allow large pages? */);
    }
  }
}

// Called when the process is done (through `at_exit`)
static void mi_cdecl mi_process_done(void) {
  // only shutdown if we were initialized
  if (!_mi_process_is_initialized) return;
  // ensure we are called once
  static bool process_done = false;
  if (process_done) return;
  process_done = true;

  // release any thread specific resources and ensure _mi_thread_done is called on all but the main thread
  _mi_prim_thread_done_auto_done();

  #ifndef MI_SKIP_COLLECT_ON_EXIT
    #if (MI_DEBUG || !defined(MI_SHARED_LIB))
    // free all memory if possible on process exit. This is not needed for a stand-alone process
    // but should be done if mimalloc is statically linked into another shared library which
    // is repeatedly loaded/unloaded, see issue #281.
    mi_collect(true /* force */ );
    #endif
  #endif

  // Forcefully release all retained memory; this can be dangerous in general if overriding regular malloc/free
  // since after process_done there might still be other code running that calls `free` (like at_exit routines,
  // or C-runtime termination code.
  if (mi_option_is_enabled(mi_option_destroy_on_exit)) {
    mi_collect(true /* force */);
    _mi_heap_unsafe_destroy_all();     // forcefully release all memory held by all heaps (of this thread only!)
    _mi_arena_unsafe_destroy_all(& _mi_heap_main_get()->tld->stats);
  }

  if (mi_option_is_enabled(mi_option_show_stats) || mi_option_is_enabled(mi_option_verbose)) {
    mi_stats_print(NULL);
  }
  mi_allocator_done();
  _mi_verbose_message("process done: 0x%zx\n", _mi_heap_main.thread_id);
  os_preloading = true; // don't call the C runtime anymore
}



#if defined(_WIN32) && defined(MI_SHARED_LIB)
  // Windows DLL: easy to hook into process_init and thread_done
  __declspec(dllexport) BOOL WINAPI DllMain(HINSTANCE inst, DWORD reason, LPVOID reserved) {
    MI_UNUSED(reserved);
    MI_UNUSED(inst);
    if (reason==DLL_PROCESS_ATTACH) {
      mi_process_load();
    }
    else if (reason==DLL_PROCESS_DETACH) {
      mi_process_done();
    }
    else if (reason==DLL_THREAD_DETACH) {
      if (!mi_is_redirected()) {
        mi_thread_done();
      }
    }
    return TRUE;
  }

#elif defined(_MSC_VER)
  // MSVC: use data section magic for static libraries
  // See <https://www.codeguru.com/cpp/misc/misc/applicationcontrol/article.php/c6945/Running-Code-Before-and-After-Main.htm>
  static int _mi_process_init(void) {
    mi_process_load();
    return 0;
  }
  typedef int(*_mi_crt_callback_t)(void);
  #if defined(_M_X64) || defined(_M_ARM64)
    __pragma(comment(linker, "/include:" "_mi_msvc_initu"))
    #pragma section(".CRT$XIU", long, read)
  #else
    __pragma(comment(linker, "/include:" "__mi_msvc_initu"))
  #endif
  #pragma data_seg(".CRT$XIU")
  mi_decl_externc _mi_crt_callback_t _mi_msvc_initu[] = { &_mi_process_init };
  #pragma data_seg()

#elif defined(__cplusplus)
  // C++: use static initialization to detect process start
  static bool _mi_process_init(void) {
    mi_process_load();
    return (_mi_heap_main.thread_id != 0);
  }
  static bool mi_initialized = _mi_process_init();

#elif defined(__GNUC__) || defined(__clang__)
  // GCC,Clang: use the constructor attribute
  static void __attribute__((constructor)) _mi_process_init(void) {
    mi_process_load();
  }

#else
#pragma message("define a way to call mi_process_load on your platform")
#endif<|MERGE_RESOLUTION|>--- conflicted
+++ resolved
@@ -33,14 +33,7 @@
   MI_ATOMIC_VAR_INIT(0), // xthread_free
   MI_ATOMIC_VAR_INIT(0), // xheap
   NULL, NULL
-<<<<<<< HEAD
-  #if MI_INTPTR_SIZE==8
   , { 0 }  // padding
-=======
-  #if MI_INTPTR_SIZE==4 
-  , { NULL }
->>>>>>> aa91fe0f
-  #endif
 };
 
 #define MI_PAGE_EMPTY() ((mi_page_t*)&_mi_page_empty)
