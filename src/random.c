/* ----------------------------------------------------------------------------
Copyright (c) 2019-2021, Microsoft Research, Daan Leijen
This is free software; you can redistribute it and/or modify it under the
terms of the MIT license. A copy of the license can be found in the file
"LICENSE" at the root of this distribution.
-----------------------------------------------------------------------------*/
#ifndef _DEFAULT_SOURCE
#define _DEFAULT_SOURCE   // for syscall() on Linux
#endif

#include "mimalloc.h"
#include "mimalloc-internal.h"

#include <string.h> // memset

/* ----------------------------------------------------------------------------
We use our own PRNG to keep predictable performance of random number generation
and to avoid implementations that use a lock. We only use the OS provided
random source to initialize the initial seeds. Since we do not need ultimate
performance but we do rely on the security (for secret cookies in secure mode)
we use a cryptographically secure generator (chacha20).
-----------------------------------------------------------------------------*/

#define MI_CHACHA_ROUNDS (20)   // perhaps use 12 for better performance?


/* ----------------------------------------------------------------------------
Chacha20 implementation as the original algorithm with a 64-bit nonce
and counter: https://en.wikipedia.org/wiki/Salsa20
The input matrix has sixteen 32-bit values:
Position  0 to  3: constant key
Position  4 to 11: the key
Position 12 to 13: the counter.
Position 14 to 15: the nonce.

The implementation uses regular C code which compiles very well on modern compilers.
(gcc x64 has no register spills, and clang 6+ uses SSE instructions)
-----------------------------------------------------------------------------*/

static inline uint32_t rotl(uint32_t x, uint32_t shift) {
  return (x << shift) | (x >> (32 - shift));
}

static inline void qround(uint32_t x[16], size_t a, size_t b, size_t c, size_t d) {
  x[a] += x[b]; x[d] = rotl(x[d] ^ x[a], 16);
  x[c] += x[d]; x[b] = rotl(x[b] ^ x[c], 12);
  x[a] += x[b]; x[d] = rotl(x[d] ^ x[a], 8);
  x[c] += x[d]; x[b] = rotl(x[b] ^ x[c], 7);
}

static void chacha_block(mi_random_ctx_t* ctx)
{
  // scramble into `x`
  uint32_t x[16];
  for (size_t i = 0; i < 16; i++) {
    x[i] = ctx->input[i];
  }
  for (size_t i = 0; i < MI_CHACHA_ROUNDS; i += 2) {
    qround(x, 0, 4,  8, 12);
    qround(x, 1, 5,  9, 13);
    qround(x, 2, 6, 10, 14);
    qround(x, 3, 7, 11, 15);
    qround(x, 0, 5, 10, 15);
    qround(x, 1, 6, 11, 12);
    qround(x, 2, 7,  8, 13);
    qround(x, 3, 4,  9, 14);
  }

  // add scrambled data to the initial state
  for (size_t i = 0; i < 16; i++) {
    ctx->output[i] = x[i] + ctx->input[i];
  }
  ctx->output_available = 16;

  // increment the counter for the next round
  ctx->input[12] += 1;
  if (ctx->input[12] == 0) {
    ctx->input[13] += 1;
    if (ctx->input[13] == 0) {  // and keep increasing into the nonce
      ctx->input[14] += 1;
    }
  }
}

static uint32_t chacha_next32(mi_random_ctx_t* ctx) {
  if (ctx->output_available <= 0) {
    chacha_block(ctx);
    ctx->output_available = 16; // (assign again to suppress static analysis warning)
  }
  const uint32_t x = ctx->output[16 - ctx->output_available];
  ctx->output[16 - ctx->output_available] = 0; // reset once the data is handed out
  ctx->output_available--;
  return x;
}

static inline uint32_t read32(const uint8_t* p, size_t idx32) {
  const size_t i = 4*idx32;
  return ((uint32_t)p[i+0] | (uint32_t)p[i+1] << 8 | (uint32_t)p[i+2] << 16 | (uint32_t)p[i+3] << 24);
}

static void chacha_init(mi_random_ctx_t* ctx, const uint8_t key[32], uint64_t nonce)
{
  // since we only use chacha for randomness (and not encryption) we
  // do not _need_ to read 32-bit values as little endian but we do anyways
  // just for being compatible :-)
  memset(ctx, 0, sizeof(*ctx));
  for (size_t i = 0; i < 4; i++) {
    const uint8_t* sigma = (uint8_t*)"expand 32-byte k";
    ctx->input[i] = read32(sigma,i);
  }
  for (size_t i = 0; i < 8; i++) {
    ctx->input[i + 4] = read32(key,i);
  }
  ctx->input[12] = 0;
  ctx->input[13] = 0;
  ctx->input[14] = (uint32_t)nonce;
  ctx->input[15] = (uint32_t)(nonce >> 32);
}

static void chacha_split(mi_random_ctx_t* ctx, uint64_t nonce, mi_random_ctx_t* ctx_new) {
  memset(ctx_new, 0, sizeof(*ctx_new));
  _mi_memcpy(ctx_new->input, ctx->input, sizeof(ctx_new->input));
  ctx_new->input[12] = 0;
  ctx_new->input[13] = 0;
  ctx_new->input[14] = (uint32_t)nonce;
  ctx_new->input[15] = (uint32_t)(nonce >> 32);
  mi_assert_internal(ctx->input[14] != ctx_new->input[14] || ctx->input[15] != ctx_new->input[15]); // do not reuse nonces!
  chacha_block(ctx_new);
}


/* ----------------------------------------------------------------------------
Random interface
-----------------------------------------------------------------------------*/

#if MI_DEBUG>1
static bool mi_random_is_initialized(mi_random_ctx_t* ctx) {
  return (ctx != NULL && ctx->input[0] != 0);
}
#endif

void _mi_random_split(mi_random_ctx_t* ctx, mi_random_ctx_t* ctx_new) {
  mi_assert_internal(mi_random_is_initialized(ctx));
  mi_assert_internal(ctx != ctx_new);
  chacha_split(ctx, (uintptr_t)ctx_new /*nonce*/, ctx_new);
}

uintptr_t _mi_random_next(mi_random_ctx_t* ctx) {
  mi_assert_internal(mi_random_is_initialized(ctx));
  #if MI_INTPTR_SIZE <= 4
    return chacha_next32(ctx);
  #elif MI_INTPTR_SIZE == 8
    return (((uintptr_t)chacha_next32(ctx) << 32) | chacha_next32(ctx));
  #else
  # error "define mi_random_next for this platform"
  #endif
}


/* ----------------------------------------------------------------------------
To initialize a fresh random context we rely on the OS:
- Windows     : BCryptGenRandom (or RtlGenRandom)
- osX,bsd,wasi: arc4random_buf
- Linux       : getrandom,/dev/urandom
If we cannot get good randomness, we fall back to weak randomness based on a timer and ASLR.
-----------------------------------------------------------------------------*/

#if defined(_WIN32)

#if defined(MI_USE_BCRYPTGENRANDOM)
<<<<<<< HEAD
// We prefer BCryptGenRandom over RtlGenRandom
=======
// We would like to use BCryptGenRandom instead of RtlGenRandom but it can lead to a deadlock 
// under the VS debugger when using dynamic overriding.
>>>>>>> 775c10da
#pragma comment (lib,"bcrypt.lib")
#include <bcrypt.h>
static bool os_random_buf(void* buf, size_t buf_len) {
  return (BCryptGenRandom(NULL, (PUCHAR)buf, (ULONG)buf_len, BCRYPT_USE_SYSTEM_PREFERRED_RNG) >= 0);
}
#else
// Use (unofficial) RtlGenRandom
#pragma comment (lib,"advapi32.lib")
#define RtlGenRandom  SystemFunction036
#ifdef __cplusplus
extern "C" {
#endif
BOOLEAN NTAPI RtlGenRandom(PVOID RandomBuffer, ULONG RandomBufferLength);
#ifdef __cplusplus
}
#endif
static bool os_random_buf(void* buf, size_t buf_len) {
  return (RtlGenRandom(buf, (ULONG)buf_len) != 0);
}
#endif

#elif defined(ANDROID) || defined(XP_DARWIN) || defined(__APPLE__) || defined(__DragonFly__) || \
      defined(__FreeBSD__) || defined(__NetBSD__) || defined(__OpenBSD__) || \
      defined(__sun) // todo: what to use with __wasi__?
#include <stdlib.h>
static bool os_random_buf(void* buf, size_t buf_len) {
  arc4random_buf(buf, buf_len);
  return true;
}
#elif defined(__linux__) || defined(__HAIKU__)
#if defined(__linux__)
#include <sys/syscall.h>
#endif
#include <unistd.h>
#include <sys/types.h>
#include <sys/stat.h>
#include <fcntl.h>
#include <errno.h>
static bool os_random_buf(void* buf, size_t buf_len) {
  // Modern Linux provides `getrandom` but different distributions either use `sys/random.h` or `linux/random.h`
  // and for the latter the actual `getrandom` call is not always defined.
  // (see <https://stackoverflow.com/questions/45237324/why-doesnt-getrandom-compile>)
  // We therefore use a syscall directly and fall back dynamically to /dev/urandom when needed.
#ifdef SYS_getrandom
  #ifndef GRND_NONBLOCK
  #define GRND_NONBLOCK (1)
  #endif
  static _Atomic(uintptr_t) no_getrandom; // = 0
  if (mi_atomic_load_acquire(&no_getrandom)==0) {
    ssize_t ret = syscall(SYS_getrandom, buf, buf_len, GRND_NONBLOCK);
    if (ret >= 0) return (buf_len == (size_t)ret);
    if (ret != ENOSYS) return false;
    mi_atomic_store_release(&no_getrandom, 1UL); // don't call again, and fall back to /dev/urandom
  }
#endif
  int flags = O_RDONLY;
  #if defined(O_CLOEXEC)
  flags |= O_CLOEXEC;
  #endif
  int fd = open("/dev/urandom", flags, 0);
  if (fd < 0) return false;
  size_t count = 0;
  while(count < buf_len) {
    ssize_t ret = read(fd, (char*)buf + count, buf_len - count);
    if (ret<=0) {
      if (errno!=EAGAIN && errno!=EINTR) break;
    }
    else {
      count += ret;
    }
  }
  close(fd);
  return (count==buf_len);
}
#else
static bool os_random_buf(void* buf, size_t buf_len) {
  return false;
}
#endif

#if defined(_WIN32)
#include <windows.h>
#elif defined(__APPLE__)
#include <mach/mach_time.h>
#else
#include <time.h>
#endif

uintptr_t _mi_os_random_weak(uintptr_t extra_seed) {
  uintptr_t x = (uintptr_t)&_mi_os_random_weak ^ extra_seed; // ASLR makes the address random
  
  #if defined(_WIN32)
    LARGE_INTEGER pcount;
    QueryPerformanceCounter(&pcount);
    x ^= (uintptr_t)(pcount.QuadPart);
  #elif defined(__APPLE__)
    x ^= (uintptr_t)mach_absolute_time();
  #else
    struct timespec time;
    clock_gettime(CLOCK_MONOTONIC, &time);
    x ^= (uintptr_t)time.tv_sec;
    x ^= (uintptr_t)time.tv_nsec;
  #endif
  // and do a few randomization steps
  uintptr_t max = ((x ^ (x >> 17)) & 0x0F) + 1;
  for (uintptr_t i = 0; i < max; i++) {
    x = _mi_random_shuffle(x);
  }
  mi_assert_internal(x != 0);
  return x;
}

void _mi_random_init(mi_random_ctx_t* ctx) {
  uint8_t key[32];
  if (!os_random_buf(key, sizeof(key))) {
    // if we fail to get random data from the OS, we fall back to a
    // weak random source based on the current time
    #if !defined(__wasi__)
    _mi_warning_message("unable to use secure randomness\n");
    #endif
    uintptr_t x = _mi_os_random_weak(0);
    for (size_t i = 0; i < 8; i++) {  // key is eight 32-bit words.
      x = _mi_random_shuffle(x);
      ((uint32_t*)key)[i] = (uint32_t)x;
    }
  }
  chacha_init(ctx, key, (uintptr_t)ctx /*nonce*/ );
}

/* --------------------------------------------------------
test vectors from <https://tools.ietf.org/html/rfc8439>
----------------------------------------------------------- */
/*
static bool array_equals(uint32_t* x, uint32_t* y, size_t n) {
  for (size_t i = 0; i < n; i++) {
    if (x[i] != y[i]) return false;
  }
  return true;
}
static void chacha_test(void)
{
  uint32_t x[4] = { 0x11111111, 0x01020304, 0x9b8d6f43, 0x01234567 };
  uint32_t x_out[4] = { 0xea2a92f4, 0xcb1cf8ce, 0x4581472e, 0x5881c4bb };
  qround(x, 0, 1, 2, 3);
  mi_assert_internal(array_equals(x, x_out, 4));

  uint32_t y[16] = {
       0x879531e0,  0xc5ecf37d,  0x516461b1,  0xc9a62f8a,
       0x44c20ef3,  0x3390af7f,  0xd9fc690b,  0x2a5f714c,
       0x53372767,  0xb00a5631,  0x974c541a,  0x359e9963,
       0x5c971061,  0x3d631689,  0x2098d9d6,  0x91dbd320 };
  uint32_t y_out[16] = {
       0x879531e0,  0xc5ecf37d,  0xbdb886dc,  0xc9a62f8a,
       0x44c20ef3,  0x3390af7f,  0xd9fc690b,  0xcfacafd2,
       0xe46bea80,  0xb00a5631,  0x974c541a,  0x359e9963,
       0x5c971061,  0xccc07c79,  0x2098d9d6,  0x91dbd320 };
  qround(y, 2, 7, 8, 13);
  mi_assert_internal(array_equals(y, y_out, 16));

  mi_random_ctx_t r = {
    { 0x61707865, 0x3320646e, 0x79622d32, 0x6b206574,
      0x03020100, 0x07060504, 0x0b0a0908, 0x0f0e0d0c,
      0x13121110, 0x17161514, 0x1b1a1918, 0x1f1e1d1c,
      0x00000001, 0x09000000, 0x4a000000, 0x00000000 },
    {0},
    0
  };
  uint32_t r_out[16] = {
       0xe4e7f110, 0x15593bd1, 0x1fdd0f50, 0xc47120a3,
       0xc7f4d1c7, 0x0368c033, 0x9aaa2204, 0x4e6cd4c3,
       0x466482d2, 0x09aa9f07, 0x05d7c214, 0xa2028bd9,
       0xd19c12b5, 0xb94e16de, 0xe883d0cb, 0x4e3c50a2 };
  chacha_block(&r);
  mi_assert_internal(array_equals(r.output, r_out, 16));
}
*/<|MERGE_RESOLUTION|>--- conflicted
+++ resolved
@@ -168,12 +168,8 @@
 #if defined(_WIN32)
 
 #if defined(MI_USE_BCRYPTGENRANDOM)
-<<<<<<< HEAD
-// We prefer BCryptGenRandom over RtlGenRandom
-=======
 // We would like to use BCryptGenRandom instead of RtlGenRandom but it can lead to a deadlock 
 // under the VS debugger when using dynamic overriding.
->>>>>>> 775c10da
 #pragma comment (lib,"bcrypt.lib")
 #include <bcrypt.h>
 static bool os_random_buf(void* buf, size_t buf_len) {
