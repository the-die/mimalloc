/*----------------------------------------------------------------------------
Copyright (c) 2018, Microsoft Research, Daan Leijen
This is free software; you can redistribute it and/or modify it under the
terms of the MIT license. A copy of the license can be found in the file
"LICENSE" at the root of this distribution.
-----------------------------------------------------------------------------*/

/* -----------------------------------------------------------
  The core of the allocator. Every segment contains
  pages of a certain block size. The main function
  exported is `mi_malloc_generic`.
----------------------------------------------------------- */

#include "mimalloc.h"
#include "mimalloc-internal.h"
#include "mimalloc-atomic.h"

/* -----------------------------------------------------------
  Definition of page queues for each block size
----------------------------------------------------------- */

#define MI_IN_PAGE_C
#include "page-queue.c"
#undef MI_IN_PAGE_C


/* -----------------------------------------------------------
  Page helpers
----------------------------------------------------------- */

// Index a block in a page
static inline mi_block_t* mi_page_block_at(const mi_page_t* page, void* page_start, size_t i) {
  mi_assert_internal(page != NULL);
  mi_assert_internal(i <= page->reserved);
  return (mi_block_t*)((uint8_t*)page_start + (i * page->block_size));
}

static void mi_page_init(mi_heap_t* heap, mi_page_t* page, size_t size, mi_stats_t* stats);


#if (MI_DEBUG>1)
static size_t mi_page_list_count(mi_page_t* page, mi_block_t* head) {
  size_t count = 0;
  while (head != NULL) {
    mi_assert_internal(page == _mi_ptr_page(head));
    count++;
    head = mi_block_next(page, head);
  }
  return count;
}

// Start of the page available memory
static inline uint8_t* mi_page_area(const mi_page_t* page) {
  return _mi_page_start(_mi_page_segment(page), page, NULL);
}


static bool mi_page_list_is_valid(mi_page_t* page, mi_block_t* p) {
  size_t psize;
  uint8_t* page_area = _mi_page_start(_mi_page_segment(page), page, &psize);
  mi_block_t* start = (mi_block_t*)page_area;
  mi_block_t* end   = (mi_block_t*)(page_area + psize);
  while(p != NULL) {
    if (p < start || p >= end) return false;
    p = mi_block_next(page, p);
  }
  return true;
}

static bool mi_page_is_valid_init(mi_page_t* page) {
  mi_assert_internal(page->block_size > 0);
  mi_assert_internal(page->used <= page->capacity);
  mi_assert_internal(page->capacity <= page->reserved);

  mi_segment_t* segment = _mi_page_segment(page);
  uint8_t* start = _mi_page_start(segment,page,NULL);
  mi_assert_internal(start == _mi_segment_page_start(segment,page,NULL));
  mi_assert_internal(segment->thread_id==0 || segment->thread_id == mi_page_thread_id(page));
  //mi_assert_internal(start + page->capacity*page->block_size == page->top);

  mi_assert_internal(mi_page_list_is_valid(page,page->free));
  mi_assert_internal(mi_page_list_is_valid(page,page->local_free));

  mi_block_t* tfree = mi_tf_block(page->thread_free);
  mi_assert_internal(mi_page_list_is_valid(page, tfree));
  size_t tfree_count = mi_page_list_count(page, tfree);
  mi_assert_internal(tfree_count <= page->thread_freed + 1);

  size_t free_count = mi_page_list_count(page, page->free) + mi_page_list_count(page, page->local_free);
  mi_assert_internal(page->used + free_count == page->capacity);

  return true;
}

bool _mi_page_is_valid(mi_page_t* page) {
  mi_assert_internal(mi_page_is_valid_init(page));
  #if MI_SECURE
  mi_assert_internal(page->cookie != 0);
  #endif
  if (page->heap!=NULL) {
    mi_segment_t* segment = _mi_page_segment(page);
    mi_assert_internal(!_mi_process_is_initialized || segment->thread_id==0 || segment->thread_id == page->heap->thread_id);
    mi_page_queue_t* pq = mi_page_queue_of(page);
    mi_assert_internal(mi_page_queue_contains(pq, page));
<<<<<<< HEAD
    mi_assert_internal(pq->block_size==page->block_size || page->block_size > MI_MEDIUM_SIZE_MAX || mi_page_is_in_full(page));
=======
    mi_assert_internal(pq->block_size==page->block_size || page->block_size > MI_LARGE_OBJ_SIZE_MAX || mi_page_is_in_full(page));
>>>>>>> b005f7cd
    mi_assert_internal(mi_heap_contains_queue(page->heap,pq));
  }
  return true;
}
#endif


void _mi_page_use_delayed_free(mi_page_t* page, mi_delayed_t delay  ) {
  mi_thread_free_t tfree;
  mi_thread_free_t tfreex;

  do {
    tfreex = tfree = page->thread_free;
    if (mi_unlikely(mi_tf_delayed(tfree) < MI_DELAYED_FREEING)) {
      tfreex = mi_tf_set_delayed(tfree,delay);
    }
    else if (mi_unlikely(mi_tf_delayed(tfree) == MI_DELAYED_FREEING)) {
      mi_atomic_yield(); // delay until outstanding MI_DELAYED_FREEING are done.
      continue;          // and try again
    }
  }
  while((mi_tf_delayed(tfreex) !=  mi_tf_delayed(tfree)) && // avoid atomic operation if already equal
        !mi_atomic_compare_exchange((volatile uintptr_t*)&page->thread_free, tfreex, tfree));
}


/* -----------------------------------------------------------
  Page collect the `local_free` and `thread_free` lists
----------------------------------------------------------- */

// Collect the local `thread_free` list using an atomic exchange.
// Note: The exchange must be done atomically as this is used right after
// moving to the full list in `mi_page_collect_ex` and we need to
// ensure that there was no race where the page became unfull just before the move.
static void _mi_page_thread_free_collect(mi_page_t* page)
{
  mi_block_t* head;
  mi_thread_free_t tfree;
  mi_thread_free_t tfreex;
  do {
    tfree = page->thread_free;
    head = mi_tf_block(tfree);
    tfreex = mi_tf_set_block(tfree,NULL);
  } while (!mi_atomic_compare_exchange((volatile uintptr_t*)&page->thread_free, tfreex, tfree));

  // return if the list is empty
  if (head == NULL) return;

  // find the tail
  uintptr_t count = 1;
  mi_block_t* tail = head;
  mi_block_t* next;
  while ((next = mi_block_next(page,tail)) != NULL) {
    count++;
    tail = next;
  }
  // and append the current local free list
  mi_block_set_next(page,tail, page->local_free);
  page->local_free = head;

  // update counts now
  mi_atomic_subtract(&page->thread_freed, count);
  page->used -= count;
}

void _mi_page_free_collect(mi_page_t* page, bool force) {
  mi_assert_internal(page!=NULL);
  
  // collect the thread free list
  if (force || mi_tf_block(page->thread_free) != NULL) {  // quick test to avoid an atomic operation
    _mi_page_thread_free_collect(page);
  }

  // and the local free list
  if (page->local_free != NULL) {
    if (mi_unlikely(page->free == NULL)) {
      // usual case
      page->free = page->local_free;
      page->local_free = NULL;
    }
    else if (force) {
      // append -- only on shutdown (force) as this is a linear operation
      mi_block_t* tail = page->local_free;
      mi_block_t* next;
      while ((next = mi_block_next(page, tail)) != NULL) {
        tail = next;
      }
      mi_block_set_next(page, tail, page->free);
      page->free = page->local_free;
      page->local_free = NULL;
    }    
  }

  mi_assert_internal(!force || page->local_free == NULL);
}



/* -----------------------------------------------------------
  Page fresh and retire
----------------------------------------------------------- */

// called from segments when reclaiming abandoned pages
void _mi_page_reclaim(mi_heap_t* heap, mi_page_t* page) {
  mi_assert_expensive(mi_page_is_valid_init(page));
  mi_assert_internal(page->heap == NULL);
  _mi_page_free_collect(page,false);
  mi_page_queue_t* pq = mi_page_queue(heap, page->block_size);
  mi_page_queue_push(heap, pq, page);
  mi_assert_expensive(_mi_page_is_valid(page));
}

// allocate a fresh page from a segment
static mi_page_t* mi_page_fresh_alloc(mi_heap_t* heap, mi_page_queue_t* pq, size_t block_size) {
  mi_assert_internal(mi_heap_contains_queue(heap, pq));
  mi_page_t* page = _mi_segment_page_alloc(block_size, &heap->tld->segments, &heap->tld->os);
  if (page == NULL) return NULL;
  mi_page_init(heap, page, block_size, &heap->tld->stats);
  _mi_stat_increase( &heap->tld->stats.pages, 1);
  mi_page_queue_push(heap, pq, page);
  mi_assert_expensive(_mi_page_is_valid(page));
  return page;
}

// Get a fresh page to use
static mi_page_t* mi_page_fresh(mi_heap_t* heap, mi_page_queue_t* pq) {
  mi_assert_internal(mi_heap_contains_queue(heap, pq));

  // try to reclaim an abandoned page first
  mi_page_t* page = pq->first;
  if (!heap->no_reclaim &&
      _mi_segment_try_reclaim_abandoned(heap, false, &heap->tld->segments) &&
      page != pq->first)
  {
    // we reclaimed, and we got lucky with a reclaimed page in our queue
    page = pq->first;
    if (page->free != NULL) return page;
  }
  // otherwise allocate the page
  page = mi_page_fresh_alloc(heap, pq, pq->block_size);
  if (page==NULL) return NULL;
  mi_assert_internal(pq->block_size==page->block_size);
  mi_assert_internal(pq==mi_page_queue(heap,page->block_size));
  return page;
}

/* -----------------------------------------------------------
   Do any delayed frees
   (put there by other threads if they deallocated in a full page)
----------------------------------------------------------- */
void _mi_heap_delayed_free(mi_heap_t* heap) {
  // take over the list
  mi_block_t* block;
  do {
    block = (mi_block_t*)heap->thread_delayed_free;
  } while (block != NULL && !mi_atomic_compare_exchange_ptr((volatile void**)&heap->thread_delayed_free, NULL, block));

  // and free them all
  while(block != NULL) {
    mi_block_t* next = mi_block_nextx(heap->cookie,block);
    // use internal free instead of regular one to keep stats etc correct
    if (!_mi_free_delayed_block(block)) {
      // we might already start delayed freeing while another thread has not yet
      // reset the delayed_freeing flag; in that case delay it further by reinserting.
      mi_block_t* dfree;
      do {
        dfree = (mi_block_t*)heap->thread_delayed_free;
        mi_block_set_nextx(heap->cookie, block, dfree);
      } while (!mi_atomic_compare_exchange_ptr((volatile void**)&heap->thread_delayed_free, block, dfree));

    }
    block = next;
  }
}

/* -----------------------------------------------------------
  Unfull, abandon, free and retire
----------------------------------------------------------- */

// Move a page from the full list back to a regular list
void _mi_page_unfull(mi_page_t* page) {
  mi_assert_internal(page != NULL);
  mi_assert_expensive(_mi_page_is_valid(page));
  mi_assert_internal(mi_page_is_in_full(page));

  _mi_page_use_delayed_free(page, MI_NO_DELAYED_FREE);
  if (!mi_page_is_in_full(page)) return;

  mi_heap_t* heap = page->heap;
  mi_page_queue_t* pqfull = &heap->pages[MI_BIN_FULL];
  mi_page_set_in_full(page, false); // to get the right queue
  mi_page_queue_t* pq = mi_heap_page_queue_of(heap, page);
  mi_page_set_in_full(page, true);
  mi_page_queue_enqueue_from(pq, pqfull, page);
}

static void mi_page_to_full(mi_page_t* page, mi_page_queue_t* pq) {
  mi_assert_internal(pq == mi_page_queue_of(page));
  mi_assert_internal(!mi_page_immediate_available(page));
  mi_assert_internal(!mi_page_is_in_full(page));

  _mi_page_use_delayed_free(page, MI_USE_DELAYED_FREE);
  if (mi_page_is_in_full(page)) return;

  mi_page_queue_enqueue_from(&page->heap->pages[MI_BIN_FULL], pq, page);
  _mi_page_free_collect(page,false);  // try to collect right away in case another thread freed just before MI_USE_DELAYED_FREE was set
}


// Abandon a page with used blocks at the end of a thread.
// Note: only call if it is ensured that no references exist from
// the `page->heap->thread_delayed_free` into this page.
// Currently only called through `mi_heap_collect_ex` which ensures this.
void _mi_page_abandon(mi_page_t* page, mi_page_queue_t* pq) {
  mi_assert_internal(page != NULL);
  mi_assert_expensive(_mi_page_is_valid(page));
  mi_assert_internal(pq == mi_page_queue_of(page));
  mi_assert_internal(page->heap != NULL);

  _mi_page_use_delayed_free(page,MI_NEVER_DELAYED_FREE);
#if MI_DEBUG>1
  // check there are no references left..
  for (mi_block_t* block = (mi_block_t*)page->heap->thread_delayed_free; block != NULL; block = mi_block_nextx(page->heap->cookie,block)) {
    mi_assert_internal(_mi_ptr_page(block) != page);
  }
#endif

  // and then remove from our page list
  mi_segments_tld_t* segments_tld = &page->heap->tld->segments;
  mi_page_queue_remove(pq, page);

  // and abandon it
  mi_assert_internal(page->heap == NULL);
  _mi_segment_page_abandon(page,segments_tld);
}


// Free a page with no more free blocks
void _mi_page_free(mi_page_t* page, mi_page_queue_t* pq, bool force) {
  mi_assert_internal(page != NULL);
  mi_assert_expensive(_mi_page_is_valid(page));
  mi_assert_internal(pq == mi_page_queue_of(page));
  mi_assert_internal(mi_page_all_free(page));
  #if MI_DEBUG>1
  // check if we can safely free
  mi_thread_free_t free = mi_tf_set_delayed(page->thread_free,MI_NEVER_DELAYED_FREE);
  free = mi_atomic_exchange(&page->thread_free, free);
  mi_assert_internal(mi_tf_delayed(free) != MI_DELAYED_FREEING);
  #endif

  mi_page_set_has_aligned(page, false);

  // account for huge pages here
<<<<<<< HEAD
  if (page->block_size > MI_MEDIUM_SIZE_MAX) {
    if (page->block_size <= MI_LARGE_SIZE_MAX) {
      _mi_stat_decrease(&page->heap->tld->stats.large, page->block_size);
=======
  if (page->block_size > MI_LARGE_OBJ_SIZE_MAX) {
    if (page->block_size > MI_HUGE_OBJ_SIZE_MAX) {
      _mi_stat_decrease(&page->heap->tld->stats.giant, page->block_size);
>>>>>>> b005f7cd
    }
    else {
      _mi_stat_decrease(&page->heap->tld->stats.huge, page->block_size);
    }
  }

  // remove from the page list
  // (no need to do _mi_heap_delayed_free first as all blocks are already free)
  mi_segments_tld_t* segments_tld = &page->heap->tld->segments;
  mi_page_queue_remove(pq, page);

  // and free it
  mi_assert_internal(page->heap == NULL);
  _mi_segment_page_free(page, force, segments_tld);
}

// Retire a page with no more used blocks
// Important to not retire too quickly though as new
// allocations might coming.
// Note: called from `mi_free` and benchmarks often
// trigger this due to freeing everything and then
// allocating again so careful when changing this.
void _mi_page_retire(mi_page_t* page) {
  mi_assert_internal(page != NULL);
  mi_assert_expensive(_mi_page_is_valid(page));
  mi_assert_internal(mi_page_all_free(page));

  mi_page_set_has_aligned(page, false);

  // don't retire too often..
  // (or we end up retiring and re-allocating most of the time)
  // NOTE: refine this more: we should not retire if this
  // is the only page left with free blocks. It is not clear
  // how to check this efficiently though... for now we just check
  // if its neighbours are almost fully used.
  if (mi_likely(page->block_size <= MI_SMALL_SIZE_MAX)) {
    if (mi_page_mostly_used(page->prev) && mi_page_mostly_used(page->next)) {
      _mi_stat_counter_increase(&_mi_stats_main.page_no_retire,1);
      return; // dont't retire after all
    }
  }

  _mi_page_free(page, mi_page_queue_of(page), false);
}


/* -----------------------------------------------------------
  Initialize the initial free list in a page.
  In secure mode we initialize a randomized list by
  alternating between slices.
----------------------------------------------------------- */

#define MI_MAX_SLICE_SHIFT  (6)   // at most 64 slices
#define MI_MAX_SLICES       (1UL << MI_MAX_SLICE_SHIFT)
#define MI_MIN_SLICES       (2)

static void mi_page_free_list_extend_secure(mi_heap_t* heap, mi_page_t* page, size_t extend, mi_stats_t* stats) {
  UNUSED(stats);
  mi_assert_internal(page->free == NULL);
  mi_assert_internal(page->local_free == NULL);
  mi_assert_internal(page->capacity + extend <= page->reserved);
  void* page_area = _mi_page_start(_mi_page_segment(page), page, NULL);
  size_t bsize = page->block_size;

  // initialize a randomized free list
  // set up `slice_count` slices to alternate between
  size_t shift = MI_MAX_SLICE_SHIFT;
  while ((extend >> shift) == 0) {
    shift--;
  }
  size_t slice_count = (size_t)1U << shift;
  size_t slice_extend = extend / slice_count;
  mi_assert_internal(slice_extend >= 1);
  mi_block_t* blocks[MI_MAX_SLICES];   // current start of the slice
  size_t      counts[MI_MAX_SLICES];   // available objects in the slice
  for (size_t i = 0; i < slice_count; i++) {
    blocks[i] = mi_page_block_at(page, page_area, page->capacity + i*slice_extend);
    counts[i] = slice_extend;
  }
  counts[slice_count-1] += (extend % slice_count);  // final slice holds the modulus too (todo: distribute evenly?)

  // and initialize the free list by randomly threading through them
  // set up first element
  size_t current = _mi_heap_random(heap) % slice_count;
  counts[current]--;
  page->free = blocks[current];
  // and iterate through the rest
  uintptr_t rnd = heap->random;
  for (size_t i = 1; i < extend; i++) {
    // call random_shuffle only every INTPTR_SIZE rounds
    size_t round = i%MI_INTPTR_SIZE;
    if (round == 0) rnd = _mi_random_shuffle(rnd);
    // select a random next slice index
    size_t next = ((rnd >> 8*round) & (slice_count-1));
    while (counts[next]==0) {                            // ensure it still has space
      next++;
      if (next==slice_count) next = 0;
    }
    // and link the current block to it
    counts[next]--;
    mi_block_t* block = blocks[current];
    blocks[current] = (mi_block_t*)((uint8_t*)block + bsize);  // bump to the following block
    mi_block_set_next(page, block, blocks[next]);   // and set next; note: we may have `current == next`
    current = next;
  }
  mi_block_set_next(page, blocks[current], NULL);             // end of the list
  heap->random = _mi_random_shuffle(rnd);
}

static void mi_page_free_list_extend( mi_page_t* page, size_t extend, mi_stats_t* stats)
{
  UNUSED(stats);
  mi_assert_internal(page->free == NULL);
  mi_assert_internal(page->local_free == NULL);
  mi_assert_internal(page->capacity + extend <= page->reserved);
  void* page_area = _mi_page_start(_mi_page_segment(page), page, NULL );
  size_t bsize = page->block_size;
  mi_block_t* start = mi_page_block_at(page, page_area, page->capacity);

  // initialize a sequential free list
  mi_block_t* last = mi_page_block_at(page, page_area, page->capacity + extend - 1);
  mi_block_t* block = start;
  while(block <= last) {
    mi_block_t* next = (mi_block_t*)((uint8_t*)block + bsize);
    mi_block_set_next(page,block,next);
    block = next;
  }
  mi_block_set_next(page, last, NULL);
  page->free = start;
}

/* -----------------------------------------------------------
  Page initialize and extend the capacity
----------------------------------------------------------- */

#define MI_MAX_EXTEND_SIZE    (4*1024)      // heuristic, one OS page seems to work well.
#if MI_SECURE
#define MI_MIN_EXTEND         (8*MI_SECURE) // extend at least by this many
#else
#define MI_MIN_EXTEND         (1)
#endif

// Extend the capacity (up to reserved) by initializing a free list
// We do at most `MI_MAX_EXTEND` to avoid touching too much memory
// Note: we also experimented with "bump" allocation on the first
// allocations but this did not speed up any benchmark (due to an
// extra test in malloc? or cache effects?)
static void mi_page_extend_free(mi_heap_t* heap, mi_page_t* page, mi_stats_t* stats) {
  UNUSED(stats);
  mi_assert(page->free == NULL);
  mi_assert(page->local_free == NULL);
  mi_assert_expensive(mi_page_is_valid_init(page));
  if (page->free != NULL) return;
  if (page->capacity >= page->reserved) return;

  size_t page_size;
  _mi_page_start(_mi_page_segment(page), page, &page_size);
  _mi_stat_increase(&stats->pages_extended, 1);

  // calculate the extend count
  size_t extend = page->reserved - page->capacity;
  size_t max_extend = MI_MAX_EXTEND_SIZE/page->block_size;
  if (max_extend < MI_MIN_EXTEND) max_extend = MI_MIN_EXTEND;

  if (extend > max_extend) {
    // ensure we don't touch memory beyond the page to reduce page commit.
    // the `lean` benchmark tests this. Going from 1 to 8 increases rss by 50%.
    extend = (max_extend==0 ? 1 : max_extend);
  }

  mi_assert_internal(extend > 0 && extend + page->capacity <= page->reserved);
  mi_assert_internal(extend < (1UL<<16));

  // and append the extend the free list
  if (extend < MI_MIN_SLICES || !mi_option_is_enabled(mi_option_secure)) {
    mi_page_free_list_extend(page, extend, stats );
  }
  else {
    mi_page_free_list_extend_secure(heap, page, extend, stats);
  }
  // enable the new free list
  page->capacity += (uint16_t)extend;
  _mi_stat_increase(&stats->page_committed, extend * page->block_size);

  mi_assert_expensive(mi_page_is_valid_init(page));
}

// Initialize a fresh page
static void mi_page_init(mi_heap_t* heap, mi_page_t* page, size_t block_size, mi_stats_t* stats) {
  mi_assert(page != NULL);
  mi_segment_t* segment = _mi_page_segment(page);
  mi_assert(segment != NULL);
  mi_assert_internal(block_size > 0);
  // set fields
  size_t page_size;
  _mi_segment_page_start(segment, page, &page_size);
  page->block_size = block_size;
  mi_assert_internal(page->block_size <= page_size);
  mi_assert_internal(page_size <= page->slice_count*MI_SEGMENT_SLICE_SIZE);
  mi_assert_internal(page_size / block_size < (1L<<16));
  page->reserved = (uint16_t)(page_size / block_size);
  #if MI_SECURE
  page->cookie = _mi_heap_random(heap) | 1;
  #endif

  mi_assert_internal(page->capacity == 0);
  mi_assert_internal(page->free == NULL);
  mi_assert_internal(page->used == 0);
  mi_assert_internal(page->thread_free == 0);
  mi_assert_internal(page->thread_freed == 0);
  mi_assert_internal(page->next == NULL);
  mi_assert_internal(page->prev == NULL);
  mi_assert_internal(!mi_page_has_aligned(page));
  #if MI_SECURE
  mi_assert_internal(page->cookie != 0);
  #endif
  mi_assert_expensive(mi_page_is_valid_init(page));

  // initialize an initial free list
  mi_page_extend_free(heap,page,stats);
  mi_assert(mi_page_immediate_available(page));
}


/* -----------------------------------------------------------
  Find pages with free blocks
-------------------------------------------------------------*/

// Find a page with free blocks of `page->block_size`.
static mi_page_t* mi_page_queue_find_free_ex(mi_heap_t* heap, mi_page_queue_t* pq)
{
  // search through the pages in "next fit" order
  mi_page_t* rpage = NULL;
  size_t count = 0;
  size_t page_free_count = 0;
  mi_page_t* page = pq->first;
  while( page != NULL)
  {
    mi_page_t* next = page->next; // remember next
    count++;

    // 0. collect freed blocks by us and other threads
    _mi_page_free_collect(page,false);

    // 1. if the page contains free blocks, we are done
    if (mi_page_immediate_available(page)) {
      // If all blocks are free, we might retire this page instead.
      // do this at most 8 times to bound allocation time.
      // (note: this can happen if a page was earlier not retired due
      //  to having neighbours that were mostly full or due to concurrent frees)
      if (page_free_count < 8 && mi_page_all_free(page)) {
        page_free_count++;
        if (rpage != NULL) _mi_page_free(rpage,pq,false);
        rpage = page;
        page = next;
        continue;     // and keep looking
      }
      else {
        break;  // pick this one
      }
    }

    // 2. Try to extend
    if (page->capacity < page->reserved) {
      mi_page_extend_free(heap, page, &heap->tld->stats);
      mi_assert_internal(mi_page_immediate_available(page));
      break;
    }

    // 3. If the page is completely full, move it to the `mi_pages_full`
    // queue so we don't visit long-lived pages too often.
    mi_assert_internal(!mi_page_is_in_full(page) && !mi_page_immediate_available(page));
    mi_page_to_full(page,pq);

    page = next;
  } // for each page

  _mi_stat_counter_increase(&heap->tld->stats.searches,count);

  if (page == NULL) {
    page = rpage;
    rpage = NULL;
  }
  if (rpage != NULL) {
    _mi_page_free(rpage,pq,false);
  }

  if (page == NULL) {
    page = mi_page_fresh(heap, pq);
  }
  else {
    mi_assert(pq->first == page);
  }
  mi_assert_internal(page == NULL || mi_page_immediate_available(page));
  return page;
}


// Find a page with free blocks of `size`.
static inline mi_page_t* mi_find_free_page(mi_heap_t* heap, size_t size) {
  mi_page_queue_t* pq = mi_page_queue(heap,size);
  mi_page_t* page = pq->first;
  if (page != NULL) {
    if (mi_option_get(mi_option_secure) >= 3 && page->capacity < page->reserved && ((_mi_heap_random(heap) & 1) == 1)) {
      // in secure mode, we extend half the time to increase randomness
      mi_page_extend_free(heap, page, &heap->tld->stats);
      mi_assert_internal(mi_page_immediate_available(page));
    }
    else {
      _mi_page_free_collect(page,false);
    }
    if (mi_page_immediate_available(page)) {
      return page; // fast path
    }
  }
  return mi_page_queue_find_free_ex(heap, pq);
}


/* -----------------------------------------------------------
  Users can register a deferred free function called
  when the `free` list is empty. Since the `local_free`
  is separate this is deterministically called after
  a certain number of allocations.
----------------------------------------------------------- */

static mi_deferred_free_fun* deferred_free = NULL;

void _mi_deferred_free(mi_heap_t* heap, bool force) {
  heap->tld->heartbeat++;
  if (deferred_free != NULL) {
    deferred_free(force, heap->tld->heartbeat);
  }
}

void mi_register_deferred_free(mi_deferred_free_fun* fn) mi_attr_noexcept {
  deferred_free = fn;
}


/* -----------------------------------------------------------
  General allocation
----------------------------------------------------------- */

// Large and huge pages are allocated directly without being in a queue
static mi_page_t* mi_large_page_alloc(mi_heap_t* heap, size_t size) {
  size_t block_size = _mi_wsize_from_size(size) * sizeof(uintptr_t);
  mi_assert_internal(_mi_bin(block_size) == MI_BIN_HUGE);
  mi_page_queue_t* pq = mi_page_queue(heap,block_size);
  mi_assert_internal(mi_page_queue_is_huge(pq));
  mi_page_t* page = mi_page_fresh_alloc(heap,pq,block_size);
  if (page != NULL) {
    mi_assert_internal(mi_page_immediate_available(page));
    mi_assert_internal(page->block_size == block_size);
<<<<<<< HEAD
    if (page->block_size <= MI_LARGE_SIZE_MAX) {
      _mi_stat_increase(&heap->tld->stats.large, block_size);
      _mi_stat_counter_increase(&heap->tld->stats.large_count, 1);
=======
    if (page->block_size > MI_HUGE_OBJ_SIZE_MAX) {
      _mi_stat_increase(&heap->tld->stats.giant, block_size);
      _mi_stat_counter_increase(&heap->tld->stats.giant_count, 1);
>>>>>>> b005f7cd
    }
    else {
      _mi_stat_increase(&heap->tld->stats.huge, block_size);
      _mi_stat_counter_increase(&heap->tld->stats.huge_count, 1);
    }
  }
  return page;
}


// Generic allocation routine if the fast path (`alloc.c:mi_page_malloc`) does not succeed.
void* _mi_malloc_generic(mi_heap_t* heap, size_t size) mi_attr_noexcept
{
  mi_assert_internal(heap != NULL);

  // initialize if necessary
  if (mi_unlikely(!mi_heap_is_initialized(heap))) {
    mi_thread_init(); // calls `_mi_heap_init` in turn
    heap = mi_get_default_heap();
  }
  mi_assert_internal(mi_heap_is_initialized(heap));

  // call potential deferred free routines
  _mi_deferred_free(heap, false);

  // free delayed frees from other threads
  _mi_heap_delayed_free(heap);

  // huge allocation?
  mi_page_t* page;
<<<<<<< HEAD
  if (mi_unlikely(size > MI_MEDIUM_SIZE_MAX)) {
    if (mi_unlikely(size >= (SIZE_MAX - MI_MAX_ALIGN_SIZE))) {
=======
  if (mi_unlikely(size > MI_LARGE_OBJ_SIZE_MAX)) {
    if (mi_unlikely(size > PTRDIFF_MAX)) {  // we don't allocate more than PTRDIFF_MAX (see <https://sourceware.org/ml/libc-announce/2019/msg00001.html>)
>>>>>>> b005f7cd
      page = NULL;
    }
    else {
      page = mi_large_page_alloc(heap,size);
    }
  }
  else {
    // otherwise find a page with free blocks in our size segregated queues
    page = mi_find_free_page(heap,size);
  }
  if (page == NULL) return NULL; // out of memory

  mi_assert_internal(mi_page_immediate_available(page));
  mi_assert_internal(page->block_size >= size);

  // and try again, this time succeeding! (i.e. this should never recurse)
  return _mi_page_malloc(heap, page, size);
}<|MERGE_RESOLUTION|>--- conflicted
+++ resolved
@@ -102,11 +102,7 @@
     mi_assert_internal(!_mi_process_is_initialized || segment->thread_id==0 || segment->thread_id == page->heap->thread_id);
     mi_page_queue_t* pq = mi_page_queue_of(page);
     mi_assert_internal(mi_page_queue_contains(pq, page));
-<<<<<<< HEAD
-    mi_assert_internal(pq->block_size==page->block_size || page->block_size > MI_MEDIUM_SIZE_MAX || mi_page_is_in_full(page));
-=======
-    mi_assert_internal(pq->block_size==page->block_size || page->block_size > MI_LARGE_OBJ_SIZE_MAX || mi_page_is_in_full(page));
->>>>>>> b005f7cd
+    mi_assert_internal(pq->block_size==page->block_size || page->block_size > MI_MEDIUM_OBJ_SIZE_MAX || mi_page_is_in_full(page));
     mi_assert_internal(mi_heap_contains_queue(page->heap,pq));
   }
   return true;
@@ -174,7 +170,7 @@
 
 void _mi_page_free_collect(mi_page_t* page, bool force) {
   mi_assert_internal(page!=NULL);
-  
+
   // collect the thread free list
   if (force || mi_tf_block(page->thread_free) != NULL) {  // quick test to avoid an atomic operation
     _mi_page_thread_free_collect(page);
@@ -197,7 +193,7 @@
       mi_block_set_next(page, tail, page->free);
       page->free = page->local_free;
       page->local_free = NULL;
-    }    
+    }
   }
 
   mi_assert_internal(!force || page->local_free == NULL);
@@ -360,15 +356,9 @@
   mi_page_set_has_aligned(page, false);
 
   // account for huge pages here
-<<<<<<< HEAD
-  if (page->block_size > MI_MEDIUM_SIZE_MAX) {
-    if (page->block_size <= MI_LARGE_SIZE_MAX) {
+  if (page->block_size > MI_MEDIUM_OBJ_SIZE_MAX) {
+    if (page->block_size <= MI_LARGE_OBJ_SIZE_MAX) {
       _mi_stat_decrease(&page->heap->tld->stats.large, page->block_size);
-=======
-  if (page->block_size > MI_LARGE_OBJ_SIZE_MAX) {
-    if (page->block_size > MI_HUGE_OBJ_SIZE_MAX) {
-      _mi_stat_decrease(&page->heap->tld->stats.giant, page->block_size);
->>>>>>> b005f7cd
     }
     else {
       _mi_stat_decrease(&page->heap->tld->stats.huge, page->block_size);
@@ -723,15 +713,9 @@
   if (page != NULL) {
     mi_assert_internal(mi_page_immediate_available(page));
     mi_assert_internal(page->block_size == block_size);
-<<<<<<< HEAD
-    if (page->block_size <= MI_LARGE_SIZE_MAX) {
+    if (page->block_size <= MI_LARGE_OBJ_SIZE_MAX) {
       _mi_stat_increase(&heap->tld->stats.large, block_size);
       _mi_stat_counter_increase(&heap->tld->stats.large_count, 1);
-=======
-    if (page->block_size > MI_HUGE_OBJ_SIZE_MAX) {
-      _mi_stat_increase(&heap->tld->stats.giant, block_size);
-      _mi_stat_counter_increase(&heap->tld->stats.giant_count, 1);
->>>>>>> b005f7cd
     }
     else {
       _mi_stat_increase(&heap->tld->stats.huge, block_size);
@@ -762,13 +746,8 @@
 
   // huge allocation?
   mi_page_t* page;
-<<<<<<< HEAD
-  if (mi_unlikely(size > MI_MEDIUM_SIZE_MAX)) {
-    if (mi_unlikely(size >= (SIZE_MAX - MI_MAX_ALIGN_SIZE))) {
-=======
-  if (mi_unlikely(size > MI_LARGE_OBJ_SIZE_MAX)) {
-    if (mi_unlikely(size > PTRDIFF_MAX)) {  // we don't allocate more than PTRDIFF_MAX (see <https://sourceware.org/ml/libc-announce/2019/msg00001.html>)
->>>>>>> b005f7cd
+  if (mi_unlikely(size > MI_MEDIUM_OBJ_SIZE_MAX)) {
+    if (mi_unlikely(size > PTRDIFF_MAX)) {
       page = NULL;
     }
     else {
