/*----------------------------------------------------------------------------
Copyright (c) 2018-2020, Microsoft Research, Daan Leijen
This is free software; you can redistribute it and/or modify it under the
terms of the MIT license. A copy of the license can be found in the file
"LICENSE" at the root of this distribution.
-----------------------------------------------------------------------------*/

/* -----------------------------------------------------------
  The core of the allocator. Every segment contains
  pages of a certain block size. The main function
  exported is `mi_malloc_generic`.
----------------------------------------------------------- */

#include "mimalloc.h"
#include "mimalloc/internal.h"
#include "mimalloc/atomic.h"

/* -----------------------------------------------------------
  Definition of page queues for each block size
----------------------------------------------------------- */

#define MI_IN_PAGE_C
#include "page-queue.c"
#undef MI_IN_PAGE_C


/* -----------------------------------------------------------
  Page helpers
----------------------------------------------------------- */

// Index a block in a page
static inline mi_block_t* mi_page_block_at(const mi_page_t* page, void* page_start, size_t block_size, size_t i) {
  MI_UNUSED(page);
  mi_assert_internal(page != NULL);
  mi_assert_internal(i <= page->reserved);
  return (mi_block_t*)((uint8_t*)page_start + (i * block_size));
}

static void mi_page_init(mi_heap_t* heap, mi_page_t* page, size_t size, mi_tld_t* tld);
static void mi_page_extend_free(mi_heap_t* heap, mi_page_t* page, mi_tld_t* tld);

#if (MI_DEBUG>=3)
static size_t mi_page_list_count(mi_page_t* page, mi_block_t* head) {
  size_t count = 0;
  while (head != NULL) {
    mi_assert_internal(page == _mi_ptr_page(head));
    count++;
    head = mi_block_next(page, head);
  }
  return count;
}

/*
// Start of the page available memory
static inline uint8_t* mi_page_area(const mi_page_t* page) {
  return _mi_page_start(_mi_page_segment(page), page, NULL);
}
*/

static bool mi_page_list_is_valid(mi_page_t* page, mi_block_t* p) {
  size_t psize;
  uint8_t* page_area = _mi_page_start(_mi_page_segment(page), page, &psize);
  mi_block_t* start = (mi_block_t*)page_area;
  mi_block_t* end   = (mi_block_t*)(page_area + psize);
  while(p != NULL) {
    if (p < start || p >= end) return false;
    p = mi_block_next(page, p);
  }
#if MI_DEBUG>3 // generally too expensive to check this
  if (page->free_is_zero) {
    const size_t ubsize = mi_page_usable_block_size(page);
    for (mi_block_t* block = page->free; block != NULL; block = mi_block_next(page, block)) {
      mi_assert_expensive(mi_mem_is_zero(block + 1, ubsize - sizeof(mi_block_t)));
    }
  }
#endif
  return true;
}

static bool mi_page_is_valid_init(mi_page_t* page) {
  mi_assert_internal(page->xblock_size > 0);
  mi_assert_internal(page->used <= page->capacity);
  mi_assert_internal(page->capacity <= page->reserved);

  mi_segment_t* segment = _mi_page_segment(page);
  uint8_t* start = _mi_page_start(segment,page,NULL);
  mi_assert_internal(start == _mi_segment_page_start(segment,page,NULL));
  //const size_t bsize = mi_page_block_size(page);
  //mi_assert_internal(start + page->capacity*page->block_size == page->top);

  mi_assert_internal(mi_page_list_is_valid(page,page->free));
  mi_assert_internal(mi_page_list_is_valid(page,page->local_free));

  #if MI_DEBUG>3 // generally too expensive to check this
  if (page->free_is_zero) {
    const size_t ubsize = mi_page_usable_block_size(page);
    for(mi_block_t* block = page->free; block != NULL; block = mi_block_next(page,block)) {
      mi_assert_expensive(mi_mem_is_zero(block + 1, ubsize - sizeof(mi_block_t)));
    }
  }
  #endif

  #if !MI_TRACK_ENABLED && !MI_TSAN
  mi_block_t* tfree = mi_page_thread_free(page);
  mi_assert_internal(mi_page_list_is_valid(page, tfree));
  //size_t tfree_count = mi_page_list_count(page, tfree);
  //mi_assert_internal(tfree_count <= page->thread_freed + 1);
  #endif

  size_t free_count = mi_page_list_count(page, page->free) + mi_page_list_count(page, page->local_free);
  mi_assert_internal(page->used + free_count == page->capacity);

  return true;
}

extern bool _mi_process_is_initialized;             // has mi_process_init been called?

bool _mi_page_is_valid(mi_page_t* page) {
  mi_assert_internal(mi_page_is_valid_init(page));
  #if MI_SECURE
  mi_assert_internal(page->keys[0] != 0);
  #endif
  if (mi_page_heap(page)!=NULL) {
    mi_segment_t* segment = _mi_page_segment(page);

    mi_assert_internal(!_mi_process_is_initialized || segment->thread_id==0 || segment->thread_id == mi_page_heap(page)->thread_id);
    #if MI_HUGE_PAGE_ABANDON
    if (segment->kind != MI_SEGMENT_HUGE) 
    #endif
    {    
      mi_page_queue_t* pq = mi_page_queue_of(page);
      mi_assert_internal(mi_page_queue_contains(pq, page));
      mi_assert_internal(pq->block_size==mi_page_block_size(page) || mi_page_block_size(page) > MI_MEDIUM_OBJ_SIZE_MAX || mi_page_is_in_full(page));
      mi_assert_internal(mi_heap_contains_queue(mi_page_heap(page),pq));
    }
  }
  return true;
}
#endif

void _mi_page_use_delayed_free(mi_page_t* page, mi_delayed_t delay, bool override_never) {
  while (!_mi_page_try_use_delayed_free(page, delay, override_never)) {
    mi_atomic_yield();
  }
}

bool _mi_page_try_use_delayed_free(mi_page_t* page, mi_delayed_t delay, bool override_never) {
  mi_thread_free_t tfreex;
  mi_delayed_t     old_delay;
  mi_thread_free_t tfree;
  size_t yield_count = 0;
  do {
    tfree = mi_atomic_load_acquire(&page->xthread_free); // note: must acquire as we can break/repeat this loop and not do a CAS;
    tfreex = mi_tf_set_delayed(tfree, delay);
    old_delay = mi_tf_delayed(tfree);
    if mi_unlikely(old_delay == MI_DELAYED_FREEING) {
      if (yield_count >= 4) return false;  // give up after 4 tries
      yield_count++;
      mi_atomic_yield(); // delay until outstanding MI_DELAYED_FREEING are done.
      // tfree = mi_tf_set_delayed(tfree, MI_NO_DELAYED_FREE); // will cause CAS to busy fail
    }
    else if (delay == old_delay) {
      break; // avoid atomic operation if already equal
    }
    else if (!override_never && old_delay == MI_NEVER_DELAYED_FREE) {
      break; // leave never-delayed flag set
    }
  } while ((old_delay == MI_DELAYED_FREEING) ||
           !mi_atomic_cas_weak_release(&page->xthread_free, &tfree, tfreex));

  return true; // success
}

/* -----------------------------------------------------------
  Page collect the `local_free` and `thread_free` lists
----------------------------------------------------------- */

// Collect the local `thread_free` list using an atomic exchange.
// Note: The exchange must be done atomically as this is used right after
// moving to the full list in `mi_page_collect_ex` and we need to
// ensure that there was no race where the page became unfull just before the move.
static void _mi_page_thread_free_collect(mi_page_t* page)
{
  mi_block_t* head;
  mi_thread_free_t tfreex;
  mi_thread_free_t tfree = mi_atomic_load_relaxed(&page->xthread_free);
  do {
    head = mi_tf_block(tfree);
    tfreex = mi_tf_set_block(tfree,NULL);
  } while (!mi_atomic_cas_weak_acq_rel(&page->xthread_free, &tfree, tfreex));

  // return if the list is empty
  if (head == NULL) return;

  // find the tail -- also to get a proper count (without data races)
  size_t max_count = page->capacity; // cannot collect more than capacity
  size_t count = 1;
  mi_block_t* tail = head;
  mi_block_t* next;
  while ((next = mi_block_next(page,tail)) != NULL && count <= max_count) {
    count++;
    tail = next;
  }
  // if `count > max_count` there was a memory corruption (possibly infinite list due to double multi-threaded free)
  if (count > max_count) {
    _mi_error_message(EFAULT, "corrupted thread-free list\n");
    return; // the thread-free items cannot be freed
  }

  // and append the current local free list
  mi_block_set_next(page,tail, page->local_free);
  page->local_free = head;

  // update counts now
  page->used -= (uint16_t)count;
}

void _mi_page_free_collect(mi_page_t* page, bool force) {
  mi_assert_internal(page!=NULL);

  // collect the thread free list
  if (force || mi_page_thread_free(page) != NULL) {  // quick test to avoid an atomic operation
    _mi_page_thread_free_collect(page);
  }

  // and the local free list
  if (page->local_free != NULL) {
    if mi_likely(page->free == NULL) {
      // usual case
      page->free = page->local_free;
      page->local_free = NULL;
      page->free_is_zero = false;
    }
    else if (force) {
      // append -- only on shutdown (force) as this is a linear operation
      mi_block_t* tail = page->local_free;
      mi_block_t* next;
      while ((next = mi_block_next(page, tail)) != NULL) {
        tail = next;
      }
      mi_block_set_next(page, tail, page->free);
      page->free = page->local_free;
      page->local_free = NULL;
      page->free_is_zero = false;
    }
  }

  mi_assert_internal(!force || page->local_free == NULL);
}



/* -----------------------------------------------------------
  Page fresh and retire
----------------------------------------------------------- */

// called from segments when reclaiming abandoned pages
void _mi_page_reclaim(mi_heap_t* heap, mi_page_t* page) {
  mi_assert_expensive(mi_page_is_valid_init(page));

  mi_assert_internal(mi_page_heap(page) == heap);
  mi_assert_internal(mi_page_thread_free_flag(page) != MI_NEVER_DELAYED_FREE);
  #if MI_HUGE_PAGE_ABANDON
  mi_assert_internal(_mi_page_segment(page)->kind != MI_SEGMENT_HUGE);
  #endif

  // TODO: push on full queue immediately if it is full?
  mi_page_queue_t* pq = mi_page_queue(heap, mi_page_block_size(page));
  mi_page_queue_push(heap, pq, page);
  mi_assert_expensive(_mi_page_is_valid(page));
}

// allocate a fresh page from a segment
static mi_page_t* mi_page_fresh_alloc(mi_heap_t* heap, mi_page_queue_t* pq, size_t block_size, size_t page_alignment) {
  #if !MI_HUGE_PAGE_ABANDON
  mi_assert_internal(pq != NULL);
  mi_assert_internal(mi_heap_contains_queue(heap, pq));
  mi_assert_internal(page_alignment > 0 || block_size > MI_MEDIUM_OBJ_SIZE_MAX || block_size == pq->block_size);
  #endif
  mi_page_t* page = _mi_segment_page_alloc(heap, block_size, page_alignment, &heap->tld->segments, &heap->tld->os);
  if (page == NULL) {
    // this may be out-of-memory, or an abandoned page was reclaimed (and in our queue)
    return NULL;
  }
  mi_assert_internal(page_alignment >0 || block_size > MI_MEDIUM_OBJ_SIZE_MAX || _mi_page_segment(page)->kind != MI_SEGMENT_HUGE);
  mi_assert_internal(pq!=NULL || page->xblock_size != 0);
  mi_assert_internal(pq!=NULL || mi_page_block_size(page) >= block_size);
  // a fresh page was found, initialize it
  const size_t full_block_size = ((pq == NULL || mi_page_queue_is_huge(pq)) ? mi_page_block_size(page) : block_size); // see also: mi_segment_huge_page_alloc
  mi_assert_internal(full_block_size >= block_size);
  mi_page_init(heap, page, full_block_size, heap->tld);
  mi_heap_stat_increase(heap, pages, 1);
  if (pq != NULL) { mi_page_queue_push(heap, pq, page); }
  mi_assert_expensive(_mi_page_is_valid(page));
  return page;
}

// Get a fresh page to use
static mi_page_t* mi_page_fresh(mi_heap_t* heap, mi_page_queue_t* pq) {
  mi_assert_internal(mi_heap_contains_queue(heap, pq));
  mi_page_t* page = mi_page_fresh_alloc(heap, pq, pq->block_size, 0);
  if (page==NULL) return NULL;
  mi_assert_internal(pq->block_size==mi_page_block_size(page));
  mi_assert_internal(pq==mi_page_queue(heap, mi_page_block_size(page)));
  return page;
}

/* -----------------------------------------------------------
   Do any delayed frees
   (put there by other threads if they deallocated in a full page)
----------------------------------------------------------- */
void _mi_heap_delayed_free_all(mi_heap_t* heap) {
  while (!_mi_heap_delayed_free_partial(heap)) {
    mi_atomic_yield();
  }
}

// returns true if all delayed frees were processed
bool _mi_heap_delayed_free_partial(mi_heap_t* heap) {
  // take over the list (note: no atomic exchange since it is often NULL)
  mi_block_t* block = mi_atomic_load_ptr_relaxed(mi_block_t, &heap->thread_delayed_free);
  while (block != NULL && !mi_atomic_cas_ptr_weak_acq_rel(mi_block_t, &heap->thread_delayed_free, &block, NULL)) { /* nothing */ };
  bool all_freed = true;

  // and free them all
  while(block != NULL) {
    mi_block_t* next = mi_block_nextx(heap,block, heap->keys);
    // use internal free instead of regular one to keep stats etc correct
    if (!_mi_free_delayed_block(block)) {
      // we might already start delayed freeing while another thread has not yet
      // reset the delayed_freeing flag; in that case delay it further by reinserting the current block
      // into the delayed free list
      all_freed = false;
      mi_block_t* dfree = mi_atomic_load_ptr_relaxed(mi_block_t, &heap->thread_delayed_free);
      do {
        mi_block_set_nextx(heap, block, dfree, heap->keys);
      } while (!mi_atomic_cas_ptr_weak_release(mi_block_t,&heap->thread_delayed_free, &dfree, block));
    }
    block = next;
  }
  return all_freed;
}

/* -----------------------------------------------------------
  Unfull, abandon, free and retire
----------------------------------------------------------- */

// Move a page from the full list back to a regular list
void _mi_page_unfull(mi_page_t* page) {
  mi_assert_internal(page != NULL);
  mi_assert_expensive(_mi_page_is_valid(page));
  mi_assert_internal(mi_page_is_in_full(page));
  if (!mi_page_is_in_full(page)) return;

  mi_heap_t* heap = mi_page_heap(page);
  mi_page_queue_t* pqfull = &heap->pages[MI_BIN_FULL];
  mi_page_set_in_full(page, false); // to get the right queue
  mi_page_queue_t* pq = mi_heap_page_queue_of(heap, page);
  mi_page_set_in_full(page, true);
  mi_page_queue_enqueue_from(pq, pqfull, page);
}

static void mi_page_to_full(mi_page_t* page, mi_page_queue_t* pq) {
  mi_assert_internal(pq == mi_page_queue_of(page));
  mi_assert_internal(!mi_page_immediate_available(page));
  mi_assert_internal(!mi_page_is_in_full(page));

  if (mi_page_is_in_full(page)) return;
  mi_page_queue_enqueue_from(&mi_page_heap(page)->pages[MI_BIN_FULL], pq, page);
  _mi_page_free_collect(page,false);  // try to collect right away in case another thread freed just before MI_USE_DELAYED_FREE was set
}


// Abandon a page with used blocks at the end of a thread.
// Note: only call if it is ensured that no references exist from
// the `page->heap->thread_delayed_free` into this page.
// Currently only called through `mi_heap_collect_ex` which ensures this.
void _mi_page_abandon(mi_page_t* page, mi_page_queue_t* pq) {
  mi_assert_internal(page != NULL);
  mi_assert_expensive(_mi_page_is_valid(page));
  mi_assert_internal(pq == mi_page_queue_of(page));
  mi_assert_internal(mi_page_heap(page) != NULL);

  mi_heap_t* pheap = mi_page_heap(page);

  // remove from our page list
  mi_segments_tld_t* segments_tld = &pheap->tld->segments;
  mi_page_queue_remove(pq, page);

  // page is no longer associated with our heap
  mi_assert_internal(mi_page_thread_free_flag(page)==MI_NEVER_DELAYED_FREE);
  mi_page_set_heap(page, NULL);

#if (MI_DEBUG>1) && !MI_TRACK_ENABLED
  // check there are no references left..
  for (mi_block_t* block = (mi_block_t*)pheap->thread_delayed_free; block != NULL; block = mi_block_nextx(pheap, block, pheap->keys)) {
    mi_assert_internal(_mi_ptr_page(block) != page);
  }
#endif

  // and abandon it
  mi_assert_internal(mi_page_heap(page) == NULL);
  _mi_segment_page_abandon(page,segments_tld);
}


// Free a page with no more free blocks
void _mi_page_free(mi_page_t* page, mi_page_queue_t* pq, bool force) {
  mi_assert_internal(page != NULL);
  mi_assert_expensive(_mi_page_is_valid(page));
  mi_assert_internal(pq == mi_page_queue_of(page));
  mi_assert_internal(mi_page_all_free(page));
  mi_assert_internal(mi_page_thread_free_flag(page)!=MI_DELAYED_FREEING);

  // no more aligned blocks in here
  mi_page_set_has_aligned(page, false);

  mi_heap_t* heap = mi_page_heap(page);

  // remove from the page list
  // (no need to do _mi_heap_delayed_free first as all blocks are already free)
  mi_segments_tld_t* segments_tld = &heap->tld->segments;
  mi_page_queue_remove(pq, page);

  // and free it
  mi_page_set_heap(page,NULL);
  _mi_segment_page_free(page, force, segments_tld);
}

// Retire parameters
#define MI_MAX_RETIRE_SIZE    (MI_MEDIUM_OBJ_SIZE_MAX)
#define MI_RETIRE_CYCLES      (16)

// Retire a page with no more used blocks
// Important to not retire too quickly though as new
// allocations might coming.
// Note: called from `mi_free` and benchmarks often
// trigger this due to freeing everything and then
// allocating again so careful when changing this.
void _mi_page_retire(mi_page_t* page) mi_attr_noexcept {
  mi_assert_internal(page != NULL);
  mi_assert_expensive(_mi_page_is_valid(page));
  mi_assert_internal(mi_page_all_free(page));
  
  mi_page_set_has_aligned(page, false);

  // don't retire too often..
  // (or we end up retiring and re-allocating most of the time)
  // NOTE: refine this more: we should not retire if this
  // is the only page left with free blocks. It is not clear
  // how to check this efficiently though...
  // for now, we don't retire if it is the only page left of this size class.
  mi_page_queue_t* pq = mi_page_queue_of(page);
  if mi_likely(page->xblock_size <= MI_MAX_RETIRE_SIZE && !mi_page_queue_is_special(pq)) {  // not too large && not full or huge queue?
    if (pq->last==page && pq->first==page) { // the only page in the queue?
      mi_stat_counter_increase(_mi_stats_main.page_no_retire,1);
      page->retire_expire = 1 + (page->xblock_size <= MI_SMALL_OBJ_SIZE_MAX ? MI_RETIRE_CYCLES : MI_RETIRE_CYCLES/4);      
      mi_heap_t* heap = mi_page_heap(page);
      mi_assert_internal(pq >= heap->pages);
      const size_t index = pq - heap->pages;
      mi_assert_internal(index < MI_BIN_FULL && index < MI_BIN_HUGE);
      if (index < heap->page_retired_min) heap->page_retired_min = index;
      if (index > heap->page_retired_max) heap->page_retired_max = index;
      mi_assert_internal(mi_page_all_free(page));
      return; // dont't free after all
    }
  }
  _mi_page_free(page, pq, false);
}

// free retired pages: we don't need to look at the entire queues
// since we only retire pages that are at the head position in a queue.
void _mi_heap_collect_retired(mi_heap_t* heap, bool force) {
  size_t min = MI_BIN_FULL;
  size_t max = 0;
  for(size_t bin = heap->page_retired_min; bin <= heap->page_retired_max; bin++) {
    mi_page_queue_t* pq   = &heap->pages[bin];
    mi_page_t*       page = pq->first;
    if (page != NULL && page->retire_expire != 0) {
      if (mi_page_all_free(page)) {
        page->retire_expire--;
        if (force || page->retire_expire == 0) {
          _mi_page_free(pq->first, pq, force);
        }
        else {
          // keep retired, update min/max
          if (bin < min) min = bin;
          if (bin > max) max = bin;
        }
      }
      else {
        page->retire_expire = 0;
      }
    }
  }
  heap->page_retired_min = min;
  heap->page_retired_max = max;
}


/* -----------------------------------------------------------
  Initialize the initial free list in a page.
  In secure mode we initialize a randomized list by
  alternating between slices.
----------------------------------------------------------- */

#define MI_MAX_SLICE_SHIFT  (6)   // at most 64 slices
#define MI_MAX_SLICES       (1UL << MI_MAX_SLICE_SHIFT)
#define MI_MIN_SLICES       (2)

static void mi_page_free_list_extend_secure(mi_heap_t* const heap, mi_page_t* const page, const size_t bsize, const size_t extend, mi_stats_t* const stats) {
  MI_UNUSED(stats);
  #if (MI_SECURE<=2)
  mi_assert_internal(page->free == NULL);
  mi_assert_internal(page->local_free == NULL);
  #endif
  mi_assert_internal(page->capacity + extend <= page->reserved);
  mi_assert_internal(bsize == mi_page_block_size(page));
  void* const page_area = _mi_page_start(_mi_page_segment(page), page, NULL);

  // initialize a randomized free list
  // set up `slice_count` slices to alternate between
  size_t shift = MI_MAX_SLICE_SHIFT;
  while ((extend >> shift) == 0) {
    shift--;
  }
  const size_t slice_count = (size_t)1U << shift;
  const size_t slice_extend = extend / slice_count;
  mi_assert_internal(slice_extend >= 1);
  mi_block_t* blocks[MI_MAX_SLICES];   // current start of the slice
  size_t      counts[MI_MAX_SLICES];   // available objects in the slice
  for (size_t i = 0; i < slice_count; i++) {
    blocks[i] = mi_page_block_at(page, page_area, bsize, page->capacity + i*slice_extend);
    counts[i] = slice_extend;
  }
  counts[slice_count-1] += (extend % slice_count);  // final slice holds the modulus too (todo: distribute evenly?)

  // and initialize the free list by randomly threading through them
  // set up first element
  const uintptr_t r = _mi_heap_random_next(heap);
  size_t current = r % slice_count;
  counts[current]--;
  mi_block_t* const free_start = blocks[current];
  // and iterate through the rest; use `random_shuffle` for performance
  uintptr_t rnd = _mi_random_shuffle(r|1); // ensure not 0
  for (size_t i = 1; i < extend; i++) {
    // call random_shuffle only every INTPTR_SIZE rounds
    const size_t round = i%MI_INTPTR_SIZE;
    if (round == 0) rnd = _mi_random_shuffle(rnd);
    // select a random next slice index
    size_t next = ((rnd >> 8*round) & (slice_count-1));
    while (counts[next]==0) {                            // ensure it still has space
      next++;
      if (next==slice_count) next = 0;
    }
    // and link the current block to it
    counts[next]--;
    mi_block_t* const block = blocks[current];
    blocks[current] = (mi_block_t*)((uint8_t*)block + bsize);  // bump to the following block
    mi_block_set_next(page, block, blocks[next]);   // and set next; note: we may have `current == next`
    current = next;
  }
  // prepend to the free list (usually NULL)
  mi_block_set_next(page, blocks[current], page->free);  // end of the list
  page->free = free_start;
}

static mi_decl_noinline void mi_page_free_list_extend( mi_page_t* const page, const size_t bsize, const size_t extend, mi_stats_t* const stats)
{
  MI_UNUSED(stats);
  #if (MI_SECURE <= 2)
  mi_assert_internal(page->free == NULL);
  mi_assert_internal(page->local_free == NULL);
  #endif
  mi_assert_internal(page->capacity + extend <= page->reserved);
  mi_assert_internal(bsize == mi_page_block_size(page));
  void* const page_area = _mi_page_start(_mi_page_segment(page), page, NULL );

  mi_block_t* const start = mi_page_block_at(page, page_area, bsize, page->capacity);

  // initialize a sequential free list
  mi_block_t* const last = mi_page_block_at(page, page_area, bsize, page->capacity + extend - 1);
  mi_block_t* block = start;
  while(block <= last) {
    mi_block_t* next = (mi_block_t*)((uint8_t*)block + bsize);
    mi_block_set_next(page,block,next);
    block = next;
  }
  // prepend to free list (usually `NULL`)
  mi_block_set_next(page, last, page->free);
  page->free = start;
}

/* -----------------------------------------------------------
  Page initialize and extend the capacity
----------------------------------------------------------- */

#define MI_MAX_EXTEND_SIZE    (4*1024)      // heuristic, one OS page seems to work well.
#if (MI_SECURE>0)
#define MI_MIN_EXTEND         (8*MI_SECURE) // extend at least by this many
#else
#define MI_MIN_EXTEND         (4)
#endif

// Extend the capacity (up to reserved) by initializing a free list
// We do at most `MI_MAX_EXTEND` to avoid touching too much memory
// Note: we also experimented with "bump" allocation on the first
// allocations but this did not speed up any benchmark (due to an
// extra test in malloc? or cache effects?)
static void mi_page_extend_free(mi_heap_t* heap, mi_page_t* page, mi_tld_t* tld) {
  MI_UNUSED(tld); 
  mi_assert_expensive(mi_page_is_valid_init(page));
  #if (MI_SECURE<=2)
  mi_assert(page->free == NULL);
  mi_assert(page->local_free == NULL);
  if (page->free != NULL) return;
  #endif
  if (page->capacity >= page->reserved) return;

  size_t page_size;
  _mi_page_start(_mi_page_segment(page), page, &page_size);
  mi_stat_counter_increase(tld->stats.pages_extended, 1);

  // calculate the extend count
  const size_t bsize = (page->xblock_size < MI_HUGE_BLOCK_SIZE ? page->xblock_size : page_size);
  size_t extend = page->reserved - page->capacity;
  mi_assert_internal(extend > 0);

  size_t max_extend = (bsize >= MI_MAX_EXTEND_SIZE ? MI_MIN_EXTEND : MI_MAX_EXTEND_SIZE/(uint32_t)bsize);
  if (max_extend < MI_MIN_EXTEND) { max_extend = MI_MIN_EXTEND; }
  mi_assert_internal(max_extend > 0);

  if (extend > max_extend) {
    // ensure we don't touch memory beyond the page to reduce page commit.
    // the `lean` benchmark tests this. Going from 1 to 8 increases rss by 50%.
    extend = max_extend;
  }

  mi_assert_internal(extend > 0 && extend + page->capacity <= page->reserved);
  mi_assert_internal(extend < (1UL<<16));

  // and append the extend the free list
  if (extend < MI_MIN_SLICES || MI_SECURE==0) { //!mi_option_is_enabled(mi_option_secure)) {
    mi_page_free_list_extend(page, bsize, extend, &tld->stats );
  }
  else {
    mi_page_free_list_extend_secure(heap, page, bsize, extend, &tld->stats);
  }
  // enable the new free list
  page->capacity += (uint16_t)extend;
  mi_stat_increase(tld->stats.page_committed, extend * bsize);
  mi_assert_expensive(mi_page_is_valid_init(page));
}

// Initialize a fresh page
static void mi_page_init(mi_heap_t* heap, mi_page_t* page, size_t block_size, mi_tld_t* tld) {
  mi_assert(page != NULL);
  mi_segment_t* segment = _mi_page_segment(page);
  mi_assert(segment != NULL);
  mi_assert_internal(block_size > 0);
  // set fields
  mi_page_set_heap(page, heap);
  page->xblock_size = (block_size < MI_HUGE_BLOCK_SIZE ? (uint32_t)block_size : MI_HUGE_BLOCK_SIZE); // initialize before _mi_segment_page_start
  size_t page_size;
<<<<<<< HEAD
  const void* page_start = _mi_segment_page_start(segment, page, &page_size);
  MI_UNUSED(page_start);
=======
  const void*  page_start = _mi_segment_page_start(segment, page, block_size, &page_size, NULL);
>>>>>>> 86475a7b
  mi_track_mem_noaccess(page_start,page_size);
  mi_assert_internal(mi_page_block_size(page) <= page_size);
  mi_assert_internal(page_size <= page->slice_count*MI_SEGMENT_SLICE_SIZE);
  mi_assert_internal(page_size / block_size < (1L<<16));
  page->reserved = (uint16_t)(page_size / block_size);
  mi_assert_internal(page->reserved > 0);
  #if (MI_PADDING || MI_ENCODE_FREELIST)
  page->keys[0] = _mi_heap_random_next(heap);
  page->keys[1] = _mi_heap_random_next(heap);
  #endif
  page->free_is_zero = page->is_zero_init;
  #if MI_DEBUG>2
  if (page->is_zero_init) {
    mi_track_mem_defined(page_start, page_size);
    mi_assert_expensive(mi_mem_is_zero(page_start, page_size));
  }
  #endif
<<<<<<< HEAD
  
  mi_assert_internal(page->is_committed);
=======
  if (block_size > 0 && _mi_is_power_of_two(block_size)) {
    page->block_size_shift = (uint8_t)(mi_ctz((uintptr_t)block_size));
  }
  if (block_size > 0) {
    const ptrdiff_t start_offset = (uint8_t*)page_start - (uint8_t*)page;
    const ptrdiff_t start_adjust = start_offset % block_size;
    if (start_offset >= 0 && (start_adjust % MI_MAX_ALIGN_SIZE) == 0 && (start_adjust / MI_MAX_ALIGN_SIZE) < 255) {
      const ptrdiff_t adjust = (start_adjust / MI_MAX_ALIGN_SIZE);
      mi_assert_internal(adjust + 1 == (uint8_t)(adjust + 1));
      page->block_offset_adj = (uint8_t)(adjust + 1);
    }
  }

>>>>>>> 86475a7b
  mi_assert_internal(page->capacity == 0);
  mi_assert_internal(page->free == NULL);
  mi_assert_internal(page->used == 0);
  mi_assert_internal(page->xthread_free == 0);
  mi_assert_internal(page->next == NULL);
  mi_assert_internal(page->prev == NULL);
  mi_assert_internal(page->retire_expire == 0);
  mi_assert_internal(!mi_page_has_aligned(page));
  #if (MI_PADDING || MI_ENCODE_FREELIST)
  mi_assert_internal(page->keys[0] != 0);
  mi_assert_internal(page->keys[1] != 0);
  #endif
  mi_assert_internal(page->block_size_shift == 0 || (block_size == (1UL << page->block_size_shift)));
  mi_assert_internal(page->block_offset_adj == 0 || (((uint8_t*)page_start - (uint8_t*)page - MI_MAX_ALIGN_SIZE*(page->block_offset_adj-1))) % block_size == 0);
  mi_assert_expensive(mi_page_is_valid_init(page));

  // initialize an initial free list
  mi_page_extend_free(heap,page,tld);
  mi_assert(mi_page_immediate_available(page));
}


/* -----------------------------------------------------------
  Find pages with free blocks
-------------------------------------------------------------*/

// Find a page with free blocks of `page->block_size`.
static mi_page_t* mi_page_queue_find_free_ex(mi_heap_t* heap, mi_page_queue_t* pq, bool first_try)
{
  // search through the pages in "next fit" order
  #if MI_STAT
  size_t count = 0;
  #endif
  mi_page_t* page = pq->first;
  while (page != NULL)
  {
    mi_page_t* next = page->next; // remember next
    #if MI_STAT
    count++;
    #endif

    // 0. collect freed blocks by us and other threads
    _mi_page_free_collect(page, false);

    // 1. if the page contains free blocks, we are done
    if (mi_page_immediate_available(page)) {
      break;  // pick this one
    }

    // 2. Try to extend
    if (page->capacity < page->reserved) {
      mi_page_extend_free(heap, page, heap->tld);
      mi_assert_internal(mi_page_immediate_available(page));
      break;
    }

    // 3. If the page is completely full, move it to the `mi_pages_full`
    // queue so we don't visit long-lived pages too often.
    mi_assert_internal(!mi_page_is_in_full(page) && !mi_page_immediate_available(page));
    mi_page_to_full(page, pq);

    page = next;
  } // for each page

  mi_heap_stat_counter_increase(heap, searches, count);

  if (page == NULL) {
    _mi_heap_collect_retired(heap, false); // perhaps make a page available?
    page = mi_page_fresh(heap, pq);
    if (page == NULL && first_try) {
      // out-of-memory _or_ an abandoned page with free blocks was reclaimed, try once again
      page = mi_page_queue_find_free_ex(heap, pq, false);
    }
  }
  else {
    mi_assert(pq->first == page);
    page->retire_expire = 0;
  }
  mi_assert_internal(page == NULL || mi_page_immediate_available(page));
  return page;
}



// Find a page with free blocks of `size`.
static inline mi_page_t* mi_find_free_page(mi_heap_t* heap, size_t size) {
  mi_page_queue_t* pq = mi_page_queue(heap,size);
  mi_page_t* page = pq->first;
  if (page != NULL) {
   #if (MI_SECURE>=3) // in secure mode, we extend half the time to increase randomness
    if (page->capacity < page->reserved && ((_mi_heap_random_next(heap) & 1) == 1)) {
      mi_page_extend_free(heap, page, heap->tld);
      mi_assert_internal(mi_page_immediate_available(page));
    }
    else
   #endif
    {
      _mi_page_free_collect(page,false);
    }

    if (mi_page_immediate_available(page)) {
      page->retire_expire = 0;
      return page; // fast path
    }
  }
  return mi_page_queue_find_free_ex(heap, pq, true);
}


/* -----------------------------------------------------------
  Users can register a deferred free function called
  when the `free` list is empty. Since the `local_free`
  is separate this is deterministically called after
  a certain number of allocations.
----------------------------------------------------------- */

static mi_deferred_free_fun* volatile deferred_free = NULL;
static _Atomic(void*) deferred_arg; // = NULL

void _mi_deferred_free(mi_heap_t* heap, bool force) {
  heap->tld->heartbeat++;
  if (deferred_free != NULL && !heap->tld->recurse) {
    heap->tld->recurse = true;
    deferred_free(force, heap->tld->heartbeat, mi_atomic_load_ptr_relaxed(void,&deferred_arg));
    heap->tld->recurse = false;
  }
}

void mi_register_deferred_free(mi_deferred_free_fun* fn, void* arg) mi_attr_noexcept {
  deferred_free = fn;
  mi_atomic_store_ptr_release(void,&deferred_arg, arg);
}


/* -----------------------------------------------------------
  General allocation
----------------------------------------------------------- */

// Large and huge page allocation.
// Huge pages are allocated directly without being in a queue.
// Because huge pages contain just one block, and the segment contains
// just that page, we always treat them as abandoned and any thread
// that frees the block can free the whole page and segment directly.
// Huge pages are also use if the requested alignment is very large (> MI_ALIGNMENT_MAX).
static mi_page_t* mi_large_huge_page_alloc(mi_heap_t* heap, size_t size, size_t page_alignment) {
  size_t block_size = _mi_os_good_alloc_size(size);
  mi_assert_internal(mi_bin(block_size) == MI_BIN_HUGE || page_alignment > 0);
  bool is_huge = (block_size > MI_LARGE_OBJ_SIZE_MAX || page_alignment > 0);
  #if MI_HUGE_PAGE_ABANDON
  mi_page_queue_t* pq = (is_huge ? NULL : mi_page_queue(heap, block_size));
  #else
  mi_page_queue_t* pq = mi_page_queue(heap, is_huge ? MI_HUGE_BLOCK_SIZE : block_size); // not block_size as that can be low if the page_alignment > 0
  mi_assert_internal(!is_huge || mi_page_queue_is_huge(pq));
  #endif
  mi_page_t* page = mi_page_fresh_alloc(heap, pq, block_size, page_alignment);
  if (page != NULL) {
    mi_assert_internal(mi_page_immediate_available(page));
    
    if (is_huge) {
      mi_assert_internal(_mi_page_segment(page)->kind == MI_SEGMENT_HUGE);
      mi_assert_internal(_mi_page_segment(page)->used==1);
      #if MI_HUGE_PAGE_ABANDON
      mi_assert_internal(_mi_page_segment(page)->thread_id==0); // abandoned, not in the huge queue
      mi_page_set_heap(page, NULL);
      #endif      
    }
    else {
      mi_assert_internal(_mi_page_segment(page)->kind != MI_SEGMENT_HUGE);
    }
    
    const size_t bsize = mi_page_usable_block_size(page);  // note: not `mi_page_block_size` to account for padding
    if (bsize <= MI_LARGE_OBJ_SIZE_MAX) {
      mi_heap_stat_increase(heap, large, bsize);
      mi_heap_stat_counter_increase(heap, large_count, 1);
    }
    else {
      mi_heap_stat_increase(heap, huge, bsize);
      mi_heap_stat_counter_increase(heap, huge_count, 1);
    }
  }
  return page;
}


// Allocate a page
// Note: in debug mode the size includes MI_PADDING_SIZE and might have overflowed.
static mi_page_t* mi_find_page(mi_heap_t* heap, size_t size, size_t huge_alignment) mi_attr_noexcept {
  // huge allocation?
  const size_t req_size = size - MI_PADDING_SIZE;  // correct for padding_size in case of an overflow on `size`  
  if mi_unlikely(req_size > (MI_MEDIUM_OBJ_SIZE_MAX - MI_PADDING_SIZE) || huge_alignment > 0) {
    if mi_unlikely(req_size > PTRDIFF_MAX) {  // we don't allocate more than PTRDIFF_MAX (see <https://sourceware.org/ml/libc-announce/2019/msg00001.html>)
      _mi_error_message(EOVERFLOW, "allocation request is too large (%zu bytes)\n", req_size);
      return NULL;
    }
    else {
      return mi_large_huge_page_alloc(heap,size,huge_alignment);
    }
  }
  else {
    // otherwise find a page with free blocks in our size segregated queues
    #if MI_PADDING
    mi_assert_internal(size >= MI_PADDING_SIZE);
    #endif
    return mi_find_free_page(heap, size);
  }
}

// Generic allocation routine if the fast path (`alloc.c:mi_page_malloc`) does not succeed.
// Note: in debug mode the size includes MI_PADDING_SIZE and might have overflowed.
// The `huge_alignment` is normally 0 but is set to a multiple of MI_SEGMENT_SIZE for
// very large requested alignments in which case we use a huge segment.
void* _mi_malloc_generic(mi_heap_t* heap, size_t size, bool zero, size_t huge_alignment) mi_attr_noexcept
{
  mi_assert_internal(heap != NULL);

  // initialize if necessary
  if mi_unlikely(!mi_heap_is_initialized(heap)) {
    heap = mi_heap_get_default(); // calls mi_thread_init
    if mi_unlikely(!mi_heap_is_initialized(heap)) { return NULL; }
  }
  mi_assert_internal(mi_heap_is_initialized(heap));

  // call potential deferred free routines
  _mi_deferred_free(heap, false);

  // free delayed frees from other threads (but skip contended ones)
  _mi_heap_delayed_free_partial(heap);

  // find (or allocate) a page of the right size
  mi_page_t* page = mi_find_page(heap, size, huge_alignment);
  if mi_unlikely(page == NULL) { // first time out of memory, try to collect and retry the allocation once more
    mi_heap_collect(heap, true /* force */);
    page = mi_find_page(heap, size, huge_alignment);
  }

  if mi_unlikely(page == NULL) { // out of memory
    const size_t req_size = size - MI_PADDING_SIZE;  // correct for padding_size in case of an overflow on `size`
    _mi_error_message(ENOMEM, "unable to allocate memory (%zu bytes)\n", req_size);
    return NULL;
  }

  mi_assert_internal(mi_page_immediate_available(page));
  mi_assert_internal(mi_page_block_size(page) >= size);

  // and try again, this time succeeding! (i.e. this should never recurse through _mi_page_malloc)
  if mi_unlikely(zero && page->xblock_size == 0) {
    // note: we cannot call _mi_page_malloc with zeroing for huge blocks; we zero it afterwards in that case.
    void* p = _mi_page_malloc(heap, page, size, false);
    mi_assert_internal(p != NULL);
    _mi_memzero_aligned(p, mi_page_usable_block_size(page));
    return p;
  }
  else {
    return _mi_page_malloc(heap, page, size, zero);
  }
}<|MERGE_RESOLUTION|>--- conflicted
+++ resolved
@@ -125,9 +125,9 @@
 
     mi_assert_internal(!_mi_process_is_initialized || segment->thread_id==0 || segment->thread_id == mi_page_heap(page)->thread_id);
     #if MI_HUGE_PAGE_ABANDON
-    if (segment->kind != MI_SEGMENT_HUGE) 
+    if (segment->kind != MI_SEGMENT_HUGE)
     #endif
-    {    
+    {
       mi_page_queue_t* pq = mi_page_queue_of(page);
       mi_assert_internal(mi_page_queue_contains(pq, page));
       mi_assert_internal(pq->block_size==mi_page_block_size(page) || mi_page_block_size(page) > MI_MEDIUM_OBJ_SIZE_MAX || mi_page_is_in_full(page));
@@ -441,7 +441,7 @@
   mi_assert_internal(page != NULL);
   mi_assert_expensive(_mi_page_is_valid(page));
   mi_assert_internal(mi_page_all_free(page));
-  
+
   mi_page_set_has_aligned(page, false);
 
   // don't retire too often..
@@ -454,7 +454,7 @@
   if mi_likely(page->xblock_size <= MI_MAX_RETIRE_SIZE && !mi_page_queue_is_special(pq)) {  // not too large && not full or huge queue?
     if (pq->last==page && pq->first==page) { // the only page in the queue?
       mi_stat_counter_increase(_mi_stats_main.page_no_retire,1);
-      page->retire_expire = 1 + (page->xblock_size <= MI_SMALL_OBJ_SIZE_MAX ? MI_RETIRE_CYCLES : MI_RETIRE_CYCLES/4);      
+      page->retire_expire = 1 + (page->xblock_size <= MI_SMALL_OBJ_SIZE_MAX ? MI_RETIRE_CYCLES : MI_RETIRE_CYCLES/4);
       mi_heap_t* heap = mi_page_heap(page);
       mi_assert_internal(pq >= heap->pages);
       const size_t index = pq - heap->pages;
@@ -608,7 +608,7 @@
 // allocations but this did not speed up any benchmark (due to an
 // extra test in malloc? or cache effects?)
 static void mi_page_extend_free(mi_heap_t* heap, mi_page_t* page, mi_tld_t* tld) {
-  MI_UNUSED(tld); 
+  MI_UNUSED(tld);
   mi_assert_expensive(mi_page_is_valid_init(page));
   #if (MI_SECURE<=2)
   mi_assert(page->free == NULL);
@@ -662,12 +662,7 @@
   mi_page_set_heap(page, heap);
   page->xblock_size = (block_size < MI_HUGE_BLOCK_SIZE ? (uint32_t)block_size : MI_HUGE_BLOCK_SIZE); // initialize before _mi_segment_page_start
   size_t page_size;
-<<<<<<< HEAD
   const void* page_start = _mi_segment_page_start(segment, page, &page_size);
-  MI_UNUSED(page_start);
-=======
-  const void*  page_start = _mi_segment_page_start(segment, page, block_size, &page_size, NULL);
->>>>>>> 86475a7b
   mi_track_mem_noaccess(page_start,page_size);
   mi_assert_internal(mi_page_block_size(page) <= page_size);
   mi_assert_internal(page_size <= page->slice_count*MI_SEGMENT_SLICE_SIZE);
@@ -685,10 +680,7 @@
     mi_assert_expensive(mi_mem_is_zero(page_start, page_size));
   }
   #endif
-<<<<<<< HEAD
-  
   mi_assert_internal(page->is_committed);
-=======
   if (block_size > 0 && _mi_is_power_of_two(block_size)) {
     page->block_size_shift = (uint8_t)(mi_ctz((uintptr_t)block_size));
   }
@@ -702,7 +694,6 @@
     }
   }
 
->>>>>>> 86475a7b
   mi_assert_internal(page->capacity == 0);
   mi_assert_internal(page->free == NULL);
   mi_assert_internal(page->used == 0);
@@ -860,19 +851,19 @@
   mi_page_t* page = mi_page_fresh_alloc(heap, pq, block_size, page_alignment);
   if (page != NULL) {
     mi_assert_internal(mi_page_immediate_available(page));
-    
+
     if (is_huge) {
       mi_assert_internal(_mi_page_segment(page)->kind == MI_SEGMENT_HUGE);
       mi_assert_internal(_mi_page_segment(page)->used==1);
       #if MI_HUGE_PAGE_ABANDON
       mi_assert_internal(_mi_page_segment(page)->thread_id==0); // abandoned, not in the huge queue
       mi_page_set_heap(page, NULL);
-      #endif      
+      #endif
     }
     else {
       mi_assert_internal(_mi_page_segment(page)->kind != MI_SEGMENT_HUGE);
     }
-    
+
     const size_t bsize = mi_page_usable_block_size(page);  // note: not `mi_page_block_size` to account for padding
     if (bsize <= MI_LARGE_OBJ_SIZE_MAX) {
       mi_heap_stat_increase(heap, large, bsize);
@@ -891,7 +882,7 @@
 // Note: in debug mode the size includes MI_PADDING_SIZE and might have overflowed.
 static mi_page_t* mi_find_page(mi_heap_t* heap, size_t size, size_t huge_alignment) mi_attr_noexcept {
   // huge allocation?
-  const size_t req_size = size - MI_PADDING_SIZE;  // correct for padding_size in case of an overflow on `size`  
+  const size_t req_size = size - MI_PADDING_SIZE;  // correct for padding_size in case of an overflow on `size`
   if mi_unlikely(req_size > (MI_MEDIUM_OBJ_SIZE_MAX - MI_PADDING_SIZE) || huge_alignment > 0) {
     if mi_unlikely(req_size > PTRDIFF_MAX) {  // we don't allocate more than PTRDIFF_MAX (see <https://sourceware.org/ml/libc-announce/2019/msg00001.html>)
       _mi_error_message(EOVERFLOW, "allocation request is too large (%zu bytes)\n", req_size);
