--- conflicted
+++ resolved
@@ -393,12 +393,8 @@
   _mi_segment_page_free(page, force, segments_tld);
 }
 
-<<<<<<< HEAD
-#define MI_MAX_RETIRE_SIZE    (4*MI_SMALL_SIZE_MAX)
-=======
-#define MI_MAX_RETIRE_SIZE    MI_LARGE_OBJ_SIZE_MAX  
+#define MI_MAX_RETIRE_SIZE    (MI_MEDIUM_OBJ_SIZE_MAX)
 #define MI_RETIRE_CYCLES      (16)
->>>>>>> 980d343f
 
 // Retire a page with no more used blocks
 // Important to not retire too quickly though as new
@@ -440,16 +436,11 @@
 // free retired pages: we don't need to look at the entire queues
 // since we only retire pages that are at the head position in a queue.
 void _mi_heap_collect_retired(mi_heap_t* heap, bool force) {
-<<<<<<< HEAD
-  for(mi_page_queue_t* pq = heap->pages; pq->block_size <= MI_MAX_RETIRE_SIZE; pq++) {
-    mi_page_t* page = pq->first;
-=======
   size_t min = MI_BIN_FULL;
   size_t max = 0;
   for(size_t bin = heap->page_retired_min; bin <= heap->page_retired_max; bin++) {
     mi_page_queue_t* pq   = &heap->pages[bin];
     mi_page_t*       page = pq->first;
->>>>>>> 980d343f
     if (page != NULL && page->retire_expire != 0) {
       if (mi_page_all_free(page)) {
         page->retire_expire--;
@@ -786,7 +777,7 @@
 // just that page, we always treat them as abandoned and any thread
 // that frees the block can free the whole page and segment directly.
 static mi_page_t* mi_large_huge_page_alloc(mi_heap_t* heap, size_t size) {
-  size_t block_size = _mi_wsize_from_size(size) * sizeof(uintptr_t);
+  size_t block_size = _mi_os_good_alloc_size(size);
   mi_assert_internal(_mi_bin(block_size) == MI_BIN_HUGE);
   bool is_huge = (block_size > MI_LARGE_OBJ_SIZE_MAX);
   mi_page_queue_t* pq = (is_huge ? NULL : mi_page_queue(heap, block_size));
@@ -795,7 +786,6 @@
     const size_t bsize = mi_page_usable_block_size(page);
     mi_assert_internal(mi_page_immediate_available(page));
     mi_assert_internal(bsize >= size);
-<<<<<<< HEAD
 
     if (pq == NULL) {
       // huge pages are directly abandoned
@@ -810,16 +800,6 @@
     if (bsize <= MI_LARGE_OBJ_SIZE_MAX) {
       _mi_stat_increase(&heap->tld->stats.large, bsize);
       _mi_stat_counter_increase(&heap->tld->stats.large_count, 1);
-=======
-    mi_assert_internal(_mi_page_segment(page)->page_kind==MI_PAGE_HUGE);
-    mi_assert_internal(_mi_page_segment(page)->used==1);
-    mi_assert_internal(_mi_page_segment(page)->thread_id==0); // abandoned, not in the huge queue
-    mi_page_set_heap(page, NULL);
-
-    if (bsize > MI_HUGE_OBJ_SIZE_MAX) {
-      _mi_stat_increase(&heap->tld->stats.giant, bsize);
-      _mi_stat_counter_increase(&heap->tld->stats.giant_count, 1);
->>>>>>> 980d343f
     }
     else {
       _mi_stat_increase(&heap->tld->stats.huge, bsize);
@@ -851,16 +831,10 @@
 
   // huge allocation?
   mi_page_t* page;
-<<<<<<< HEAD
-  if (mi_unlikely(size > MI_MEDIUM_OBJ_SIZE_MAX)) {
-    if (mi_unlikely(size > PTRDIFF_MAX)) {
-      _mi_error_message(EOVERFLOW, "allocation request is too large (%zu b requested)\n", size);
-=======
   const size_t req_size = size - MI_PADDING_SIZE;  // correct for padding_size in case of an overflow on `size`  
-  if (mi_unlikely(req_size > (MI_LARGE_OBJ_SIZE_MAX - MI_PADDING_SIZE) )) {
-    if (mi_unlikely(req_size > PTRDIFF_MAX)) {  // we don't allocate more than PTRDIFF_MAX (see <https://sourceware.org/ml/libc-announce/2019/msg00001.html>)
+  if (mi_unlikely(req_size > (MI_MEDIUM_OBJ_SIZE_MAX - MI_PADDING_SIZE))) {
+    if (mi_unlikely(req_size > PTRDIFF_MAX)) { // we don't allocate more than PTRDIFF_MAX (see <https://sourceware.org/ml/libc-announce/2019/msg00001.html>)
       _mi_error_message(EOVERFLOW, "allocation request is too large (%zu b requested)\n", req_size);
->>>>>>> 980d343f
       return NULL;
     }
     else {
