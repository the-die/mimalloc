#include <stdlib.h>
#include <stdio.h>
#include <assert.h>
#include <string.h>
#include <stdint.h>

#include <mimalloc.h>
#include <mimalloc-override.h>  // redefines malloc etc.

static void double_free1();
static void double_free2();
static void corrupt_free();
static void block_overflow1();
<<<<<<< HEAD
static void block_overflow2();
static void dangling_ptr_write();
=======
static void invalid_free();
>>>>>>> c5406f32

int main() {
  mi_version();
  mi_heap_set_extra_padding(mi_heap_get_default(), 200);
  // detect double frees and heap corruption
  // double_free1();
  // double_free2();
  // corrupt_free();
  // block_overflow1();
<<<<<<< HEAD
  // block_overflow2();
  // dangling_ptr_write();
  void* (*fun_mimalloc)(size_t) = &mi_malloc;
=======
  invalid_free();
>>>>>>> c5406f32

  void* p1 = malloc(78);
  void* p2 = fun_mimalloc(24);
  free(p1);
  p1 = mi_malloc(8);
  //char* s = strdup("hello\n");
  free(p2);
  p2 = malloc(16);
  p1 = realloc(p1, 32);
  mi_heap_check_leak(NULL,NULL,NULL);
  free(p1);
  free(p2);
  //free(s);
  //mi_collect(true);

  /* now test if override worked by allocating/freeing across the api's*/
  //p1 = mi_malloc(32);
  //free(p1);
  //p2 = malloc(32);
  //mi_free(p2);
  mi_stats_print(NULL);
  return 0;
}

static void invalid_free() {
  free((void*)0xBADBEEF);
  realloc((void*)0xBADBEEF,10);
}

static void block_overflow1() {
  uint8_t* p = (uint8_t*)mi_malloc(17);
  p[18] = 0;
  free(p);
}
static void block_overflow2() {
  void* p[100];
  for (int i = 0; i < 100; i++) {
    p[i] = mi_malloc(17);
  }
  memset(p[10], 0, 90);
  memset(p[40], 0, 90);
  memset(p[79], 0, 70);
  for (int i = 99; i >= 0; i-=2) {
    if (i > 0) free(p[i - 1]);
    free(p[i]);
  }
}


static void dangling_ptr_write() {
  for (int i = 0; i < 1000; i++) {
    uint8_t* p = (uint8_t*)mi_malloc(16);
    free(p);
    p[0] = 0;
  }  
}

// The double free samples come ArcHeap [1] by Insu Yun (issue #161)
// [1]: https://arxiv.org/pdf/1903.00503.pdf

static void double_free1() {
  void* p[256];
  //uintptr_t buf[256];

  p[0] = mi_malloc(622616);
  p[1] = mi_malloc(655362);
  p[2] = mi_malloc(786432);
  mi_free(p[2]);
  // [VULN] Double free
  mi_free(p[2]);
  p[3] = mi_malloc(786456);
  // [BUG] Found overlap
  // p[3]=0x429b2ea2000 (size=917504), p[1]=0x429b2e42000 (size=786432)
  fprintf(stderr, "p3: %p-%p, p1: %p-%p, p2: %p\n", p[3], (uint8_t*)(p[3]) + 786456, p[1], (uint8_t*)(p[1]) + 655362, p[2]);
}

static void double_free2() {
  void* p[256];
  //uintptr_t buf[256];
  // [INFO] Command buffer: 0x327b2000
  // [INFO] Input size: 182
  p[0] = malloc(712352);
  p[1] = malloc(786432);
  free(p[0]);
  // [VULN] Double free
  free(p[0]);
  p[2] = malloc(786440);
  p[3] = malloc(917504);
  p[4] = malloc(786440);
  // [BUG] Found overlap
  // p[4]=0x433f1402000 (size=917504), p[1]=0x433f14c2000 (size=786432)
  fprintf(stderr, "p1: %p-%p, p2: %p-%p\n", p[4], (uint8_t*)(p[4]) + 917504, p[1], (uint8_t*)(p[1]) + 786432);
}


// Try to corrupt the heap through buffer overflow
#define N   1024
#define SZ  40

static void corrupt_free() {
  void* p[N];
  // allocate
  for (int i = 0; i < N; i++) {
    p[i] = malloc(SZ);
  }
  // free some
  for (int i = 0; i < N; i += (N/10)) {
    free(p[i]);
    p[i] = NULL;
  }
  // try to corrupt the free list
  for (int i = 0; i < N; i++) {
    if (p[i] != NULL) {
      memset(p[i], 0, SZ+32);
    }
  }
  // allocate more.. trying to trigger an allocation from a corrupted entry
  // this may need many allocations to get there (if at all)
  for (int i = 0; i < 4*4096; i++) {
    malloc(SZ);
  }
}<|MERGE_RESOLUTION|>--- conflicted
+++ resolved
@@ -11,12 +11,9 @@
 static void double_free2();
 static void corrupt_free();
 static void block_overflow1();
-<<<<<<< HEAD
 static void block_overflow2();
 static void dangling_ptr_write();
-=======
 static void invalid_free();
->>>>>>> c5406f32
 
 int main() {
   mi_version();
@@ -26,13 +23,11 @@
   // double_free2();
   // corrupt_free();
   // block_overflow1();
-<<<<<<< HEAD
   // block_overflow2();
   // dangling_ptr_write();
+  invalid_free();
+
   void* (*fun_mimalloc)(size_t) = &mi_malloc;
-=======
-  invalid_free();
->>>>>>> c5406f32
 
   void* p1 = malloc(78);
   void* p2 = fun_mimalloc(24);
