#include <stdlib.h>
#include <stdio.h>
#include <assert.h>
#include <string.h>
#include <stdint.h>

#include <mimalloc.h>
#include <mimalloc-override.h>  // redefines malloc etc.


#include <stdint.h>
#include <stdbool.h>

#define MI_INTPTR_SIZE 8
#define MI_LARGE_WSIZE_MAX (4*1024*1024 / MI_INTPTR_SIZE)

#define MI_BIN_HUGE 100
//#define MI_ALIGN2W

// Bit scan reverse: return the index of the highest bit.
static inline uint8_t mi_bsr32(uint32_t x);

#if defined(_MSC_VER)
#include <windows.h>
#include <intrin.h>
static inline uint8_t mi_bsr32(uint32_t x) {
  uint32_t idx;
  _BitScanReverse((DWORD*)&idx, x);
  return idx;
}
#elif defined(__GNUC__) || defined(__clang__)
static inline uint8_t mi_bsr32(uint32_t x) {
  return (31 - __builtin_clz(x));
}
#else
static inline uint8_t mi_bsr32(uint32_t x) {
  // de Bruijn multiplication, see <http://supertech.csail.mit.edu/papers/debruijn.pdf>
  static const uint8_t debruijn[32] = {
     31,  0, 22,  1, 28, 23, 18,  2, 29, 26, 24, 10, 19,  7,  3, 12,
     30, 21, 27, 17, 25,  9,  6, 11, 20, 16,  8,  5, 15,  4, 14, 13,
  };
  x |= x >> 1;
  x |= x >> 2;
  x |= x >> 4;
  x |= x >> 8;
  x |= x >> 16;
  x++;
  return debruijn[(x*0x076be629) >> 27];
}
#endif

// Bit scan reverse: return the index of the highest bit.
uint8_t _mi_bsr(uintptr_t x) {
  if (x == 0) return 0;
  #if MI_INTPTR_SIZE==8
  uint32_t hi = (x >> 32);
  return (hi == 0 ? mi_bsr32((uint32_t)x) : 32 + mi_bsr32(hi));
  #elif MI_INTPTR_SIZE==4
  return mi_bsr32(x);
  #else
  # error "define bsr for non-32 or 64-bit platforms"
  #endif
}

static inline size_t _mi_wsize_from_size(size_t size) {
  return (size + sizeof(uintptr_t) - 1) / sizeof(uintptr_t);
}

// Return the bin for a given field size.
// Returns MI_BIN_HUGE if the size is too large.
// We use `wsize` for the size in "machine word sizes",
// i.e. byte size == `wsize*sizeof(void*)`.
extern inline uint8_t _mi_bin8(size_t size) {
  size_t wsize = _mi_wsize_from_size(size);
  uint8_t bin;
  if (wsize <= 1) {
    bin = 1;
  }
  #if defined(MI_ALIGN4W)
  else if (wsize <= 4) {
    bin = (uint8_t)((wsize+1)&~1); // round to double word sizes
  }
  #elif defined(MI_ALIGN2W)
  else if (wsize <= 8) {
    bin = (uint8_t)((wsize+1)&~1); // round to double word sizes
  }
  #else
  else if (wsize <= 8) {
    bin = (uint8_t)wsize;
  }
  #endif
  else if (wsize > MI_LARGE_WSIZE_MAX) {
    bin = MI_BIN_HUGE;
  }
  else {
    #if defined(MI_ALIGN4W)
    if (wsize <= 16) { wsize = (wsize+3)&~3; } // round to 4x word sizes
    #endif
    wsize--;
    // find the highest bit
    uint8_t b = mi_bsr32((uint32_t)wsize);
    // and use the top 3 bits to determine the bin (~12.5% worst internal fragmentation).
    // - adjust with 3 because we use do not round the first 8 sizes
    //   which each get an exact bin
    bin = ((b << 2) + (uint8_t)((wsize >> (b - 2)) & 0x03)) - 3;
  }
  return bin;
}

extern inline uint8_t _mi_bin4(size_t size) {
  size_t wsize = _mi_wsize_from_size(size);
  uint8_t bin;
  if (wsize <= 1) {
    bin = 1;
  }
  #if defined(MI_ALIGN4W)
  else if (wsize <= 4) {
    bin = (uint8_t)((wsize+1)&~1); // round to double word sizes
  }
  #elif defined(MI_ALIGN2W)
  else if (wsize <= 8) {
    bin = (uint8_t)((wsize+1)&~1); // round to double word sizes
  }
  #else
  else if (wsize <= 8) {
    bin = (uint8_t)wsize;
  }
  #endif
  else if (wsize > MI_LARGE_WSIZE_MAX) {
    bin = MI_BIN_HUGE;
  }
  else {
    uint8_t b = mi_bsr32((uint32_t)wsize);
    bin = ((b << 1) + (uint8_t)((wsize >> (b - 1)) & 0x01)) + 3;
  }
  return bin;
}

size_t _mi_binx4(size_t bsize) {
  if (bsize==0) return 0;
  uint8_t b = mi_bsr32((uint32_t)bsize);
  if (b <= 1) return bsize;
  size_t bin =  ((b << 1) | (bsize >> (b - 1))&0x01);
  return bin;
}

size_t _mi_binx8(size_t bsize) {
  if (bsize<=1) return bsize;
  uint8_t b = mi_bsr32((uint32_t)bsize);
  if (b <= 2) return bsize;
  size_t bin = ((b << 2) | (bsize >> (b - 2))&0x03) - 5;
  return bin;
}

void mi_bins() {
  //printf("  QNULL(1), /* 0 */ \\\n  ");
  size_t last_bin = 0;
  size_t min_bsize = 0;
  size_t last_bsize = 0;
  for (size_t bsize = 1; bsize < 2*1024; bsize++) {
    size_t size = bsize * 64 * 1024;
    size_t bin = _mi_binx8(bsize);
    if (bin != last_bin) {      
      printf("min bsize: %6zd, max bsize: %6zd, bin: %6zd\n", min_bsize, last_bsize, last_bin);
      //printf("QNULL(%6zd), ", wsize);
      //if (last_bin%8 == 0) printf("/* %i */ \\\n  ", last_bin);
      last_bin = bin;
      min_bsize = bsize;
    }
    last_bsize = bsize;
  }
}

static void double_free1();
static void double_free2();
static void corrupt_free();
static void block_overflow1();
static void invalid_free();


int main() {
  mi_version();

  // detect double frees and heap corruption
  // double_free1();
  // double_free2();
  // corrupt_free();
<<<<<<< HEAD
  //block_overflow1();
=======
  // block_overflow1();
  invalid_free();
>>>>>>> 3f8ff12e

  void* p1 = malloc(78);
  void* p2 = malloc(24);
  free(p1);
  p1 = mi_malloc(8);
  //char* s = strdup("hello\n");
  free(p2);
  p2 = malloc(16);
  p1 = realloc(p1, 32);
  free(p1);
  free(p2);
  //free(s);
  //mi_collect(true);

  /* now test if override worked by allocating/freeing across the api's*/
  //p1 = mi_malloc(32);
  //free(p1);
  //p2 = malloc(32);
  //mi_free(p2);  
  mi_collect(true);
  mi_stats_print(NULL);
  return 0;
}

static void invalid_free() {
  free((void*)0xBADBEEF);
  realloc((void*)0xBADBEEF,10);
}

static void block_overflow1() {
  uint8_t* p = (uint8_t*)mi_malloc(17);
  p[18] = 0;
  free(p);
}

// The double free samples come ArcHeap [1] by Insu Yun (issue #161)
// [1]: https://arxiv.org/pdf/1903.00503.pdf

static void double_free1() {
  void* p[256];
  //uintptr_t buf[256];

  p[0] = mi_malloc(622616);
  p[1] = mi_malloc(655362);
  p[2] = mi_malloc(786432);
  mi_free(p[2]);
  // [VULN] Double free
  mi_free(p[2]);
  p[3] = mi_malloc(786456);
  // [BUG] Found overlap
  // p[3]=0x429b2ea2000 (size=917504), p[1]=0x429b2e42000 (size=786432)
  fprintf(stderr, "p3: %p-%p, p1: %p-%p, p2: %p\n", p[3], (uint8_t*)(p[3]) + 786456, p[1], (uint8_t*)(p[1]) + 655362, p[2]);
}

static void double_free2() {
  void* p[256];
  //uintptr_t buf[256];
  // [INFO] Command buffer: 0x327b2000
  // [INFO] Input size: 182
  p[0] = malloc(712352);
  p[1] = malloc(786432);
  free(p[0]);
  // [VULN] Double free
  free(p[0]);
  p[2] = malloc(786440);
  p[3] = malloc(917504);
  p[4] = malloc(786440);
  // [BUG] Found overlap
  // p[4]=0x433f1402000 (size=917504), p[1]=0x433f14c2000 (size=786432)
  fprintf(stderr, "p1: %p-%p, p2: %p-%p\n", p[4], (uint8_t*)(p[4]) + 917504, p[1], (uint8_t*)(p[1]) + 786432);
}


// Try to corrupt the heap through buffer overflow
#define N   256
#define SZ  64

static void corrupt_free() {
  void* p[N];
  // allocate
  for (int i = 0; i < N; i++) {
    p[i] = malloc(SZ);
  }
  // free some
  for (int i = 0; i < N; i += (N/10)) {
    free(p[i]);
    p[i] = NULL;
  }
  // try to corrupt the free list
  for (int i = 0; i < N; i++) {
    if (p[i] != NULL) {
      memset(p[i], 0, SZ+8);
    }
  }
  // allocate more.. trying to trigger an allocation from a corrupted entry
  // this may need many allocations to get there (if at all)
  for (int i = 0; i < 4096; i++) {
    malloc(SZ);
  }
}<|MERGE_RESOLUTION|>--- conflicted
+++ resolved
@@ -185,12 +185,8 @@
   // double_free1();
   // double_free2();
   // corrupt_free();
-<<<<<<< HEAD
   //block_overflow1();
-=======
-  // block_overflow1();
   invalid_free();
->>>>>>> 3f8ff12e
 
   void* p1 = malloc(78);
   void* p2 = malloc(24);
