#include <stdlib.h>
#include <stdio.h>
#include <assert.h>
#include <string.h>
#include <stdint.h>

#include <mimalloc.h>
#include <mimalloc-override.h>  // redefines malloc etc.


#include <stdint.h>
#include <stdbool.h>

#define MI_INTPTR_SIZE 8
#define MI_LARGE_WSIZE_MAX (4*1024*1024 / MI_INTPTR_SIZE)

#define MI_BIN_HUGE 100
//#define MI_ALIGN2W

// Bit scan reverse: return the index of the highest bit.
static inline uint8_t mi_bsr32(uint32_t x);

#if defined(_MSC_VER)
#include <windows.h>
#include <intrin.h>
static inline uint8_t mi_bsr32(uint32_t x) {
  uint32_t idx;
  _BitScanReverse((DWORD*)&idx, x);
  return idx;
}
#elif defined(__GNUC__) || defined(__clang__)
static inline uint8_t mi_bsr32(uint32_t x) {
  return (31 - __builtin_clz(x));
}
#else
static inline uint8_t mi_bsr32(uint32_t x) {
  // de Bruijn multiplication, see <http://supertech.csail.mit.edu/papers/debruijn.pdf>
  static const uint8_t debruijn[32] = {
     31,  0, 22,  1, 28, 23, 18,  2, 29, 26, 24, 10, 19,  7,  3, 12,
     30, 21, 27, 17, 25,  9,  6, 11, 20, 16,  8,  5, 15,  4, 14, 13,
  };
  x |= x >> 1;
  x |= x >> 2;
  x |= x >> 4;
  x |= x >> 8;
  x |= x >> 16;
  x++;
  return debruijn[(x*0x076be629) >> 27];
}
#endif

/*
// Bit scan reverse: return the index of the highest bit.
uint8_t _mi_bsr(uintptr_t x) {
  if (x == 0) return 0;
  #if MI_INTPTR_SIZE==8
  uint32_t hi = (x >> 32);
  return (hi == 0 ? mi_bsr32((uint32_t)x) : 32 + mi_bsr32(hi));
  #elif MI_INTPTR_SIZE==4
  return mi_bsr32(x);
  #else
  # error "define bsr for non-32 or 64-bit platforms"
  #endif
}
*/


static inline size_t _mi_wsize_from_size(size_t size) {
  return (size + sizeof(uintptr_t) - 1) / sizeof(uintptr_t);
}

// Return the bin for a given field size.
// Returns MI_BIN_HUGE if the size is too large.
// We use `wsize` for the size in "machine word sizes",
// i.e. byte size == `wsize*sizeof(void*)`.
extern inline uint8_t _mi_bin8(size_t size) {
  size_t wsize = _mi_wsize_from_size(size);
  uint8_t bin;
  if (wsize <= 1) {
    bin = 1;
  }
  #if defined(MI_ALIGN4W)
  else if (wsize <= 4) {
    bin = (uint8_t)((wsize+1)&~1); // round to double word sizes
  }
  #elif defined(MI_ALIGN2W)
  else if (wsize <= 8) {
    bin = (uint8_t)((wsize+1)&~1); // round to double word sizes
  }
  #else
  else if (wsize <= 8) {
    bin = (uint8_t)wsize;
  }
  #endif
  else if (wsize > MI_LARGE_WSIZE_MAX) {
    bin = MI_BIN_HUGE;
  }
  else {
    #if defined(MI_ALIGN4W)
    if (wsize <= 16) { wsize = (wsize+3)&~3; } // round to 4x word sizes
    #endif
    wsize--;
    // find the highest bit
    uint8_t b = mi_bsr32((uint32_t)wsize);
    // and use the top 3 bits to determine the bin (~12.5% worst internal fragmentation).
    // - adjust with 3 because we use do not round the first 8 sizes
    //   which each get an exact bin
    bin = ((b << 2) + (uint8_t)((wsize >> (b - 2)) & 0x03)) - 3;
  }
  return bin;
}

extern inline uint8_t _mi_bin4(size_t size) {
  size_t wsize = _mi_wsize_from_size(size);
  uint8_t bin;
  if (wsize <= 1) {
    bin = 1;
  }
  #if defined(MI_ALIGN4W)
  else if (wsize <= 4) {
    bin = (uint8_t)((wsize+1)&~1); // round to double word sizes
  }
  #elif defined(MI_ALIGN2W)
  else if (wsize <= 8) {
    bin = (uint8_t)((wsize+1)&~1); // round to double word sizes
  }
  #else
  else if (wsize <= 8) {
    bin = (uint8_t)wsize;
  }
  #endif
  else if (wsize > MI_LARGE_WSIZE_MAX) {
    bin = MI_BIN_HUGE;
  }
  else {
    uint8_t b = mi_bsr32((uint32_t)wsize);
    bin = ((b << 1) + (uint8_t)((wsize >> (b - 1)) & 0x01)) + 3;
  }
  return bin;
}

size_t _mi_binx4(size_t bsize) {
  if (bsize==0) return 0;
  uint8_t b = mi_bsr32((uint32_t)bsize);
  if (b <= 1) return bsize;
  size_t bin =  ((b << 1) | (bsize >> (b - 1))&0x01);
  return bin;
}

size_t _mi_binx8(size_t bsize) {
  if (bsize<=1) return bsize;
  uint8_t b = mi_bsr32((uint32_t)bsize);
  if (b <= 2) return bsize;
  size_t bin = ((b << 2) | (bsize >> (b - 2))&0x03) - 5;
  return bin;
}

void mi_bins() {
  //printf("  QNULL(1), /* 0 */ \\\n  ");
  size_t last_bin = 0;
  size_t min_bsize = 0;
  size_t last_bsize = 0;
  for (size_t bsize = 1; bsize < 2*1024; bsize++) {
    size_t size = bsize * 64 * 1024;
    size_t bin = _mi_binx8(bsize);
    if (bin != last_bin) {      
      printf("min bsize: %6zd, max bsize: %6zd, bin: %6zd\n", min_bsize, last_bsize, last_bin);
      //printf("QNULL(%6zd), ", wsize);
      //if (last_bin%8 == 0) printf("/* %i */ \\\n  ", last_bin);
      last_bin = bin;
      min_bsize = bsize;
    }
    last_bsize = bsize;
  }
}

static void double_free1();
static void double_free2();
static void double_free3();
static void corrupt_free1();
static void corrupt_free2();
static void block_overflow1();
static void block_overflow2();
static void invalid_free();
static void test_aslr(void);
static void test_process_info(void);
static void test_reserved(void);
static void negative_stat(void);


int main() {
  mi_version();
  mi_stats_reset();
  // detect double frees and heap corruption
  // double_free1();
  // double_free2();
<<<<<<< HEAD
  // double_free3();
  // corrupt_free1();
=======
  double_free3();
  corrupt_free1();
>>>>>>> b6e2b6e9
  // corrupt_free2();
  // block_overflow1();
  // block_overflow2();
  // test_aslr();
  // invalid_free();
  // test_reserved();
  // negative_stat();
  
  void* p1 = malloc(78);
  void* p2 = malloc(24);
  free(p1);
  p1 = mi_malloc(8);
  char* s = strdup("hello\n");
  free(p2);
  
  p2 = malloc(16);
  p1 = realloc(p1, 32);
  free(p1);
  free(p2);
  free(s);
  
  /* now test if override worked by allocating/freeing across the api's*/
  //p1 = mi_malloc(32);
  //free(p1);
  //p2 = malloc(32);
  //mi_free(p2);
  mi_collect(true);
  mi_stats_print(NULL);
  // test_process_info();
  return 0;
}

static void invalid_free() {
  free((void*)0xBADBEEF);
  realloc((void*)0xBADBEEF,10);
}

static void block_overflow1() {
  uint8_t* p = (uint8_t*)mi_malloc(17);
  p[18] = 0;
  free(p);
}

#define OVF_SIZE 100

static void block_overflow2() {
  uint8_t* p = (uint8_t*)mi_malloc(30);
  memset(p+30, 0, OVF_SIZE);
  free(p);
}


// The double free samples come ArcHeap [1] by Insu Yun (issue #161)
// [1]: https://arxiv.org/pdf/1903.00503.pdf

static void double_free1() {
  void* p[256];
  //uintptr_t buf[256];

  p[0] = mi_malloc(622616);
  p[1] = mi_malloc(655362);
  p[2] = mi_malloc(786432);
  mi_free(p[2]);
  // [VULN] Double free
  mi_free(p[2]);
  p[3] = mi_malloc(786456);
  // [BUG] Found overlap
  // p[3]=0x429b2ea2000 (size=917504), p[1]=0x429b2e42000 (size=786432)
  fprintf(stderr, "p3: %p-%p, p1: %p-%p, p2: %p\n", p[3], (uint8_t*)(p[3]) + 786456, p[1], (uint8_t*)(p[1]) + 655362, p[2]);
}

static void double_free2() {
  void* p[256];
  //uintptr_t buf[256];
  // [INFO] Command buffer: 0x327b2000
  // [INFO] Input size: 182
  p[0] = malloc(712352);
  p[1] = malloc(786432);
  free(p[0]);
  // [VULN] Double free
  free(p[0]);
  p[2] = malloc(786440);
  p[3] = malloc(917504);
  p[4] = malloc(786440);
  // [BUG] Found overlap
  // p[4]=0x433f1402000 (size=917504), p[1]=0x433f14c2000 (size=786432)
  fprintf(stderr, "p1: %p-%p, p2: %p-%p\n", p[4], (uint8_t*)(p[4]) + 917504, p[1], (uint8_t*)(p[1]) + 786432);
}

static void double_free3() {
  void* p1 = malloc(32);
  void* p2 = malloc(32);
  void* p3 = malloc(32);
  free(p2);
  free(p1);
  free(p2);
  free(p3);
}

static void corrupt_free1() {
  void* p1 = malloc(32);
  void* p2 = malloc(32);
  void* p3 = malloc(32);
  free(p2);
  memset(p2, 0, 8); // corrupt free list entry
  mi_collect(true);
  p2 = malloc(32);  // should trigger corrupted free list
  free(p1);
  free(p2);
  free(p3);
}

// Try to corrupt the heap through buffer overflow
#define N   256
#define SZ  64
#define OVF_SZ 32

static void corrupt_free2() {
  void* p[N];
  // allocate
  for (int i = 0; i < N; i++) {
    p[i] = malloc(SZ);
  }
  // free some
  for (int i = 0; i < N; i += (N/10)) {
    free(p[i]);
    p[i] = NULL;
  }
  // try to corrupt the free list
  for (int i = 0; i < N; i++) {
    if (p[i] != NULL) {
      memset(p[i], 0, SZ+OVF_SZ);
    }
  }
  // allocate more.. trying to trigger an allocation from a corrupted entry
  // this may need many allocations to get there (if at all)
  for (int i = 0; i < 4096; i++) {
    malloc(SZ);
  }
  // free the rest
  for (int i = 0; i < N; i++) {
    free(p[i]);
    p[i] = NULL;
  }
}

static void test_aslr(void) {
  void* p[256];
  p[0] = malloc(378200);
  p[1] = malloc(1134626);
  printf("p1: %p, p2: %p\n", p[0], p[1]);
}

static void test_process_info(void) {
  size_t elapsed = 0;
  size_t user_msecs = 0;
  size_t system_msecs = 0;
  size_t current_rss = 0;
  size_t peak_rss = 0;
  size_t current_commit = 0;
  size_t peak_commit = 0;
  size_t page_faults = 0;  
  for (int i = 0; i < 100000; i++) {
    void* p = calloc(100,10);
    free(p);
  }
  mi_process_info(&elapsed, &user_msecs, &system_msecs, &current_rss, &peak_rss, &current_commit, &peak_commit, &page_faults);
  printf("\n\n*** process info: elapsed %3zd.%03zd s, user: %3zd.%03zd s, rss: %zd b, commit: %zd b\n\n", elapsed/1000, elapsed%1000, user_msecs/1000, user_msecs%1000, peak_rss, peak_commit);
}

static void test_reserved(void) {
#define KiB 1024ULL
#define MiB (KiB*KiB)
#define GiB (MiB*KiB)
  mi_reserve_os_memory(4*GiB, false, true);
  void* p1 = malloc(100);
  void* p2 = malloc(100000);
  void* p3 = malloc(2*GiB);
  void* p4 = malloc(1*GiB + 100000);
  free(p1);
  free(p2);
  free(p3);
  p3 = malloc(1*GiB);
  free(p4);
}



static void negative_stat(void) {
  int* p = (int*)mi_malloc(60000);
  mi_stats_print_out(NULL, NULL);
  *p = 100;
  mi_free(p);
  mi_stats_print_out(NULL, NULL);  
}<|MERGE_RESOLUTION|>--- conflicted
+++ resolved
@@ -194,13 +194,8 @@
   // detect double frees and heap corruption
   // double_free1();
   // double_free2();
-<<<<<<< HEAD
-  // double_free3();
-  // corrupt_free1();
-=======
   double_free3();
   corrupt_free1();
->>>>>>> b6e2b6e9
   // corrupt_free2();
   // block_overflow1();
   // block_overflow2();
